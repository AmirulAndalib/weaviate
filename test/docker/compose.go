//                           _       _
// __      _____  __ ___   ___  __ _| |_ ___
// \ \ /\ / / _ \/ _` \ \ / / |/ _` | __/ _ \
//  \ V  V /  __/ (_| |\ V /| | (_| | ||  __/
//   \_/\_/ \___|\__,_| \_/ |_|\__,_|\__\___|
//
//  Copyright © 2016 - 2024 Weaviate B.V. All rights reserved.
//
//  CONTACT: hello@weaviate.io
//

package docker

import (
	"context"
	"fmt"
	"os"
	"slices"
	"strconv"
	"strings"
	"time"

	"github.com/pkg/errors"
	tescontainersnetwork "github.com/testcontainers/testcontainers-go/network"
	"golang.org/x/sync/errgroup"

	modstgazure "github.com/weaviate/weaviate/modules/backup-azure"
	modstgfilesystem "github.com/weaviate/weaviate/modules/backup-filesystem"
	modstggcs "github.com/weaviate/weaviate/modules/backup-gcs"
	modstgs3 "github.com/weaviate/weaviate/modules/backup-s3"
	modgenerativeanthropic "github.com/weaviate/weaviate/modules/generative-anthropic"
	modgenerativeanyscale "github.com/weaviate/weaviate/modules/generative-anyscale"
	modgenerativeaws "github.com/weaviate/weaviate/modules/generative-aws"
	modgenerativecohere "github.com/weaviate/weaviate/modules/generative-cohere"
	modgenerativefriendliai "github.com/weaviate/weaviate/modules/generative-friendliai"
	modgenerativegoogle "github.com/weaviate/weaviate/modules/generative-google"
	modgenerativenvidia "github.com/weaviate/weaviate/modules/generative-nvidia"
	modgenerativeollama "github.com/weaviate/weaviate/modules/generative-ollama"
	modgenerativeopenai "github.com/weaviate/weaviate/modules/generative-openai"
	modmulti2veccohere "github.com/weaviate/weaviate/modules/multi2vec-cohere"
	modmulti2vecgoogle "github.com/weaviate/weaviate/modules/multi2vec-google"
	modmulti2vecjinaai "github.com/weaviate/weaviate/modules/multi2vec-jinaai"
	modmulti2vecnvidia "github.com/weaviate/weaviate/modules/multi2vec-nvidia"
	modmulti2vecvoyageai "github.com/weaviate/weaviate/modules/multi2vec-voyageai"
	modsloads3 "github.com/weaviate/weaviate/modules/offload-s3"
	modqnaopenai "github.com/weaviate/weaviate/modules/qna-openai"
	modrerankercohere "github.com/weaviate/weaviate/modules/reranker-cohere"
	modrerankernvidia "github.com/weaviate/weaviate/modules/reranker-nvidia"
	modrerankervoyageai "github.com/weaviate/weaviate/modules/reranker-voyageai"
	modtext2colbertjinaai "github.com/weaviate/weaviate/modules/text2colbert-jinaai"
	modaws "github.com/weaviate/weaviate/modules/text2vec-aws"
	modcohere "github.com/weaviate/weaviate/modules/text2vec-cohere"
	modgoogle "github.com/weaviate/weaviate/modules/text2vec-google"
	modhuggingface "github.com/weaviate/weaviate/modules/text2vec-huggingface"
	modjinaai "github.com/weaviate/weaviate/modules/text2vec-jinaai"
	modnvidia "github.com/weaviate/weaviate/modules/text2vec-nvidia"
	modollama "github.com/weaviate/weaviate/modules/text2vec-ollama"
	modopenai "github.com/weaviate/weaviate/modules/text2vec-openai"
	modvoyageai "github.com/weaviate/weaviate/modules/text2vec-voyageai"
	modweaviateembed "github.com/weaviate/weaviate/modules/text2vec-weaviate"
)

const (
	// envTestWeaviateImage can be passed to tests to spin up docker compose with given image
	envTestWeaviateImage = "TEST_WEAVIATE_IMAGE"
	// envTestText2vecTransformersImage adds ability to pass a custom image to module tests
	envTestText2vecTransformersImage = "TEST_TEXT2VEC_TRANSFORMERS_IMAGE"
	// envTestText2vecContextionaryImage adds ability to pass a custom image to module tests
	envTestText2vecContextionaryImage = "TEST_TEXT2VEC_CONTEXTIONARY_IMAGE"
	// envTestQnATransformersImage adds ability to pass a custom image to module tests
	envTestQnATransformersImage = "TEST_QNA_TRANSFORMERS_IMAGE"
	// envTestSUMTransformersImage adds ability to pass a custom image to module tests
	envTestSUMTransformersImage = "TEST_SUM_TRANSFORMERS_IMAGE"
	// envTestMulti2VecCLIPImage adds ability to pass a custom CLIP image to module tests
	envTestMulti2VecCLIPImage = "TEST_MULTI2VEC_CLIP_IMAGE"
	// envTestMulti2VecBindImage adds ability to pass a custom BIND image to module tests
	envTestMulti2VecBindImage = "TEST_MULTI2VEC_BIND_IMAGE"
	// envTestImg2VecNeuralImage adds ability to pass a custom Im2Vec Neural image to module tests
	envTestImg2VecNeuralImage = "TEST_IMG2VEC_NEURAL_IMAGE"
	// envTestRerankerTransformersImage adds ability to pass a custom image to module tests
	envTestRerankerTransformersImage = "TEST_RERANKER_TRANSFORMERS_IMAGE"
)

const (
	Ref2VecCentroid = "ref2vec-centroid"
)

type Compose struct {
	enableModules              []string
	defaultVectorizerModule    string
	withMinIO                  bool
	withGCS                    bool
	withAzurite                bool
	withBackendFilesystem      bool
	withBackendS3              bool
	withBackendS3Buckets       map[string]string
	withBackupS3Bucket         string
	withOffloadS3Bucket        string
	withBackendGCS             bool
	withBackendGCSBucket       string
	withBackendAzure           bool
	withBackendAzureContainer  string
	withTransformers           bool
	withContextionary          bool
	withQnATransformers        bool
	withWeaviateExposeGRPCPort bool
	withSecondWeaviate         bool
	withWeaviateCluster        bool
	withWeaviateClusterSize    int

	withWeaviateAuth               bool
	withWeaviateBasicAuth          bool
	withWeaviateBasicAuthUsername  string
	withWeaviateBasicAuthPassword  string
	withWeaviateApiKey             bool
	weaviateApiKeyUsers            []ApiKeyUser
	weaviateAdminlistAdminUsers    []string
	weaviateAdminlistReadOnlyUsers []string
	withWeaviateRbac               bool
	weaviateRbacAdmins             []string
	weaviateRbacRootGroups         []string
	weaviateRbacViewers            []string
	withSUMTransformers            bool
	withCentroid                   bool
	withCLIP                       bool
	withGoogleApiKey               string
	withBind                       bool
	withImg2Vec                    bool
	withRerankerTransformers       bool
	withOllamaVectorizer           bool
	withOllamaGenerative           bool
	withAutoschema                 bool
	withMockOIDC                   bool
	weaviateEnvs                   map[string]string
	removeEnvs                     map[string]struct{}
}

func New() *Compose {
	return &Compose{enableModules: []string{}, weaviateEnvs: make(map[string]string), removeEnvs: make(map[string]struct{}), withBackendS3Buckets: make(map[string]string)}
}

func (d *Compose) WithGCS() *Compose {
	d.withGCS = true
	d.enableModules = append(d.enableModules, modstggcs.Name)
	return d
}

func (d *Compose) WithAzurite() *Compose {
	d.withAzurite = true
	d.enableModules = append(d.enableModules, modstgazure.Name)
	return d
}

func (d *Compose) WithText2VecTransformers() *Compose {
	d.withTransformers = true
	d.enableModules = append(d.enableModules, Text2VecTransformers)
	d.defaultVectorizerModule = Text2VecTransformers
	return d
}

func (d *Compose) WithText2VecContextionary() *Compose {
	d.withContextionary = true
	d.enableModules = append(d.enableModules, Text2VecContextionary)
	d.defaultVectorizerModule = Text2VecContextionary
	return d
}

func (d *Compose) WithText2VecOllama() *Compose {
	d.withOllamaVectorizer = true
	d.enableModules = append(d.enableModules, modollama.Name)
	return d
}

func (d *Compose) WithQnATransformers() *Compose {
	d.withQnATransformers = true
	d.enableModules = append(d.enableModules, QnATransformers)
	return d
}

func (d *Compose) WithBackendFilesystem() *Compose {
	d.withBackendFilesystem = true
	d.enableModules = append(d.enableModules, modstgfilesystem.Name)
	return d
}

// WithBackendS3 will prepare MinIO
func (d *Compose) WithBackendS3(bucket, region string) *Compose {
	d.withBackendS3 = true
	d.withBackupS3Bucket = bucket
	d.withBackendS3Buckets[bucket] = region
	d.withMinIO = true
	d.enableModules = append(d.enableModules, modstgs3.Name)
	return d
}

// WithOffloadS3 will prepare MinIO
func (d *Compose) WithOffloadS3(bucket, region string) *Compose {
	d.withBackendS3 = true
	d.withOffloadS3Bucket = bucket
	d.withBackendS3Buckets[bucket] = region
	d.withMinIO = true
	d.enableModules = append(d.enableModules, modsloads3.Name)
	return d
}

func (d *Compose) WithBackendGCS(bucket string) *Compose {
	d.withBackendGCS = true
	d.withBackendGCSBucket = bucket
	d.withGCS = true
	d.enableModules = append(d.enableModules, modstggcs.Name)
	return d
}

func (d *Compose) WithBackendAzure(container string) *Compose {
	d.withBackendAzure = true
	d.withBackendAzureContainer = container
	d.withAzurite = true
	d.enableModules = append(d.enableModules, modstgazure.Name)
	return d
}

func (d *Compose) WithSUMTransformers() *Compose {
	d.withSUMTransformers = true
	d.enableModules = append(d.enableModules, SUMTransformers)
	return d
}

func (d *Compose) WithMulti2VecCLIP() *Compose {
	d.withCLIP = true
	d.enableModules = append(d.enableModules, Multi2VecCLIP)
	return d
}

func (d *Compose) WithMulti2VecGoogle(apiKey string) *Compose {
	d.withGoogleApiKey = apiKey
	d.enableModules = append(d.enableModules, modmulti2vecgoogle.Name)
	return d
}

func (d *Compose) WithMulti2VecCohere(apiKey string) *Compose {
	d.weaviateEnvs["COHERE_APIKEY"] = apiKey
	d.enableModules = append(d.enableModules, modmulti2veccohere.Name)
	return d
}

func (d *Compose) WithMulti2VecNvidia(apiKey string) *Compose {
	d.weaviateEnvs["NVIDIA_APIKEY"] = apiKey
	d.enableModules = append(d.enableModules, modmulti2vecnvidia.Name)
	return d
}

func (d *Compose) WithMulti2VecVoyageAI(apiKey string) *Compose {
	d.weaviateEnvs["VOYAGEAI_APIKEY"] = apiKey
	d.enableModules = append(d.enableModules, modmulti2vecvoyageai.Name)
	return d
}

func (d *Compose) WithMulti2VecJinaAI(apiKey string) *Compose {
	d.weaviateEnvs["JINAAI_APIKEY"] = apiKey
	d.enableModules = append(d.enableModules, modmulti2vecjinaai.Name)
	return d
}

func (d *Compose) WithMulti2VecBind() *Compose {
	d.withBind = true
	d.enableModules = append(d.enableModules, Multi2VecBind)
	return d
}

func (d *Compose) WithImg2VecNeural() *Compose {
	d.withImg2Vec = true
	d.enableModules = append(d.enableModules, Img2VecNeural)
	return d
}

func (d *Compose) WithRef2VecCentroid() *Compose {
	d.withCentroid = true
	d.enableModules = append(d.enableModules, Ref2VecCentroid)
	return d
}

func (d *Compose) WithText2VecOpenAI(openAIApiKey, openAIOrganization, azureApiKey string) *Compose {
	d.weaviateEnvs["OPENAI_APIKEY"] = openAIApiKey
	d.weaviateEnvs["OPENAI_ORGANIZATION"] = openAIOrganization
	d.weaviateEnvs["AZURE_APIKEY"] = azureApiKey
	d.enableModules = append(d.enableModules, modopenai.Name)
	return d
}

func (d *Compose) WithText2VecCohere(apiKey string) *Compose {
	d.weaviateEnvs["COHERE_APIKEY"] = apiKey
	d.enableModules = append(d.enableModules, modcohere.Name)
	return d
}

func (d *Compose) WithText2VecVoyageAI(apiKey string) *Compose {
	d.weaviateEnvs["VOYAGEAI_APIKEY"] = apiKey
	d.enableModules = append(d.enableModules, modvoyageai.Name)
	return d
}

func (d *Compose) WithText2VecGoogle(apiKey string) *Compose {
	d.withGoogleApiKey = apiKey
	d.enableModules = append(d.enableModules, modgoogle.Name)
	return d
}

func (d *Compose) WithText2VecAWS(accessKey, secretKey, sessionToken string) *Compose {
	d.weaviateEnvs["AWS_ACCESS_KEY"] = accessKey
	d.weaviateEnvs["AWS_SECRET_KEY"] = secretKey
	d.weaviateEnvs["AWS_SESSION_TOKEN"] = sessionToken
	d.enableModules = append(d.enableModules, modaws.Name)
	return d
}

func (d *Compose) WithText2VecHuggingFace() *Compose {
	d.enableModules = append(d.enableModules, modhuggingface.Name)
	return d
}

func (d *Compose) WithText2VecWeaviate() *Compose {
	d.enableModules = append(d.enableModules, modweaviateembed.Name)
	return d
}

func (d *Compose) WithGenerativeOpenAI(openAIApiKey, openAIOrganization, azureApiKey string) *Compose {
	d.weaviateEnvs["OPENAI_APIKEY"] = openAIApiKey
	d.weaviateEnvs["OPENAI_ORGANIZATION"] = openAIOrganization
	d.weaviateEnvs["AZURE_APIKEY"] = azureApiKey
	d.enableModules = append(d.enableModules, modgenerativeopenai.Name)
	return d
}

func (d *Compose) WithGenerativeNvidia(apiKey string) *Compose {
	d.weaviateEnvs["NVIDIA_APIKEY"] = apiKey
	d.enableModules = append(d.enableModules, modgenerativenvidia.Name)
	return d
}

func (d *Compose) WithText2VecJinaAI(apiKey string) *Compose {
	d.weaviateEnvs["JINAAI_APIKEY"] = apiKey
	d.enableModules = append(d.enableModules, modjinaai.Name)
	return d
}

<<<<<<< HEAD
func (d *Compose) WithText2ColBERTJinaAI(apiKey string) *Compose {
	d.weaviateEnvs["JINAAI_APIKEY"] = apiKey
	d.enableModules = append(d.enableModules, modtext2colbertjinaai.Name)
=======
func (d *Compose) WithRerankerNvidia(apiKey string) *Compose {
	d.weaviateEnvs["NVIDIA_APIKEY"] = apiKey
	d.enableModules = append(d.enableModules, modrerankernvidia.Name)
	return d
}

func (d *Compose) WithText2VecNvidia(apiKey string) *Compose {
	d.weaviateEnvs["NVIDIA_APIKEY"] = apiKey
	d.enableModules = append(d.enableModules, modnvidia.Name)
>>>>>>> e38448d6
	return d
}

func (d *Compose) WithGenerativeAWS(accessKey, secretKey, sessionToken string) *Compose {
	d.weaviateEnvs["AWS_ACCESS_KEY"] = accessKey
	d.weaviateEnvs["AWS_SECRET_KEY"] = secretKey
	d.weaviateEnvs["AWS_SESSION_TOKEN"] = sessionToken
	d.enableModules = append(d.enableModules, modgenerativeaws.Name)
	return d
}

func (d *Compose) WithGenerativeCohere(apiKey string) *Compose {
	d.weaviateEnvs["COHERE_APIKEY"] = apiKey
	d.enableModules = append(d.enableModules, modgenerativecohere.Name)
	return d
}

func (d *Compose) WithGenerativeFriendliAI(apiKey string) *Compose {
	d.weaviateEnvs["FRIENDLI_TOKEN"] = apiKey
	d.enableModules = append(d.enableModules, modgenerativefriendliai.Name)
	return d
}

func (d *Compose) WithGenerativeGoogle(apiKey string) *Compose {
	d.withGoogleApiKey = apiKey
	d.enableModules = append(d.enableModules, modgenerativegoogle.Name)
	return d
}

func (d *Compose) WithGenerativeAnyscale() *Compose {
	d.enableModules = append(d.enableModules, modgenerativeanyscale.Name)
	return d
}

func (d *Compose) WithGenerativeOllama() *Compose {
	d.withOllamaGenerative = true
	d.enableModules = append(d.enableModules, modgenerativeollama.Name)
	return d
}

func (d *Compose) WithGenerativeAnthropic(apiKey string) *Compose {
	d.weaviateEnvs["ANTHROPIC_APIKEY"] = apiKey
	d.enableModules = append(d.enableModules, modgenerativeanthropic.Name)
	return d
}

func (d *Compose) WithQnAOpenAI() *Compose {
	d.enableModules = append(d.enableModules, modqnaopenai.Name)
	return d
}

func (d *Compose) WithRerankerCohere() *Compose {
	d.enableModules = append(d.enableModules, modrerankercohere.Name)
	return d
}

func (d *Compose) WithRerankerVoyageAI() *Compose {
	d.enableModules = append(d.enableModules, modrerankervoyageai.Name)
	return d
}

func (d *Compose) WithRerankerTransformers() *Compose {
	d.withRerankerTransformers = true
	d.enableModules = append(d.enableModules, RerankerTransformers)
	return d
}

func (d *Compose) WithOllamaVectorizer() *Compose {
	d.withOllamaVectorizer = true
	return d
}

func (d *Compose) WithOllamaGenerative() *Compose {
	d.withOllamaGenerative = true
	return d
}

func (d *Compose) WithWeaviate() *Compose {
	return d.With1NodeCluster()
}

func (d *Compose) WithWeaviateWithGRPC() *Compose {
	d.With1NodeCluster()
	d.withWeaviateExposeGRPCPort = true
	return d
}

func (d *Compose) WithWeaviateCluster(size int) *Compose {
	if size%2 == 0 {
		panic("it's essential for the cluster size to be an odd number to ensure a majority can be achieved for quorum decisions, even if some nodes become unavailable")
	}
	d.withWeaviateCluster = true
	d.withWeaviateClusterSize = size
	return d
}

func (d *Compose) WithWeaviateClusterWithGRPC() *Compose {
	d.With3NodeCluster()
	d.withWeaviateExposeGRPCPort = true
	return d
}

func (d *Compose) WithWeaviateBasicAuth(username, password string) *Compose {
	d.withWeaviateBasicAuth = true
	d.withWeaviateBasicAuthUsername = username
	d.withWeaviateBasicAuthPassword = password
	return d
}

func (d *Compose) WithWeaviateAuth() *Compose {
	d.withWeaviateAuth = true
	return d.With1NodeCluster()
}

func (d *Compose) WithAdminListAdmins(users ...string) *Compose {
	d.weaviateAdminlistAdminUsers = users
	return d
}

func (d *Compose) WithAdminListUsers(users ...string) *Compose {
	d.weaviateAdminlistReadOnlyUsers = users
	return d
}

func (d *Compose) WithWeaviateEnv(name, value string) *Compose {
	d.weaviateEnvs[name] = value
	return d
}

func (d *Compose) WithMockOIDC() *Compose {
	d.withMockOIDC = true
	return d
}

func (d *Compose) WithApiKey() *Compose {
	d.withWeaviateApiKey = true
	return d
}

func (d *Compose) WithUserApiKey(username, key string) *Compose {
	if !d.withWeaviateApiKey {
		panic("RBAC is not enabled. Chain .WithRBAC() first")
	}
	d.weaviateApiKeyUsers = append(d.weaviateApiKeyUsers, ApiKeyUser{
		Username: username,
		Key:      key,
	})
	return d
}

func (d *Compose) WithRBAC() *Compose {
	d.withWeaviateRbac = true
	return d
}

func (d *Compose) WithRbacAdmins(usernames ...string) *Compose {
	if !d.withWeaviateRbac {
		panic("RBAC is not enabled. Chain .WithRBAC() first")
	}
	d.weaviateRbacAdmins = append(d.weaviateRbacAdmins, usernames...)
	return d
}

func (d *Compose) WithRbacRootGroups(groups ...string) *Compose {
	if !d.withWeaviateRbac {
		panic("RBAC is not enabled. Chain .WithRBAC() first")
	}
	d.weaviateRbacRootGroups = append(d.weaviateRbacRootGroups, groups...)
	return d
}

func (d *Compose) WithRbacViewers(usernames ...string) *Compose {
	if !d.withWeaviateRbac {
		panic("RBAC is not enabled. Chain .WithRBAC() first")
	}
	d.weaviateRbacViewers = append(d.weaviateRbacViewers, usernames...)
	return d
}

func (d *Compose) WithoutWeaviateEnvs(names ...string) *Compose {
	for _, name := range names {
		d.removeEnvs[name] = struct{}{}
	}
	return d
}

func (d *Compose) WithAutoschema() *Compose {
	d.withAutoschema = true
	return d
}

func (d *Compose) Start(ctx context.Context) (*DockerCompose, error) {
	d.weaviateEnvs["DISABLE_TELEMETRY"] = "true"
	network, err := tescontainersnetwork.New(
		ctx,
		tescontainersnetwork.WithAttachable(),
	)
	if err != nil {
		return nil, errors.Wrapf(err, "connecting to network")
	}

	networkName := network.Name

	envSettings := make(map[string]string)
	envSettings["network"] = networkName
	envSettings["DISABLE_TELEMETRY"] = "true"
	containers := []*DockerContainer{}
	if d.withMinIO {
		container, err := startMinIO(ctx, networkName, d.withBackendS3Buckets)
		if err != nil {
			return nil, errors.Wrapf(err, "start %s", MinIO)
		}
		containers = append(containers, container)

		if d.withBackendS3 {
			if d.withBackupS3Bucket != "" {
				envSettings["BACKUP_S3_BUCKET"] = d.withBackupS3Bucket
			}

			if d.withOffloadS3Bucket != "" {
				envSettings["OFFLOAD_S3_BUCKET"] = d.withOffloadS3Bucket
				envSettings["OFFLOAD_S3_BUCKET_AUTO_CREATE"] = "true"
			}

			for k, v := range container.envSettings {
				envSettings[k] = v
			}
		}
	}
	if d.withGCS {
		container, err := startGCS(ctx, networkName)
		if err != nil {
			return nil, errors.Wrapf(err, "start %s", GCS)
		}
		containers = append(containers, container)
		if d.withBackendGCS {
			for k, v := range container.envSettings {
				envSettings[k] = v
			}
			envSettings["BACKUP_GCS_BUCKET"] = d.withBackendGCSBucket
		}
	}
	if d.withAzurite {
		container, err := startAzurite(ctx, networkName)
		if err != nil {
			return nil, errors.Wrapf(err, "start %s", Azurite)
		}
		containers = append(containers, container)
		if d.withBackendAzure {
			for k, v := range container.envSettings {
				envSettings[k] = v
			}
			envSettings["BACKUP_AZURE_CONTAINER"] = d.withBackendAzureContainer
		}
	}
	if d.withBackendFilesystem {
		envSettings["BACKUP_FILESYSTEM_PATH"] = "/tmp/backups"
	}
	if d.withTransformers {
		image := os.Getenv(envTestText2vecTransformersImage)
		container, err := startT2VTransformers(ctx, networkName, image)
		if err != nil {
			return nil, errors.Wrapf(err, "start %s", Text2VecTransformers)
		}
		for k, v := range container.envSettings {
			envSettings[k] = v
		}
		containers = append(containers, container)
	}
	if d.withContextionary {
		image := os.Getenv(envTestText2vecContextionaryImage)
		container, err := startT2VContextionary(ctx, networkName, image)
		if err != nil {
			return nil, errors.Wrapf(err, "start %s", Text2VecContextionary)
		}
		for k, v := range container.envSettings {
			envSettings[k] = v
		}
		containers = append(containers, container)
	}
	if d.withOllamaVectorizer {
		container, err := startOllamaVectorizer(ctx, networkName)
		if err != nil {
			return nil, errors.Wrapf(err, "start %s", OllamaVectorizer)
		}
		for k, v := range container.envSettings {
			envSettings[k] = v
		}
		containers = append(containers, container)
	}
	if d.withOllamaGenerative {
		container, err := startOllamaGenerative(ctx, networkName)
		if err != nil {
			return nil, errors.Wrapf(err, "start %s", OllamaGenerative)
		}
		for k, v := range container.envSettings {
			envSettings[k] = v
		}
		containers = append(containers, container)
	}
	if d.withQnATransformers {
		image := os.Getenv(envTestQnATransformersImage)
		container, err := startQnATransformers(ctx, networkName, image)
		if err != nil {
			return nil, errors.Wrapf(err, "start %s", QnATransformers)
		}
		for k, v := range container.envSettings {
			envSettings[k] = v
		}
		containers = append(containers, container)
	}
	if d.withSUMTransformers {
		image := os.Getenv(envTestSUMTransformersImage)
		container, err := startSUMTransformers(ctx, networkName, image)
		if err != nil {
			return nil, errors.Wrapf(err, "start %s", SUMTransformers)
		}
		for k, v := range container.envSettings {
			envSettings[k] = v
		}
		containers = append(containers, container)
	}
	if d.withCLIP {
		image := os.Getenv(envTestMulti2VecCLIPImage)
		container, err := startM2VClip(ctx, networkName, image)
		if err != nil {
			return nil, errors.Wrapf(err, "start %s", Multi2VecCLIP)
		}
		for k, v := range container.envSettings {
			envSettings[k] = v
		}
		containers = append(containers, container)
	}
	if d.withGoogleApiKey != "" {
		envSettings["GOOGLE_APIKEY"] = d.withGoogleApiKey
	}
	if d.withBind {
		image := os.Getenv(envTestMulti2VecBindImage)
		container, err := startM2VBind(ctx, networkName, image)
		if err != nil {
			return nil, errors.Wrapf(err, "start %s", Multi2VecBind)
		}
		for k, v := range container.envSettings {
			envSettings[k] = v
		}
		containers = append(containers, container)
	}
	if d.withImg2Vec {
		image := os.Getenv(envTestImg2VecNeuralImage)
		container, err := startI2VNeural(ctx, networkName, image)
		if err != nil {
			return nil, errors.Wrapf(err, "start %s", Img2VecNeural)
		}
		for k, v := range container.envSettings {
			envSettings[k] = v
		}
		containers = append(containers, container)
	}
	if d.withRerankerTransformers {
		image := os.Getenv(envTestRerankerTransformersImage)
		container, err := startRerankerTransformers(ctx, networkName, image)
		if err != nil {
			return nil, errors.Wrapf(err, "start %s", RerankerTransformers)
		}
		for k, v := range container.envSettings {
			envSettings[k] = v
		}
		containers = append(containers, container)
	}
	if d.withMockOIDC {
		container, err := startMockOIDC(ctx, networkName)
		if err != nil {
			return nil, errors.Wrapf(err, "start %s", MockOIDC)
		}
		for k, v := range container.envSettings {
			envSettings[k] = v
		}
		containers = append(containers, container)
	}

	if d.withWeaviateCluster {
		cs, err := d.startCluster(ctx, d.withWeaviateClusterSize, envSettings)
		for _, c := range cs {
			if c != nil {
				containers = append(containers, c)
			}
		}
		return &DockerCompose{network, containers}, err
	}

	if d.withSecondWeaviate {
		image := os.Getenv(envTestWeaviateImage)
		hostname := SecondWeaviate
		secondWeaviateSettings := envSettings
		// Ensure second weaviate doesn't get cluster settings from the first cluster if any.
		delete(secondWeaviateSettings, "CLUSTER_HOSTNAME")
		delete(secondWeaviateSettings, "CLUSTER_GOSSIP_BIND_PORT")
		delete(secondWeaviateSettings, "CLUSTER_DATA_BIND_PORT")
		delete(secondWeaviateSettings, "CLUSTER_JOIN")
		for k, v := range d.weaviateEnvs {
			envSettings[k] = v
		}
		delete(secondWeaviateSettings, "RAFT_PORT")
		delete(secondWeaviateSettings, "RAFT_INTERNAL_PORT")
		delete(secondWeaviateSettings, "RAFT_JOIN")
		container, err := startWeaviate(ctx, d.enableModules, d.defaultVectorizerModule, envSettings, networkName, image, hostname, d.withWeaviateExposeGRPCPort, "/v1/.well-known/ready")
		if err != nil {
			return nil, errors.Wrapf(err, "start %s", hostname)
		}
		containers = append(containers, container)
		if err != nil {
			return &DockerCompose{network, containers}, errors.Wrapf(err, "start %s", hostname)
		}
	}

	return &DockerCompose{network, containers}, nil
}

func (d *Compose) With1NodeCluster() *Compose {
	d.withWeaviateCluster = true
	d.withWeaviateClusterSize = 1
	return d
}

func (d *Compose) With3NodeCluster() *Compose {
	d.withWeaviateCluster = true
	d.withWeaviateClusterSize = 3
	return d
}

func (d *Compose) startCluster(ctx context.Context, size int, settings map[string]string) ([]*DockerContainer, error) {
	if size == 0 || size > 3 {
		return nil, nil
	}
	for k, v := range d.weaviateEnvs {
		settings[k] = v
	}

	for k := range d.removeEnvs {
		delete(settings, k)
	}

	raft_join := "node1,node2,node3"
	if size == 1 {
		raft_join = "node1"
	} else if size == 2 {
		raft_join = "node1,node2"
	}

	cs := make([]*DockerContainer, size)
	image := os.Getenv(envTestWeaviateImage)
	networkName := settings["network"]
	settings["DISABLE_TELEMETRY"] = "true"
	if d.withWeaviateBasicAuth {
		settings["CLUSTER_BASIC_AUTH_USERNAME"] = d.withWeaviateBasicAuthUsername
		settings["CLUSTER_BASIC_AUTH_PASSWORD"] = d.withWeaviateBasicAuthPassword
	}
	if d.withWeaviateAuth {
		settings["AUTHENTICATION_OIDC_ENABLED"] = "true"
		settings["AUTHENTICATION_OIDC_CLIENT_ID"] = "wcs"
		settings["AUTHENTICATION_OIDC_ISSUER"] = "https://auth.wcs.api.weaviate.io/auth/realms/SeMI"
		settings["AUTHENTICATION_OIDC_USERNAME_CLAIM"] = "email"
		settings["AUTHENTICATION_OIDC_GROUPS_CLAIM"] = "groups"
		settings["AUTHORIZATION_ADMINLIST_ENABLED"] = "true"
		settings["AUTHORIZATION_ADMINLIST_USERS"] = "ms_2d0e007e7136de11d5f29fce7a53dae219a51458@existiert.net"
	}
	if len(d.weaviateAdminlistAdminUsers) > 0 {
		settings["AUTHORIZATION_ADMINLIST_ENABLED"] = "true"
		settings["AUTHORIZATION_ADMINLIST_USERS"] = strings.Join(d.weaviateAdminlistAdminUsers, ",")
		if len(d.weaviateAdminlistReadOnlyUsers) > 0 {
			settings["AUTHORIZATION_ADMINLIST_READONLY_USERS"] = strings.Join(d.weaviateAdminlistReadOnlyUsers, ",")
		}
	}

	if d.withWeaviateApiKey {
		usernames := make([]string, 0, len(d.weaviateApiKeyUsers))
		keys := make([]string, 0, len(d.weaviateApiKeyUsers))

		for _, user := range d.weaviateApiKeyUsers {
			usernames = append(usernames, user.Username)
			keys = append(keys, user.Key)
		}
		if len(keys) > 0 {
			settings["AUTHENTICATION_APIKEY_ALLOWED_KEYS"] = strings.Join(keys, ",")
			settings["AUTHENTICATION_APIKEY_ENABLED"] = "true"
		}
		if len(usernames) > 0 {
			settings["AUTHENTICATION_APIKEY_USERS"] = strings.Join(usernames, ",")
			settings["AUTHENTICATION_APIKEY_ENABLED"] = "true"
		}
	}

	if d.withWeaviateRbac {
		settings["AUTHORIZATION_RBAC_ENABLED"] = "true"
		settings["AUTHENTICATION_ANONYMOUS_ACCESS_ENABLED"] = "false" // incompatible

		if len(d.weaviateRbacAdmins) > 0 {
			settings["AUTHORIZATION_RBAC_ROOT_USERS"] = strings.Join(d.weaviateRbacAdmins, ",")
		}
		if len(d.weaviateRbacViewers) > 0 {
			settings["AUTHORIZATION_VIEWER_USERS"] = strings.Join(d.weaviateRbacViewers, ",")
		}

		if len(d.weaviateRbacRootGroups) > 0 {
			settings["AUTHORIZATION_RBAC_ROOT_GROUPS"] = strings.Join(d.weaviateRbacRootGroups, ",")
		}
	}

	if d.withAutoschema {
		settings["AUTOSCHEMA_ENABLED"] = "true"
	}

	settings["RAFT_PORT"] = "8300"
	settings["RAFT_INTERNAL_RPC_PORT"] = "8301"
	settings["RAFT_JOIN"] = raft_join
	settings["RAFT_BOOTSTRAP_EXPECT"] = strconv.Itoa(d.withWeaviateClusterSize)

	// first node
	config1 := copySettings(settings)
	config1["CLUSTER_HOSTNAME"] = "node1"
	config1["CLUSTER_GOSSIP_BIND_PORT"] = "7100"
	config1["CLUSTER_DATA_BIND_PORT"] = "7101"
	eg := errgroup.Group{}
	wellKnownEndpointFunc := func(hostname string) string {
		if slices.Contains(strings.Split(settings["MAINTENANCE_NODES"], ","), hostname) {
			return "/v1/.well-known/live"
		}
		return "/v1/.well-known/ready"
	}
	eg.Go(func() (err error) {
		cs[0], err = startWeaviate(ctx, d.enableModules, d.defaultVectorizerModule,
			config1, networkName, image, Weaviate1, d.withWeaviateExposeGRPCPort, wellKnownEndpointFunc("node1"))
		if err != nil {
			return errors.Wrapf(err, "start %s", Weaviate1)
		}
		return nil
	})

	if size > 1 {
		config2 := copySettings(settings)
		config2["CLUSTER_HOSTNAME"] = "node2"
		config2["CLUSTER_GOSSIP_BIND_PORT"] = "7102"
		config2["CLUSTER_DATA_BIND_PORT"] = "7103"
		config2["CLUSTER_JOIN"] = fmt.Sprintf("%s:7100", Weaviate1)
		eg.Go(func() (err error) {
			time.Sleep(time.Second * 3)
			cs[1], err = startWeaviate(ctx, d.enableModules, d.defaultVectorizerModule,
				config2, networkName, image, Weaviate2, d.withWeaviateExposeGRPCPort, wellKnownEndpointFunc("node2"))
			if err != nil {
				return errors.Wrapf(err, "start %s", Weaviate2)
			}
			return nil
		})
	}

	if size > 2 {
		config3 := copySettings(settings)
		config3["CLUSTER_HOSTNAME"] = "node3"
		config3["CLUSTER_GOSSIP_BIND_PORT"] = "7104"
		config3["CLUSTER_DATA_BIND_PORT"] = "7105"
		config3["CLUSTER_JOIN"] = fmt.Sprintf("%s:7100", Weaviate1)
		eg.Go(func() (err error) {
			time.Sleep(time.Second * 3)
			cs[2], err = startWeaviate(ctx, d.enableModules, d.defaultVectorizerModule,
				config3, networkName, image, Weaviate3, d.withWeaviateExposeGRPCPort, wellKnownEndpointFunc("node3"))
			if err != nil {
				return errors.Wrapf(err, "start %s", Weaviate3)
			}
			return nil
		})
	}

	return cs, eg.Wait()
}

func copySettings(s map[string]string) map[string]string {
	copy := make(map[string]string, len(s))
	for k, v := range s {
		copy[k] = v
	}
	return copy
}<|MERGE_RESOLUTION|>--- conflicted
+++ resolved
@@ -343,11 +343,12 @@
 	return d
 }
 
-<<<<<<< HEAD
 func (d *Compose) WithText2ColBERTJinaAI(apiKey string) *Compose {
 	d.weaviateEnvs["JINAAI_APIKEY"] = apiKey
 	d.enableModules = append(d.enableModules, modtext2colbertjinaai.Name)
-=======
+	return d
+}
+
 func (d *Compose) WithRerankerNvidia(apiKey string) *Compose {
 	d.weaviateEnvs["NVIDIA_APIKEY"] = apiKey
 	d.enableModules = append(d.enableModules, modrerankernvidia.Name)
@@ -357,7 +358,6 @@
 func (d *Compose) WithText2VecNvidia(apiKey string) *Compose {
 	d.weaviateEnvs["NVIDIA_APIKEY"] = apiKey
 	d.enableModules = append(d.enableModules, modnvidia.Name)
->>>>>>> e38448d6
 	return d
 }
 
