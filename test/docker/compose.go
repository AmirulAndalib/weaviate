//                           _       _
// __      _____  __ ___   ___  __ _| |_ ___
// \ \ /\ / / _ \/ _` \ \ / / |/ _` | __/ _ \
//  \ V  V /  __/ (_| |\ V /| | (_| | ||  __/
//   \_/\_/ \___|\__,_| \_/ |_|\__,_|\__\___|
//
//  Copyright © 2016 - 2024 Weaviate B.V. All rights reserved.
//
//  CONTACT: hello@weaviate.io
//

package docker

import (
	"context"
	"fmt"
	"os"
	"strconv"
	"time"

	"github.com/pkg/errors"
	tescontainersnetwork "github.com/testcontainers/testcontainers-go/network"
	modstgazure "github.com/weaviate/weaviate/modules/backup-azure"
	modstgfilesystem "github.com/weaviate/weaviate/modules/backup-filesystem"
	modstggcs "github.com/weaviate/weaviate/modules/backup-gcs"
	modstgs3 "github.com/weaviate/weaviate/modules/backup-s3"
	modgenerativeanthropic "github.com/weaviate/weaviate/modules/generative-anthropic"
	modgenerativeanyscale "github.com/weaviate/weaviate/modules/generative-anyscale"
	modgenerativeaws "github.com/weaviate/weaviate/modules/generative-aws"
	modgenerativecohere "github.com/weaviate/weaviate/modules/generative-cohere"
	modgenerativeoctoai "github.com/weaviate/weaviate/modules/generative-octoai"
	modgenerativeollama "github.com/weaviate/weaviate/modules/generative-ollama"
	modgenerativeopenai "github.com/weaviate/weaviate/modules/generative-openai"
	modgenerativepalm "github.com/weaviate/weaviate/modules/generative-palm"
	modmulti2vecpalm "github.com/weaviate/weaviate/modules/multi2vec-palm"
	modsloads3 "github.com/weaviate/weaviate/modules/offload-s3"
	modqnaopenai "github.com/weaviate/weaviate/modules/qna-openai"
	modrerankercohere "github.com/weaviate/weaviate/modules/reranker-cohere"
	modrerankervoyageai "github.com/weaviate/weaviate/modules/reranker-voyageai"
	modaws "github.com/weaviate/weaviate/modules/text2vec-aws"
	modcohere "github.com/weaviate/weaviate/modules/text2vec-cohere"
	modhuggingface "github.com/weaviate/weaviate/modules/text2vec-huggingface"
	modoctoai "github.com/weaviate/weaviate/modules/text2vec-octoai"
	modollama "github.com/weaviate/weaviate/modules/text2vec-ollama"
	modopenai "github.com/weaviate/weaviate/modules/text2vec-openai"
	modpalm "github.com/weaviate/weaviate/modules/text2vec-palm"
	modvoyageai "github.com/weaviate/weaviate/modules/text2vec-voyageai"
	"golang.org/x/sync/errgroup"
)

const (
	// envTestWeaviateImage can be passed to tests to spin up docker compose with given image
	envTestWeaviateImage = "TEST_WEAVIATE_IMAGE"
	// envTestText2vecTransformersImage adds ability to pass a custom image to module tests
	envTestText2vecTransformersImage = "TEST_TEXT2VEC_TRANSFORMERS_IMAGE"
	// envTestText2vecContextionaryImage adds ability to pass a custom image to module tests
	envTestText2vecContextionaryImage = "TEST_TEXT2VEC_CONTEXTIONARY_IMAGE"
	// envTestQnATransformersImage adds ability to pass a custom image to module tests
	envTestQnATransformersImage = "TEST_QNA_TRANSFORMERS_IMAGE"
	// envTestSUMTransformersImage adds ability to pass a custom image to module tests
	envTestSUMTransformersImage = "TEST_SUM_TRANSFORMERS_IMAGE"
	// envTestMulti2VecCLIPImage adds ability to pass a custom CLIP image to module tests
	envTestMulti2VecCLIPImage = "TEST_MULTI2VEC_CLIP_IMAGE"
	// envTestMulti2VecBindImage adds ability to pass a custom BIND image to module tests
	envTestMulti2VecBindImage = "TEST_MULTI2VEC_BIND_IMAGE"
	// envTestImg2VecNeuralImage adds ability to pass a custom Im2Vec Neural image to module tests
	envTestImg2VecNeuralImage = "TEST_IMG2VEC_NEURAL_IMAGE"
	// envTestRerankerTransformersImage adds ability to pass a custom image to module tests
	envTestRerankerTransformersImage = "TEST_RERANKER_TRANSFORMERS_IMAGE"
)

const (
	Ref2VecCentroid = "ref2vec-centroid"
)

type Compose struct {
	enableModules              []string
	defaultVectorizerModule    string
	withMinIO                  bool
	withGCS                    bool
	withAzurite                bool
	withBackendFilesystem      bool
	withBackendS3              bool
	withBackendS3Buckets       map[string]string
	withBackupS3Bucket         string
	withOffloadS3Bucket        string
	withBackendGCS             bool
	withBackendGCSBucket       string
	withBackendAzure           bool
	withBackendAzureContainer  string
	withTransformers           bool
	withContextionary          bool
	withQnATransformers        bool
	withWeaviateExposeGRPCPort bool
	withSecondWeaviate         bool
	withWeaviateCluster        bool
	withWeaviateClusterSize    int

	withWeaviateAuth              bool
	withWeaviateBasicAuth         bool
	withWeaviateBasicAuthUsername string
	withWeaviateBasicAuthPassword string
	withSUMTransformers           bool
	withCentroid                  bool
	withCLIP                      bool
	withPaLMApiKey                string
	withBind                      bool
	withImg2Vec                   bool
	withRerankerTransformers      bool
	withOllamaVectorizer          bool
	withOllamaGenerative          bool
	withOctoAIVectorizer          bool
	withOctoAIGenerative          bool
	withOctoAIApiKey              string
	weaviateEnvs                  map[string]string
	removeEnvs                    map[string]struct{}
}

func New() *Compose {
	return &Compose{enableModules: []string{}, weaviateEnvs: make(map[string]string), removeEnvs: make(map[string]struct{}), withBackendS3Buckets: make(map[string]string)}
}

func (d *Compose) WithGCS() *Compose {
	d.withGCS = true
	d.enableModules = append(d.enableModules, modstggcs.Name)
	return d
}

func (d *Compose) WithAzurite() *Compose {
	d.withAzurite = true
	d.enableModules = append(d.enableModules, modstgazure.Name)
	return d
}

func (d *Compose) WithText2VecTransformers() *Compose {
	d.withTransformers = true
	d.enableModules = append(d.enableModules, Text2VecTransformers)
	d.defaultVectorizerModule = Text2VecTransformers
	return d
}

func (d *Compose) WithText2VecContextionary() *Compose {
	d.withContextionary = true
	d.enableModules = append(d.enableModules, Text2VecContextionary)
	d.defaultVectorizerModule = Text2VecContextionary
	return d
}

func (d *Compose) WithText2VecOllama() *Compose {
	d.withOllamaVectorizer = true
	d.enableModules = append(d.enableModules, modollama.Name)
	return d
}

func (d *Compose) WithText2VecOctoAI(apiKey string) *Compose {
	d.withOctoAIApiKey = apiKey
	d.withOctoAIVectorizer = true
	d.enableModules = append(d.enableModules, modoctoai.Name)
	return d
}

func (d *Compose) WithQnATransformers() *Compose {
	d.withQnATransformers = true
	d.enableModules = append(d.enableModules, QnATransformers)
	return d
}

func (d *Compose) WithBackendFilesystem() *Compose {
	d.withBackendFilesystem = true
	d.enableModules = append(d.enableModules, modstgfilesystem.Name)
	return d
}

// WithBackendS3 will prepare MinIO
func (d *Compose) WithBackendS3(bucket, region string) *Compose {
	d.withBackendS3 = true
	d.withBackupS3Bucket = bucket
	d.withBackendS3Buckets[bucket] = region
	d.withMinIO = true
	d.enableModules = append(d.enableModules, modstgs3.Name)
	return d
}

// WithOffloadS3 will prepare MinIO
func (d *Compose) WithOffloadS3(bucket, region string) *Compose {
	d.withBackendS3 = true
	d.withOffloadS3Bucket = bucket
	d.withBackendS3Buckets[bucket] = region
	d.withMinIO = true
	d.enableModules = append(d.enableModules, modsloads3.Name)
	return d
}

func (d *Compose) WithBackendGCS(bucket string) *Compose {
	d.withBackendGCS = true
	d.withBackendGCSBucket = bucket
	d.withGCS = true
	d.enableModules = append(d.enableModules, modstggcs.Name)
	return d
}

func (d *Compose) WithBackendAzure(container string) *Compose {
	d.withBackendAzure = true
	d.withBackendAzureContainer = container
	d.withAzurite = true
	d.enableModules = append(d.enableModules, modstgazure.Name)
	return d
}

func (d *Compose) WithSUMTransformers() *Compose {
	d.withSUMTransformers = true
	d.enableModules = append(d.enableModules, SUMTransformers)
	return d
}

func (d *Compose) WithMulti2VecCLIP() *Compose {
	d.withCLIP = true
	d.enableModules = append(d.enableModules, Multi2VecCLIP)
	return d
}

func (d *Compose) WithMulti2VecPaLM(apiKey string) *Compose {
	d.withPaLMApiKey = apiKey
	d.enableModules = append(d.enableModules, modmulti2vecpalm.Name)
	return d
}

func (d *Compose) WithMulti2VecBind() *Compose {
	d.withBind = true
	d.enableModules = append(d.enableModules, Multi2VecBind)
	return d
}

func (d *Compose) WithImg2VecNeural() *Compose {
	d.withImg2Vec = true
	d.enableModules = append(d.enableModules, Img2VecNeural)
	return d
}

func (d *Compose) WithRef2VecCentroid() *Compose {
	d.withCentroid = true
	d.enableModules = append(d.enableModules, Ref2VecCentroid)
	return d
}

func (d *Compose) WithText2VecOpenAI(openAIApiKey, openAIOrganization, azureApiKey string) *Compose {
	d.weaviateEnvs["OPENAI_APIKEY"] = openAIApiKey
	d.weaviateEnvs["OPENAI_ORGANIZATION"] = openAIOrganization
	d.weaviateEnvs["AZURE_APIKEY"] = azureApiKey
	d.enableModules = append(d.enableModules, modopenai.Name)
	return d
}

func (d *Compose) WithText2VecCohere(apiKey string) *Compose {
	d.weaviateEnvs["COHERE_APIKEY"] = apiKey
	d.enableModules = append(d.enableModules, modcohere.Name)
	return d
}

func (d *Compose) WithText2VecVoyageAI() *Compose {
	d.enableModules = append(d.enableModules, modvoyageai.Name)
	return d
}

func (d *Compose) WithText2VecPaLM(apiKey string) *Compose {
	d.withPaLMApiKey = apiKey
	d.enableModules = append(d.enableModules, modpalm.Name)
	return d
}

func (d *Compose) WithText2VecAWS(accessKey, secretKey, sessionToken string) *Compose {
	d.weaviateEnvs["AWS_ACCESS_KEY"] = accessKey
	d.weaviateEnvs["AWS_SECRET_KEY"] = secretKey
	d.weaviateEnvs["AWS_SESSION_TOKEN"] = sessionToken
	d.enableModules = append(d.enableModules, modaws.Name)
	return d
}

func (d *Compose) WithText2VecHuggingFace() *Compose {
	d.enableModules = append(d.enableModules, modhuggingface.Name)
	return d
}

func (d *Compose) WithGenerativeOpenAI(openAIApiKey, openAIOrganization, azureApiKey string) *Compose {
	d.weaviateEnvs["OPENAI_APIKEY"] = openAIApiKey
	d.weaviateEnvs["OPENAI_ORGANIZATION"] = openAIOrganization
	d.weaviateEnvs["AZURE_APIKEY"] = azureApiKey
	d.enableModules = append(d.enableModules, modgenerativeopenai.Name)
	return d
}

func (d *Compose) WithGenerativeAWS(accessKey, secretKey, sessionToken string) *Compose {
	d.weaviateEnvs["AWS_ACCESS_KEY"] = accessKey
	d.weaviateEnvs["AWS_SECRET_KEY"] = secretKey
	d.weaviateEnvs["AWS_SESSION_TOKEN"] = sessionToken
	d.enableModules = append(d.enableModules, modgenerativeaws.Name)
	return d
}

func (d *Compose) WithGenerativeCohere(apiKey string) *Compose {
	d.weaviateEnvs["COHERE_APIKEY"] = apiKey
	d.enableModules = append(d.enableModules, modgenerativecohere.Name)
	return d
}

func (d *Compose) WithGenerativePaLM(apiKey string) *Compose {
	d.withPaLMApiKey = apiKey
	d.enableModules = append(d.enableModules, modgenerativepalm.Name)
	return d
}

func (d *Compose) WithGenerativeAnyscale() *Compose {
	d.enableModules = append(d.enableModules, modgenerativeanyscale.Name)
	return d
}

func (d *Compose) WithGenerativeOllama() *Compose {
	d.withOllamaGenerative = true
	d.enableModules = append(d.enableModules, modgenerativeollama.Name)
	return d
}

func (d *Compose) WithGenerativeOctoAI(apiKey string) *Compose {
	d.withOctoAIApiKey = apiKey
	d.withOctoAIGenerative = true
	d.enableModules = append(d.enableModules, modgenerativeoctoai.Name)
	return d
}

func (d *Compose) WithGenerativeAnthropic(apiKey string) *Compose {
	d.weaviateEnvs["ANTHROPIC_APIKEY"] = apiKey
	d.enableModules = append(d.enableModules, modgenerativeanthropic.Name)
	return d
}

func (d *Compose) WithQnAOpenAI() *Compose {
	d.enableModules = append(d.enableModules, modqnaopenai.Name)
	return d
}

func (d *Compose) WithRerankerCohere() *Compose {
	d.enableModules = append(d.enableModules, modrerankercohere.Name)
	return d
}

func (d *Compose) WithRerankerVoyageAI() *Compose {
	d.enableModules = append(d.enableModules, modrerankervoyageai.Name)
	return d
}

func (d *Compose) WithRerankerTransformers() *Compose {
	d.withRerankerTransformers = true
	d.enableModules = append(d.enableModules, RerankerTransformers)
	return d
}

func (d *Compose) WithOllamaVectorizer() *Compose {
	d.withOllamaVectorizer = true
	return d
}

func (d *Compose) WithOllamaGenerative() *Compose {
	d.withOllamaGenerative = true
	return d
}

func (d *Compose) WithWeaviate() *Compose {
	return d.With1NodeCluster()
}

func (d *Compose) WithWeaviateWithGRPC() *Compose {
	d.With1NodeCluster()
	d.withWeaviateExposeGRPCPort = true
	return d
}

<<<<<<< HEAD
func (d *Compose) WithSecondWeaviate() *Compose {
	d.With1NodeCluster()
	d.withSecondWeaviate = true // TODO: create a second 1 node cluster
	return d
}

func (d *Compose) WithWeaviateCluster(size int) *Compose {
	d.withWeaviateCluster = true
	d.withWeaviateClusterSize = size
	return d
}

func (d *Compose) WithWeaviateClusterWithGRPC() *Compose {
	d.With2NodeCluster()
	return d
}

func (d *Compose) WithWeaviateGRPC() *Compose {
=======
func (d *Compose) WithWeaviateCluster() *Compose {
	return d.With3NodeCluster()
}

func (d *Compose) WithWeaviateClusterWithGRPC() *Compose {
	d.With3NodeCluster()
>>>>>>> 1e31231e
	d.withWeaviateExposeGRPCPort = true
	return d
}

func (d *Compose) WithWeaviateBasicAuth(username, password string) *Compose {
	d.withWeaviateBasicAuth = true
	d.withWeaviateBasicAuthUsername = username
	d.withWeaviateBasicAuthPassword = password
	return d
}

func (d *Compose) WithWeaviateAuth() *Compose {
	d.withWeaviateAuth = true
	return d.With1NodeCluster()
}

func (d *Compose) WithWeaviateEnv(name, value string) *Compose {
	d.weaviateEnvs[name] = value
	return d
}

func (d *Compose) WithoutWeaviateEnvs(names ...string) *Compose {
	for _, name := range names {
		d.removeEnvs[name] = struct{}{}
	}

	return d
}

func (d *Compose) Start(ctx context.Context) (*DockerCompose, error) {
	d.weaviateEnvs["DISABLE_TELEMETRY"] = "true"
	network, err := tescontainersnetwork.New(
		ctx,
		tescontainersnetwork.WithCheckDuplicate(),
		tescontainersnetwork.WithAttachable(),
	)
	if err != nil {
		return nil, errors.Wrapf(err, "connecting to network")
	}

	networkName := network.Name

	envSettings := make(map[string]string)
	envSettings["network"] = networkName
	envSettings["DISABLE_TELEMETRY"] = "true"
	containers := []*DockerContainer{}
	if d.withMinIO {
		container, err := startMinIO(ctx, networkName, d.withBackendS3Buckets)
		if err != nil {
			return nil, errors.Wrapf(err, "start %s", MinIO)
		}
		containers = append(containers, container)

		if d.withBackendS3 {
			if d.withBackupS3Bucket != "" {
				envSettings["BACKUP_S3_BUCKET"] = d.withBackupS3Bucket
			}

			if d.withOffloadS3Bucket != "" {
				envSettings["OFFLOAD_S3_BUCKET"] = d.withOffloadS3Bucket
				envSettings["OFFLOAD_S3_BUCKET_AUTO_CREATE"] = "true"
			}

			for k, v := range container.envSettings {
				envSettings[k] = v
			}
		}
	}
	if d.withGCS {
		container, err := startGCS(ctx, networkName)
		if err != nil {
			return nil, errors.Wrapf(err, "start %s", GCS)
		}
		containers = append(containers, container)
		if d.withBackendGCS {
			for k, v := range container.envSettings {
				envSettings[k] = v
			}
			envSettings["BACKUP_GCS_BUCKET"] = d.withBackendGCSBucket
		}
	}
	if d.withAzurite {
		container, err := startAzurite(ctx, networkName)
		if err != nil {
			return nil, errors.Wrapf(err, "start %s", Azurite)
		}
		containers = append(containers, container)
		if d.withBackendAzure {
			for k, v := range container.envSettings {
				envSettings[k] = v
			}
			envSettings["BACKUP_AZURE_CONTAINER"] = d.withBackendAzureContainer
		}
	}
	if d.withBackendFilesystem {
		envSettings["BACKUP_FILESYSTEM_PATH"] = "/tmp/backups"
	}
	if d.withTransformers {
		image := os.Getenv(envTestText2vecTransformersImage)
		container, err := startT2VTransformers(ctx, networkName, image)
		if err != nil {
			return nil, errors.Wrapf(err, "start %s", Text2VecTransformers)
		}
		for k, v := range container.envSettings {
			envSettings[k] = v
		}
		containers = append(containers, container)
	}
	if d.withContextionary {
		image := os.Getenv(envTestText2vecContextionaryImage)
		container, err := startT2VContextionary(ctx, networkName, image)
		if err != nil {
			return nil, errors.Wrapf(err, "start %s", Text2VecContextionary)
		}
		for k, v := range container.envSettings {
			envSettings[k] = v
		}
		containers = append(containers, container)
	}
	if d.withOllamaVectorizer {
		container, err := startOllamaVectorizer(ctx, networkName)
		if err != nil {
			return nil, errors.Wrapf(err, "start %s", OllamaVectorizer)
		}
		for k, v := range container.envSettings {
			envSettings[k] = v
		}
		containers = append(containers, container)
	}
	if d.withOllamaGenerative {
		container, err := startOllamaGenerative(ctx, networkName)
		if err != nil {
			return nil, errors.Wrapf(err, "start %s", OllamaGenerative)
		}
		for k, v := range container.envSettings {
			envSettings[k] = v
		}
		containers = append(containers, container)
	}
	if d.withQnATransformers {
		image := os.Getenv(envTestQnATransformersImage)
		container, err := startQnATransformers(ctx, networkName, image)
		if err != nil {
			return nil, errors.Wrapf(err, "start %s", QnATransformers)
		}
		for k, v := range container.envSettings {
			envSettings[k] = v
		}
		containers = append(containers, container)
	}
	if d.withSUMTransformers {
		image := os.Getenv(envTestSUMTransformersImage)
		container, err := startSUMTransformers(ctx, networkName, image)
		if err != nil {
			return nil, errors.Wrapf(err, "start %s", SUMTransformers)
		}
		for k, v := range container.envSettings {
			envSettings[k] = v
		}
		containers = append(containers, container)
	}
	if d.withCLIP {
		image := os.Getenv(envTestMulti2VecCLIPImage)
		container, err := startM2VClip(ctx, networkName, image)
		if err != nil {
			return nil, errors.Wrapf(err, "start %s", Multi2VecCLIP)
		}
		for k, v := range container.envSettings {
			envSettings[k] = v
		}
		containers = append(containers, container)
	}
	if d.withPaLMApiKey != "" {
		envSettings["PALM_APIKEY"] = d.withPaLMApiKey
	}
	if d.withOctoAIApiKey != "" {
		envSettings["OCTOAI_APIKEY"] = d.withOctoAIApiKey
	}
	if d.withBind {
		image := os.Getenv(envTestMulti2VecBindImage)
		container, err := startM2VBind(ctx, networkName, image)
		if err != nil {
			return nil, errors.Wrapf(err, "start %s", Multi2VecBind)
		}
		for k, v := range container.envSettings {
			envSettings[k] = v
		}
		containers = append(containers, container)
	}
	if d.withImg2Vec {
		image := os.Getenv(envTestImg2VecNeuralImage)
		container, err := startI2VNeural(ctx, networkName, image)
		if err != nil {
			return nil, errors.Wrapf(err, "start %s", Img2VecNeural)
		}
		for k, v := range container.envSettings {
			envSettings[k] = v
		}
		containers = append(containers, container)
	}
	if d.withRerankerTransformers {
		image := os.Getenv(envTestRerankerTransformersImage)
		container, err := startRerankerTransformers(ctx, networkName, image)
		if err != nil {
			return nil, errors.Wrapf(err, "start %s", RerankerTransformers)
		}
		for k, v := range container.envSettings {
			envSettings[k] = v
		}
		containers = append(containers, container)
	}

	if d.withWeaviateCluster {
		cs, err := d.startCluster(ctx, d.withWeaviateClusterSize, envSettings)
		for _, c := range cs {
			if c != nil {
				containers = append(containers, c)
			}
		}
		return &DockerCompose{network, containers}, err
	}

	if d.withSecondWeaviate {
		image := os.Getenv(envTestWeaviateImage)
		hostname := SecondWeaviate
		secondWeaviateSettings := envSettings
		// Ensure second weaviate doesn't get cluster settings from the first cluster if any.
		delete(secondWeaviateSettings, "CLUSTER_HOSTNAME")
		delete(secondWeaviateSettings, "CLUSTER_GOSSIP_BIND_PORT")
		delete(secondWeaviateSettings, "CLUSTER_DATA_BIND_PORT")
		delete(secondWeaviateSettings, "CLUSTER_JOIN")
		for k, v := range d.weaviateEnvs {
			envSettings[k] = v
		}
		delete(secondWeaviateSettings, "RAFT_PORT")
		delete(secondWeaviateSettings, "RAFT_INTERNAL_PORT")
		delete(secondWeaviateSettings, "RAFT_JOIN")
		container, err := startWeaviate(ctx, d.enableModules, d.defaultVectorizerModule, envSettings, networkName, image, hostname, d.withWeaviateExposeGRPCPort)
		containers = append(containers, container)
		if err != nil {
			return &DockerCompose{network, containers}, errors.Wrapf(err, "start %s", hostname)
		}
	}

	return &DockerCompose{network, containers}, nil
}

func (d *Compose) With1NodeCluster() *Compose {
	d.withWeaviateCluster = true
	d.withWeaviateClusterSize = 1
	return d
}

<<<<<<< HEAD
func (d *Compose) With2NodeCluster() *Compose {
	d.withWeaviateCluster = true
	d.withWeaviateClusterSize = 2
	return d
}

=======
>>>>>>> 1e31231e
func (d *Compose) With3NodeCluster() *Compose {
	d.withWeaviateCluster = true
	d.withWeaviateClusterSize = 3
	return d
}

func (d *Compose) startCluster(ctx context.Context, size int, settings map[string]string) ([]*DockerContainer, error) {
	if size == 0 || size > 3 {
		return nil, nil
	}
	for k, v := range d.weaviateEnvs {
		settings[k] = v
	}

	for k := range d.removeEnvs {
		delete(settings, k)
	}

	raft_join := "node1,node2,node3"
	if size == 1 {
		raft_join = "node1"
	} else if size == 2 {
		raft_join = "node1,node2"
	}

	cs := make([]*DockerContainer, size)
	image := os.Getenv(envTestWeaviateImage)
	networkName := settings["network"]
	settings["DISABLE_TELEMETRY"] = "true"
	if d.withWeaviateBasicAuth {
		settings["CLUSTER_BASIC_AUTH_USERNAME"] = d.withWeaviateBasicAuthUsername
		settings["CLUSTER_BASIC_AUTH_PASSWORD"] = d.withWeaviateBasicAuthPassword
	}
	if d.withWeaviateAuth {
		settings["AUTHENTICATION_OIDC_ENABLED"] = "true"
		settings["AUTHENTICATION_OIDC_CLIENT_ID"] = "wcs"
		settings["AUTHENTICATION_OIDC_ISSUER"] = "https://auth.wcs.api.semi.technology/auth/realms/SeMI"
		settings["AUTHENTICATION_OIDC_USERNAME_CLAIM"] = "email"
		settings["AUTHENTICATION_OIDC_GROUPS_CLAIM"] = "groups"
		settings["AUTHORIZATION_ADMINLIST_ENABLED"] = "true"
		settings["AUTHORIZATION_ADMINLIST_USERS"] = "ms_2d0e007e7136de11d5f29fce7a53dae219a51458@existiert.net"
	}

	settings["RAFT_PORT"] = "8300"
	settings["RAFT_INTERNAL_RPC_PORT"] = "8301"
	settings["RAFT_JOIN"] = raft_join
	settings["RAFT_BOOTSTRAP_EXPECT"] = strconv.Itoa(d.withWeaviateClusterSize)

	// first node
	config1 := copySettings(settings)
	config1["CLUSTER_HOSTNAME"] = "node1"
	config1["CLUSTER_GOSSIP_BIND_PORT"] = "7100"
	config1["CLUSTER_DATA_BIND_PORT"] = "7101"
	eg := errgroup.Group{}
	eg.Go(func() (err error) {
		cs[0], err = startWeaviate(ctx, d.enableModules, d.defaultVectorizerModule,
			config1, networkName, image, Weaviate1, d.withWeaviateExposeGRPCPort)
		if err != nil {
			return errors.Wrapf(err, "start %s", Weaviate1)
		}
		return nil
	})

	if size > 1 {
		config2 := copySettings(settings)
		config2["CLUSTER_HOSTNAME"] = "node2"
		config2["CLUSTER_GOSSIP_BIND_PORT"] = "7102"
		config2["CLUSTER_DATA_BIND_PORT"] = "7103"
		config2["CLUSTER_JOIN"] = fmt.Sprintf("%s:7100", Weaviate1)
		eg.Go(func() (err error) {
			time.Sleep(time.Second * 3)
			cs[1], err = startWeaviate(ctx, d.enableModules, d.defaultVectorizerModule,
				config2, networkName, image, Weaviate2, d.withWeaviateExposeGRPCPort)
			if err != nil {
				return errors.Wrapf(err, "start %s", Weaviate2)
			}
			return nil
		})
	}

	if size > 2 {
		config3 := copySettings(settings)
		config3["CLUSTER_HOSTNAME"] = "node3"
		config3["CLUSTER_GOSSIP_BIND_PORT"] = "7104"
		config3["CLUSTER_DATA_BIND_PORT"] = "7105"
		config3["CLUSTER_JOIN"] = fmt.Sprintf("%s:7100", Weaviate1)
		eg.Go(func() (err error) {
			time.Sleep(time.Second * 3)
			cs[2], err = startWeaviate(ctx, d.enableModules, d.defaultVectorizerModule,
				config3, networkName, image, Weaviate3, d.withWeaviateExposeGRPCPort)
			if err != nil {
				return errors.Wrapf(err, "start %s", Weaviate3)
			}
			return nil
		})
	}

	return cs, eg.Wait()
}

func copySettings(s map[string]string) map[string]string {
	copy := make(map[string]string, len(s))
	for k, v := range s {
		copy[k] = v
	}
	return copy
}<|MERGE_RESOLUTION|>--- conflicted
+++ resolved
@@ -374,33 +374,12 @@
 	return d
 }
 
-<<<<<<< HEAD
-func (d *Compose) WithSecondWeaviate() *Compose {
-	d.With1NodeCluster()
-	d.withSecondWeaviate = true // TODO: create a second 1 node cluster
-	return d
-}
-
-func (d *Compose) WithWeaviateCluster(size int) *Compose {
-	d.withWeaviateCluster = true
-	d.withWeaviateClusterSize = size
-	return d
-}
-
-func (d *Compose) WithWeaviateClusterWithGRPC() *Compose {
-	d.With2NodeCluster()
-	return d
-}
-
-func (d *Compose) WithWeaviateGRPC() *Compose {
-=======
 func (d *Compose) WithWeaviateCluster() *Compose {
 	return d.With3NodeCluster()
 }
 
 func (d *Compose) WithWeaviateClusterWithGRPC() *Compose {
 	d.With3NodeCluster()
->>>>>>> 1e31231e
 	d.withWeaviateExposeGRPCPort = true
 	return d
 }
@@ -654,15 +633,6 @@
 	return d
 }
 
-<<<<<<< HEAD
-func (d *Compose) With2NodeCluster() *Compose {
-	d.withWeaviateCluster = true
-	d.withWeaviateClusterSize = 2
-	return d
-}
-
-=======
->>>>>>> 1e31231e
 func (d *Compose) With3NodeCluster() *Compose {
 	d.withWeaviateCluster = true
 	d.withWeaviateClusterSize = 3
