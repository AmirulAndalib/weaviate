--- conflicted
+++ resolved
@@ -50,10 +50,7 @@
 
 func TestGraphQL_SyncIndexing(t *testing.T) {
 	testGraphQL(t)
-<<<<<<< HEAD
-=======
 	testGroupBy(t)
->>>>>>> 54bc3ee4
 }
 
 func testGraphQL(t *testing.T) {
