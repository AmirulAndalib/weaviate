//                           _       _
// __      _____  __ ___   ___  __ _| |_ ___
// \ \ /\ / / _ \/ _` \ \ / / |/ _` | __/ _ \
//  \ V  V /  __/ (_| |\ V /| | (_| | ||  __/
//   \_/\_/ \___|\__,_| \_/ |_|\__,_|\__\___|
//
//  Copyright © 2016 - 2024 Weaviate B.V. All rights reserved.
//
//  CONTACT: hello@weaviate.io
//

package tests

import (
	"fmt"
	"testing"

	"github.com/stretchr/testify/assert"
	"github.com/stretchr/testify/require"
	"github.com/weaviate/weaviate/entities/models"
	pb "github.com/weaviate/weaviate/grpc/generated/protocol/v1"
	"github.com/weaviate/weaviate/test/helper"
	grpchelper "github.com/weaviate/weaviate/test/helper/grpc"
	"github.com/weaviate/weaviate/test/helper/sample-schema/planets"
)

func testGenerativeAWS(rest, grpc, region string) func(t *testing.T) {
	return func(t *testing.T) {
		helper.SetupClient(rest)
		helper.SetupGRPCClient(t, grpc)
		// Data
		data := planets.Planets
		// Define class
		class := planets.BaseClass("PlanetsGenerativeTest")
		class.VectorConfig = map[string]models.VectorConfig{
			"description": {
				Vectorizer: map[string]interface{}{
					"text2vec-aws": map[string]interface{}{
						"properties":         []interface{}{"description"},
						"vectorizeClassName": false,
						"service":            "bedrock",
						"region":             region,
						"model":              "amazon.titan-embed-text-v2:0",
					},
				},
				VectorIndexType: "flat",
			},
		}
		tests := []struct {
			name               string
			generativeModel    string
			absentModuleConfig bool
		}{
			{
				name:            "cohere.command-text-v14",
				generativeModel: "cohere.command-text-v14",
			},
			{
				name:            "cohere.command-light-text-v14",
				generativeModel: "cohere.command-light-text-v14",
			},
			{
				name:            "cohere.command-r-v1:0",
				generativeModel: "cohere.command-r-v1:0",
			},
			{
				name:            "cohere.command-r-plus-v1:0",
				generativeModel: "cohere.command-r-plus-v1:0",
			},
			{
				name:            "anthropic.claude-v2",
				generativeModel: "anthropic.claude-v2",
			},
			{
				name:            "anthropic.claude-v2:1",
				generativeModel: "anthropic.claude-v2:1",
			},
			{
				name:            "anthropic.claude-instant-v1",
				generativeModel: "anthropic.claude-instant-v1",
			},
			{
				name:            "anthropic.claude-3-sonnet-20240229-v1:0",
				generativeModel: "anthropic.claude-3-sonnet-20240229-v1:0",
			},
			{
				name:            "anthropic.claude-3-haiku-20240307-v1:0",
				generativeModel: "anthropic.claude-3-haiku-20240307-v1:0",
			},
			{
				name:            "ai21.j2-ultra-v1",
				generativeModel: "ai21.j2-ultra-v1",
			},
			{
				name:            "ai21.j2-mid-v1",
				generativeModel: "ai21.j2-mid-v1",
			},
			{
				name:            "amazon.titan-text-lite-v1",
				generativeModel: "amazon.titan-text-lite-v1",
			},
			{
				name:            "amazon.titan-text-premier-v1:0",
				generativeModel: "amazon.titan-text-premier-v1:0",
			},
			{
				name:            "amazon.titan-text-express-v1",
				generativeModel: "amazon.titan-text-express-v1",
			},
			{
				name:            "mistral.mistral-7b-instruct-v0:2",
				generativeModel: "mistral.mistral-7b-instruct-v0:2",
			},
			{
				name:            "mistral.mixtral-8x7b-instruct-v0:1",
				generativeModel: "mistral.mixtral-8x7b-instruct-v0:1",
			},
			{
				name:            "mistral.mistral-large-2402-v1:0",
				generativeModel: "mistral.mistral-large-2402-v1:0",
			},
			{
				name:            "meta.llama3-8b-instruct-v1:0",
				generativeModel: "meta.llama3-8b-instruct-v1:0",
			},
			{
				name:            "meta.llama3-70b-instruct-v1:0",
				generativeModel: "meta.llama3-70b-instruct-v1:0",
			},
<<<<<<< HEAD
			{
				name:            "meta.llama2-13b-chat-v1",
				generativeModel: "meta.llama2-13b-chat-v1",
			},
			{
				name:            "meta.llama2-70b-chat-v1",
				generativeModel: "meta.llama2-70b-chat-v1",
			},
			{
				name:               "absent module config",
				generativeModel:    "ai21.j2-mid-v1",
				absentModuleConfig: true,
			},
=======
>>>>>>> 4077372c
		}
		for _, tt := range tests {
			t.Run(tt.name, func(t *testing.T) {
				if tt.absentModuleConfig {
					t.Log("skipping adding module config configuration to class")
				} else {
					class.ModuleConfig = map[string]interface{}{
						"generative-aws": map[string]interface{}{
							"service": "bedrock",
							"region":  region,
							"model":   tt.generativeModel,
						},
					}
				}
				// create schema
				helper.CreateClass(t, class)
				defer helper.DeleteClass(t, class.Class)
				// create objects
				t.Run("create objects", func(t *testing.T) {
					planets.InsertObjects(t, class.Class)
				})
				t.Run("check objects existence", func(t *testing.T) {
					for _, planet := range data {
						t.Run(planet.ID.String(), func(t *testing.T) {
							obj, err := helper.GetObject(t, class.Class, planet.ID, "vector")
							require.NoError(t, err)
							require.NotNil(t, obj)
							require.Len(t, obj.Vectors, 1)
							assert.True(t, len(obj.Vectors["description"]) > 0)
						})
					}
				})
				// generative task
				if tt.absentModuleConfig {
					t.Log("skipping create tweet tests with default values as e2e tests rely on specific AWS settings")
				} else {
					t.Run("create a tweet", func(t *testing.T) {
						planets.CreateTweetTest(t, class.Class)
					})
					t.Run("create a tweet using grpc", func(t *testing.T) {
						planets.CreateTweetTestGRPC(t, class.Class)
					})
				}
				t.Run("create a tweet with params", func(t *testing.T) {
					params := "aws:{temperature:0.1}"
					if tt.absentModuleConfig {
						params = fmt.Sprintf("aws:{temperature:0.1 service:\"bedrock\" region:\"%s\" model:\"%s\"}", region, tt.generativeModel)
					}
					planets.CreateTweetTestWithParams(t, class.Class, params)
				})
				t.Run("create a tweet with params using grpc", func(t *testing.T) {
					aws := &pb.GenerativeAWS{
						Model:       grpchelper.ToPtr(tt.generativeModel),
						Temperature: grpchelper.ToPtr(0.9),
					}
					if tt.absentModuleConfig {
						aws.Region = grpchelper.ToPtr(region)
						aws.Service = grpchelper.ToPtr("bedrock")
					}
					planets.CreateTweetTestWithParamsGRPC(t, class.Class, &pb.GenerativeProvider{
						ReturnMetadata: false, // no metadata for aws
						Kind:           &pb.GenerativeProvider_Aws{Aws: aws},
					})
				})
			})
		}
	}
}<|MERGE_RESOLUTION|>--- conflicted
+++ resolved
@@ -127,22 +127,11 @@
 				name:            "meta.llama3-70b-instruct-v1:0",
 				generativeModel: "meta.llama3-70b-instruct-v1:0",
 			},
-<<<<<<< HEAD
-			{
-				name:            "meta.llama2-13b-chat-v1",
-				generativeModel: "meta.llama2-13b-chat-v1",
-			},
-			{
-				name:            "meta.llama2-70b-chat-v1",
-				generativeModel: "meta.llama2-70b-chat-v1",
-			},
 			{
 				name:               "absent module config",
 				generativeModel:    "ai21.j2-mid-v1",
 				absentModuleConfig: true,
 			},
-=======
->>>>>>> 4077372c
 		}
 		for _, tt := range tests {
 			t.Run(tt.name, func(t *testing.T) {
