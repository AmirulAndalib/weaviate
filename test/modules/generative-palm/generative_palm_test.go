--- conflicted
+++ resolved
@@ -15,30 +15,27 @@
 	"fmt"
 	"testing"
 
+	"github.com/go-openapi/strfmt"
 	"github.com/stretchr/testify/assert"
 	"github.com/stretchr/testify/require"
 	"github.com/weaviate/weaviate/entities/models"
 	"github.com/weaviate/weaviate/entities/schema"
 	"github.com/weaviate/weaviate/test/helper"
 	graphqlhelper "github.com/weaviate/weaviate/test/helper/graphql"
-	"github.com/weaviate/weaviate/test/helper/sample-schema/companies"
 )
 
 func testGenerativePaLM(host, gcpProject string) func(t *testing.T) {
 	return func(t *testing.T) {
 		helper.SetupClient(host)
 		// Data
-<<<<<<< HEAD
-		companies := companies.Companies()
-=======
-		companies := []struct {
-			id                strfmt.UUID
-			name, description string
+		planets := []struct {
+			ID                strfmt.UUID
+			Name, Description string
 		}{
 			{
-				id:   strfmt.UUID("00000000-0000-0000-0000-000000000001"),
-				name: "Earth",
-				description: `
+				ID:   strfmt.UUID("00000000-0000-0000-0000-000000000001"),
+				Name: "Earth",
+				Description: `
 				The Earth's surface is predominantly covered by oceans, accounting for about 71% of its total area, while continents provide 
 				the stage for bustling cities, towering mountains, and sprawling forests. Its atmosphere, composed mostly of nitrogen and oxygen, 
 				protects life from harmful solar radiation and regulates the planet's climate, creating the conditions necessary for life to flourish.
@@ -48,9 +45,9 @@
 				`,
 			},
 			{
-				id:   strfmt.UUID("00000000-0000-0000-0000-000000000002"),
-				name: "Mars",
-				description: `
+				ID:   strfmt.UUID("00000000-0000-0000-0000-000000000002"),
+				Name: "Mars",
+				Description: `
 				Mars, often called the "Red Planet" due to its rusty reddish hue, is the fourth planet from the Sun in our solar system. 
 				It's a world of stark contrasts and mysterious allure, captivating the imaginations of scientists, explorers, and dreamers alike.
 
@@ -60,9 +57,8 @@
 				`,
 			},
 		}
->>>>>>> 33c87c79
 		// Define class
-		className := "CompaniesGenerativeTest"
+		className := "PlanetsGenerativeTest"
 		class := &models.Class{
 			Class: className,
 			Properties: []*models.Property{
@@ -149,7 +145,7 @@
 				defer helper.DeleteClass(t, class.Class)
 				// create objects
 				t.Run("create objects", func(t *testing.T) {
-					for _, company := range companies {
+					for _, company := range planets {
 						obj := &models.Object{
 							Class: class.Class,
 							ID:    company.ID,
@@ -163,7 +159,7 @@
 					}
 				})
 				t.Run("check objects existence", func(t *testing.T) {
-					for _, company := range companies {
+					for _, company := range planets {
 						t.Run(company.ID.String(), func(t *testing.T) {
 							obj, err := helper.GetObject(t, class.Class, company.ID, "vector")
 							require.NoError(t, err)
