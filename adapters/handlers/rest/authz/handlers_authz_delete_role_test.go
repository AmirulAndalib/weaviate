//                           _       _
// __      _____  __ ___   ___  __ _| |_ ___
// \ \ /\ / / _ \/ _` \ \ / / |/ _` | __/ _ \
//  \ V  V /  __/ (_| |\ V /| | (_| | ||  __/
//   \_/\_/ \___|\__,_| \_/ |_|\__,_|\__\___|
//
//  Copyright © 2016 - 2024 Weaviate B.V. All rights reserved.
//
//  CONTACT: hello@weaviate.io
//

package authz

import (
	"testing"

	"github.com/pkg/errors"
	"github.com/sirupsen/logrus/hooks/test"
	"github.com/stretchr/testify/assert"
	"github.com/stretchr/testify/mock"

	"github.com/weaviate/weaviate/adapters/handlers/rest/authz/mocks"
	"github.com/weaviate/weaviate/adapters/handlers/rest/operations/authz"
	"github.com/weaviate/weaviate/entities/models"
	"github.com/weaviate/weaviate/usecases/auth/authorization"
<<<<<<< HEAD
	authZmocks "github.com/weaviate/weaviate/usecases/auth/authorization/mocks"
)

func TestDeleteRoleSuccess(t *testing.T) {
	authorizer := authZmocks.NewAuthorizer(t)
	controller := mocks.NewControllerAndGetUsers(t)
=======
)

func TestDeleteRoleSuccess(t *testing.T) {
	authorizer := authorization.NewMockAuthorizer(t)
	controller := authorization.NewMockController(t)
>>>>>>> 188b64a0
	logger, _ := test.NewNullLogger()

	principal := &models.Principal{Username: "user1"}
	params := authz.DeleteRoleParams{
		ID: "roleToRemove",
	}
	controller.On("GetRoles", mock.Anything).Return(map[string][]authorization.Policy{"roleToRemove": {}}, nil)
	authorizer.On("Authorize", principal, authorization.VerbWithScope(authorization.DELETE, authorization.ROLE_SCOPE_ALL), authorization.Roles("roleToRemove")[0]).Return(nil)
	controller.On("DeleteRoles", params.ID).Return(nil)

	h := &authZHandlers{
		authorizer: authorizer,
		controller: controller,
		logger:     logger,
	}
	res := h.deleteRole(params, principal)
	parsed, ok := res.(*authz.DeleteRoleNoContent)
	assert.True(t, ok)
	assert.NotNil(t, parsed)
}

func TestDeleteRoleBadRequest(t *testing.T) {
	type testCase struct {
		name          string
		params        authz.DeleteRoleParams
		principal     *models.Principal
		expectedError string
	}

	tests := []testCase{
		{
			name: "update builtin role",
			params: authz.DeleteRoleParams{
				ID: authorization.BuiltInRoles[0],
			},
			principal:     &models.Principal{Username: "user1"},
			expectedError: "you can not delete built-in role",
		},
	}

	for _, tt := range tests {
		t.Run(tt.name, func(t *testing.T) {
<<<<<<< HEAD
			controller := mocks.NewControllerAndGetUsers(t)
=======
			controller := authorization.NewMockController(t)
>>>>>>> 188b64a0
			logger, _ := test.NewNullLogger()

			h := &authZHandlers{
				controller: controller,
				logger:     logger,
			}
			res := h.deleteRole(tt.params, tt.principal)
			parsed, ok := res.(*authz.DeleteRoleBadRequest)
			assert.True(t, ok)

			if tt.expectedError != "" {
				assert.Contains(t, parsed.Payload.Error[0].Message, tt.expectedError)
			}
		})
	}
}

func TestDeleteRoleForbidden(t *testing.T) {
	type testCase struct {
		name          string
		params        authz.DeleteRoleParams
		principal     *models.Principal
		authorizeErr  error
		expectedError string
	}

	tests := []testCase{
		{
			name: "authorization error",
			params: authz.DeleteRoleParams{
				ID: "roleToRemove",
			},
			principal:     &models.Principal{Username: "user1"},
			authorizeErr:  errors.New("authorization error"),
			expectedError: "authorization error",
		},
	}

	for _, tt := range tests {
		t.Run(tt.name, func(t *testing.T) {
<<<<<<< HEAD
			authorizer := authZmocks.NewAuthorizer(t)
			controller := mocks.NewControllerAndGetUsers(t)
=======
			authorizer := authorization.NewMockAuthorizer(t)
			controller := authorization.NewMockController(t)
>>>>>>> 188b64a0
			logger, _ := test.NewNullLogger()

			controller.On("GetRoles", mock.Anything).Return(map[string][]authorization.Policy{tt.params.ID: {}}, nil)
			authorizer.On("Authorize", tt.principal, authorization.VerbWithScope(authorization.DELETE, authorization.ROLE_SCOPE_ALL), authorization.Roles(tt.params.ID)[0]).Return(tt.authorizeErr)
			if tt.authorizeErr != nil {
				authorizer.On("Authorize", tt.principal, authorization.VerbWithScope(authorization.DELETE, authorization.ROLE_SCOPE_MATCH), authorization.Roles(tt.params.ID)[0]).Return(tt.authorizeErr)
			}
			h := &authZHandlers{
				authorizer: authorizer,
				controller: controller,
				logger:     logger,
			}
			res := h.deleteRole(tt.params, tt.principal)
			parsed, ok := res.(*authz.DeleteRoleForbidden)
			assert.True(t, ok)

			if tt.expectedError != "" {
				assert.Contains(t, parsed.Payload.Error[0].Message, tt.expectedError)
			}
		})
	}
}

func TestDeleteRoleInternalServerError(t *testing.T) {
	type testCase struct {
		name          string
		params        authz.DeleteRoleParams
		principal     *models.Principal
		upsertErr     error
		expectedError string
	}

	tests := []testCase{
		{
			name: "remove role error",
			params: authz.DeleteRoleParams{
				ID: "roleToRemove",
			},
			principal:     &models.Principal{Username: "user1"},
			upsertErr:     errors.New("remove error"),
			expectedError: "remove error",
		},
	}

	for _, tt := range tests {
		t.Run(tt.name, func(t *testing.T) {
<<<<<<< HEAD
			authorizer := authZmocks.NewAuthorizer(t)
			controller := mocks.NewControllerAndGetUsers(t)
=======
			authorizer := authorization.NewMockAuthorizer(t)
			controller := authorization.NewMockController(t)
>>>>>>> 188b64a0
			logger, _ := test.NewNullLogger()

			controller.On("GetRoles", mock.Anything).Return(map[string][]authorization.Policy{tt.params.ID: {}}, nil)
			authorizer.On("Authorize", tt.principal, authorization.VerbWithScope(authorization.DELETE, authorization.ROLE_SCOPE_ALL), authorization.Roles(tt.params.ID)[0]).Return(nil)
			controller.On("DeleteRoles", tt.params.ID).Return(tt.upsertErr)

			h := &authZHandlers{
				authorizer: authorizer,
				controller: controller,
				logger:     logger,
			}
			res := h.deleteRole(tt.params, tt.principal)
			parsed, ok := res.(*authz.DeleteRoleInternalServerError)
			assert.True(t, ok)

			if tt.expectedError != "" {
				assert.Contains(t, parsed.Payload.Error[0].Message, tt.expectedError)
			}
		})
	}
}<|MERGE_RESOLUTION|>--- conflicted
+++ resolved
@@ -19,24 +19,14 @@
 	"github.com/stretchr/testify/assert"
 	"github.com/stretchr/testify/mock"
 
-	"github.com/weaviate/weaviate/adapters/handlers/rest/authz/mocks"
 	"github.com/weaviate/weaviate/adapters/handlers/rest/operations/authz"
 	"github.com/weaviate/weaviate/entities/models"
 	"github.com/weaviate/weaviate/usecases/auth/authorization"
-<<<<<<< HEAD
-	authZmocks "github.com/weaviate/weaviate/usecases/auth/authorization/mocks"
-)
-
-func TestDeleteRoleSuccess(t *testing.T) {
-	authorizer := authZmocks.NewAuthorizer(t)
-	controller := mocks.NewControllerAndGetUsers(t)
-=======
 )
 
 func TestDeleteRoleSuccess(t *testing.T) {
 	authorizer := authorization.NewMockAuthorizer(t)
-	controller := authorization.NewMockController(t)
->>>>>>> 188b64a0
+	controller := NewMockControllerAndGetUsers(t)
 	logger, _ := test.NewNullLogger()
 
 	principal := &models.Principal{Username: "user1"}
@@ -79,11 +69,7 @@
 
 	for _, tt := range tests {
 		t.Run(tt.name, func(t *testing.T) {
-<<<<<<< HEAD
-			controller := mocks.NewControllerAndGetUsers(t)
-=======
-			controller := authorization.NewMockController(t)
->>>>>>> 188b64a0
+			controller := NewMockControllerAndGetUsers(t)
 			logger, _ := test.NewNullLogger()
 
 			h := &authZHandlers{
@@ -124,13 +110,8 @@
 
 	for _, tt := range tests {
 		t.Run(tt.name, func(t *testing.T) {
-<<<<<<< HEAD
-			authorizer := authZmocks.NewAuthorizer(t)
-			controller := mocks.NewControllerAndGetUsers(t)
-=======
 			authorizer := authorization.NewMockAuthorizer(t)
-			controller := authorization.NewMockController(t)
->>>>>>> 188b64a0
+			controller := NewMockControllerAndGetUsers(t)
 			logger, _ := test.NewNullLogger()
 
 			controller.On("GetRoles", mock.Anything).Return(map[string][]authorization.Policy{tt.params.ID: {}}, nil)
@@ -177,13 +158,8 @@
 
 	for _, tt := range tests {
 		t.Run(tt.name, func(t *testing.T) {
-<<<<<<< HEAD
-			authorizer := authZmocks.NewAuthorizer(t)
-			controller := mocks.NewControllerAndGetUsers(t)
-=======
 			authorizer := authorization.NewMockAuthorizer(t)
-			controller := authorization.NewMockController(t)
->>>>>>> 188b64a0
+			controller := NewMockControllerAndGetUsers(t)
 			logger, _ := test.NewNullLogger()
 
 			controller.On("GetRoles", mock.Anything).Return(map[string][]authorization.Policy{tt.params.ID: {}}, nil)
