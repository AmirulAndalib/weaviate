//                           _       _
// __      _____  __ ___   ___  __ _| |_ ___
// \ \ /\ / / _ \/ _` \ \ / / |/ _` | __/ _ \
//  \ V  V /  __/ (_| |\ V /| | (_| | ||  __/
//   \_/\_/ \___|\__,_| \_/ |_|\__,_|\__\___|
//
//  Copyright © 2016 - 2024 Weaviate B.V. All rights reserved.
//
//  CONTACT: hello@weaviate.io
//

package rest

import (
	"context"
	"encoding/json"
	"fmt"
	"net"
	"net/http"
	_ "net/http/pprof"
	"os"
	"path/filepath"
	goruntime "runtime"
	"runtime/debug"
	"strconv"
	"strings"
	"time"

	"github.com/KimMachineGun/automemlimit/memlimit"
	"github.com/getsentry/sentry-go"
	openapierrors "github.com/go-openapi/errors"
	"github.com/go-openapi/runtime"
	"github.com/go-openapi/swag"
	"github.com/pbnjay/memory"
	"github.com/pkg/errors"
	"github.com/prometheus/client_golang/prometheus/promhttp"
	"github.com/sirupsen/logrus"

	"github.com/weaviate/fgprof"
	"github.com/weaviate/weaviate/adapters/clients"
	"github.com/weaviate/weaviate/adapters/handlers/rest/clusterapi"
	"github.com/weaviate/weaviate/adapters/handlers/rest/operations"
	"github.com/weaviate/weaviate/adapters/handlers/rest/state"
	"github.com/weaviate/weaviate/adapters/handlers/rest/tenantactivity"
	"github.com/weaviate/weaviate/adapters/repos/classifications"
	"github.com/weaviate/weaviate/adapters/repos/db"
	"github.com/weaviate/weaviate/adapters/repos/db/inverted"
	modulestorage "github.com/weaviate/weaviate/adapters/repos/modules"
	schemarepo "github.com/weaviate/weaviate/adapters/repos/schema"
	rCluster "github.com/weaviate/weaviate/cluster"
	enterrors "github.com/weaviate/weaviate/entities/errors"
	"github.com/weaviate/weaviate/entities/moduletools"
	"github.com/weaviate/weaviate/entities/replication"
	vectorIndex "github.com/weaviate/weaviate/entities/vectorindex"
	modstgazure "github.com/weaviate/weaviate/modules/backup-azure"
	modstgfs "github.com/weaviate/weaviate/modules/backup-filesystem"
	modstggcs "github.com/weaviate/weaviate/modules/backup-gcs"
	modstgs3 "github.com/weaviate/weaviate/modules/backup-s3"
	modgenerativeanthropic "github.com/weaviate/weaviate/modules/generative-anthropic"
	modgenerativeanyscale "github.com/weaviate/weaviate/modules/generative-anyscale"
	modgenerativeaws "github.com/weaviate/weaviate/modules/generative-aws"
	modgenerativecohere "github.com/weaviate/weaviate/modules/generative-cohere"
	modgenerativedatabricks "github.com/weaviate/weaviate/modules/generative-databricks"
	modgenerativedummy "github.com/weaviate/weaviate/modules/generative-dummy"
	modgenerativefriendliai "github.com/weaviate/weaviate/modules/generative-friendliai"
	modgenerativegoogle "github.com/weaviate/weaviate/modules/generative-google"
	modgenerativemistral "github.com/weaviate/weaviate/modules/generative-mistral"
	modgenerativeoctoai "github.com/weaviate/weaviate/modules/generative-octoai"
	modgenerativeollama "github.com/weaviate/weaviate/modules/generative-ollama"
	modgenerativeopenai "github.com/weaviate/weaviate/modules/generative-openai"
	modimage "github.com/weaviate/weaviate/modules/img2vec-neural"
	modbind "github.com/weaviate/weaviate/modules/multi2vec-bind"
	modclip "github.com/weaviate/weaviate/modules/multi2vec-clip"
	modmulti2veccohere "github.com/weaviate/weaviate/modules/multi2vec-cohere"
	modmulti2vecgoogle "github.com/weaviate/weaviate/modules/multi2vec-google"
	modmulti2vecjinaai "github.com/weaviate/weaviate/modules/multi2vec-jinaai"
	modmulti2vecvoyageai "github.com/weaviate/weaviate/modules/multi2vec-voyageai"
	modner "github.com/weaviate/weaviate/modules/ner-transformers"
	modsloads3 "github.com/weaviate/weaviate/modules/offload-s3"
	modqnaopenai "github.com/weaviate/weaviate/modules/qna-openai"
	modqna "github.com/weaviate/weaviate/modules/qna-transformers"
	modcentroid "github.com/weaviate/weaviate/modules/ref2vec-centroid"
	modrerankercohere "github.com/weaviate/weaviate/modules/reranker-cohere"
	modrerankerdummy "github.com/weaviate/weaviate/modules/reranker-dummy"
	modrerankerjinaai "github.com/weaviate/weaviate/modules/reranker-jinaai"
	modrerankertransformers "github.com/weaviate/weaviate/modules/reranker-transformers"
	modrerankervoyageai "github.com/weaviate/weaviate/modules/reranker-voyageai"
	modsum "github.com/weaviate/weaviate/modules/sum-transformers"
	modspellcheck "github.com/weaviate/weaviate/modules/text-spellcheck"
	modtext2vecaws "github.com/weaviate/weaviate/modules/text2vec-aws"
	modt2vbigram "github.com/weaviate/weaviate/modules/text2vec-bigram"
	modcohere "github.com/weaviate/weaviate/modules/text2vec-cohere"
	modcontextionary "github.com/weaviate/weaviate/modules/text2vec-contextionary"
	moddatabricks "github.com/weaviate/weaviate/modules/text2vec-databricks"
	modtext2vecgoogle "github.com/weaviate/weaviate/modules/text2vec-google"
	modgpt4all "github.com/weaviate/weaviate/modules/text2vec-gpt4all"
	modhuggingface "github.com/weaviate/weaviate/modules/text2vec-huggingface"
	modjinaai "github.com/weaviate/weaviate/modules/text2vec-jinaai"
	modmistral "github.com/weaviate/weaviate/modules/text2vec-mistral"
	modtext2vecoctoai "github.com/weaviate/weaviate/modules/text2vec-octoai"
	modollama "github.com/weaviate/weaviate/modules/text2vec-ollama"
	modopenai "github.com/weaviate/weaviate/modules/text2vec-openai"
	modtransformers "github.com/weaviate/weaviate/modules/text2vec-transformers"
	modvoyageai "github.com/weaviate/weaviate/modules/text2vec-voyageai"
	"github.com/weaviate/weaviate/usecases/auth/authentication/composer"
	"github.com/weaviate/weaviate/usecases/backup"
	"github.com/weaviate/weaviate/usecases/classification"
	"github.com/weaviate/weaviate/usecases/cluster"
	"github.com/weaviate/weaviate/usecases/config"
	"github.com/weaviate/weaviate/usecases/memwatch"
	"github.com/weaviate/weaviate/usecases/modules"
	"github.com/weaviate/weaviate/usecases/monitoring"
	"github.com/weaviate/weaviate/usecases/objects"
	"github.com/weaviate/weaviate/usecases/replica"
	"github.com/weaviate/weaviate/usecases/scaler"
	"github.com/weaviate/weaviate/usecases/schema"
	schemaUC "github.com/weaviate/weaviate/usecases/schema"
	"github.com/weaviate/weaviate/usecases/sharding"
	"github.com/weaviate/weaviate/usecases/telemetry"
	"github.com/weaviate/weaviate/usecases/traverser"
)

const MinimumRequiredContextionaryVersion = "1.0.2"

func makeConfigureServer(appState *state.State) func(*http.Server, string, string) {
	return func(s *http.Server, scheme, addr string) {
		// Add properties to the config
		appState.ServerConfig.Hostname = addr
		appState.ServerConfig.Scheme = scheme
	}
}

type vectorRepo interface {
	objects.BatchVectorRepo
	traverser.VectorSearcher
	classification.VectorRepo
	scaler.BackUpper
	SetSchemaGetter(schemaUC.SchemaGetter)
	WaitForStartup(ctx context.Context) error
	Shutdown(ctx context.Context) error
}

func getCores() (int, error) {
	cpuset, err := os.ReadFile("/sys/fs/cgroup/cpuset/cpuset.cpus")
	if err != nil {
		return 0, errors.Wrap(err, "read cpuset")
	}
	return calcCPUs(strings.TrimSpace(string(cpuset)))
}

func calcCPUs(cpuString string) (int, error) {
	cores := 0
	if cpuString == "" {
		return 0, nil
	}

	// Split by comma to handle multiple ranges
	ranges := strings.Split(cpuString, ",")
	for _, r := range ranges {
		// Check if it's a range (contains a hyphen)
		if strings.Contains(r, "-") {
			parts := strings.Split(r, "-")
			if len(parts) != 2 {
				return 0, fmt.Errorf("invalid CPU range format: %s", r)
			}
			start, err := strconv.Atoi(parts[0])
			if err != nil {
				return 0, fmt.Errorf("invalid start of CPU range: %s", parts[0])
			}
			end, err := strconv.Atoi(parts[1])
			if err != nil {
				return 0, fmt.Errorf("invalid end of CPU range: %s", parts[1])
			}
			cores += end - start + 1
		} else {
			// Single CPU
			cores++
		}
	}

	return cores, nil
}

func MakeAppState(ctx context.Context, options *swag.CommandLineOptionsGroup) *state.State {
	appState := startupRoutine(ctx, options)

	if appState.ServerConfig.Config.Monitoring.Enabled {
		appState.TenantActivity = tenantactivity.NewHandler()

		// only monitoring tool supported at the moment is prometheus
		enterrors.GoWrapper(func() {
			mux := http.NewServeMux()
			mux.Handle("/metrics", promhttp.Handler())
			mux.Handle("/tenant-activity", appState.TenantActivity)
			http.ListenAndServe(fmt.Sprintf(":%d", appState.ServerConfig.Config.Monitoring.Port), mux)
		}, appState.Logger)
	}

	if appState.ServerConfig.Config.Sentry.Enabled {
		err := sentry.Init(sentry.ClientOptions{
			// Setup related config
			Dsn:         appState.ServerConfig.Config.Sentry.DSN,
			Debug:       appState.ServerConfig.Config.Sentry.Debug,
			Release:     "weaviate-core@" + config.ImageTag,
			Environment: appState.ServerConfig.Config.Sentry.Environment,
			// Enable tracing if requested
			EnableTracing:    !appState.ServerConfig.Config.Sentry.TracingDisabled,
			AttachStacktrace: true,
			// Sample rates based on the config
			SampleRate:         appState.ServerConfig.Config.Sentry.ErrorSampleRate,
			ProfilesSampleRate: appState.ServerConfig.Config.Sentry.ProfileSampleRate,
			TracesSampler: sentry.TracesSampler(func(ctx sentry.SamplingContext) float64 {
				// Inherit decision from parent transaction (if any) if it is sampled or not
				if ctx.Parent != nil && ctx.Parent.Sampled != sentry.SampledUndefined {
					return 1.0
				}

				// Filter out uneeded traces
				switch ctx.Span.Name {
				// We are not interested in traces related to metrics endpoint
				case "GET /metrics":
				// These are some usual internet bot that will spam the server. Won't catch them all but we can reduce
				// the number a bit
				case "GET /favicon.ico":
				case "GET /t4":
				case "GET /ab2g":
				case "PRI *":
				case "GET /api/sonicos/tfa":
				case "GET /RDWeb/Pages/en-US/login.aspx":
				case "GET /_profiler/phpinfo":
				case "POST /wsman":
				case "POST /dns-query":
				case "GET /dns-query":
					return 0.0
				}

				// Filter out graphql queries, currently we have no context intrumentation around it and it's therefore
				// just a blank line with 0 info except graphql resolve -> do -> return.
				if ctx.Span.Name == "POST /v1/graphql" {
					return 0.0
				}

				// Return the configured sample rate otherwise
				return appState.ServerConfig.Config.Sentry.TracesSampleRate
			}),
		})
		if err != nil {
			appState.Logger.
				WithField("action", "startup").WithError(err).
				Fatal("sentry initialization failed")
		}

		sentry.ConfigureScope(func(scope *sentry.Scope) {
			// Set cluster ID and cluster owner using sentry user feature to distinguish multiple clusters in the UI
			scope.SetUser(sentry.User{
				ID:       appState.ServerConfig.Config.Sentry.ClusterId,
				Username: appState.ServerConfig.Config.Sentry.ClusterOwner,
			})
			// Set any tags defined
			for key, value := range appState.ServerConfig.Config.Sentry.Tags {
				scope.SetTag(key, value)
			}
		})
	}

	limitResources(appState)

	err := registerModules(appState)
	if err != nil {
		appState.Logger.
			WithField("action", "startup").WithError(err).
			Fatal("modules didn't load")
	}

	// now that modules are loaded we can run the remaining config validation
	// which is module dependent
	if err := appState.ServerConfig.Config.Validate(appState.Modules); err != nil {
		appState.Logger.
			WithField("action", "startup").WithError(err).
			Fatal("invalid config")
	}

	appState.ClusterHttpClient = reasonableHttpClient(appState.ServerConfig.Config.Cluster.AuthConfig)
	appState.MemWatch = memwatch.NewMonitor(memwatch.LiveHeapReader, debug.SetMemoryLimit, 0.97)

	var vectorRepo vectorRepo
	// var vectorMigrator schema.Migrator
	// var migrator schema.Migrator

	if appState.ServerConfig.Config.Monitoring.Enabled {
		promMetrics := monitoring.GetMetrics()
		appState.Metrics = promMetrics
	}

	// TODO: configure http transport for efficient intra-cluster comm
	remoteIndexClient := clients.NewRemoteIndex(appState.ClusterHttpClient)
	remoteNodesClient := clients.NewRemoteNode(appState.ClusterHttpClient)
	replicationClient := clients.NewReplicationClient(appState.ClusterHttpClient)
	repo, err := db.New(appState.Logger, db.Config{
<<<<<<< HEAD
		ServerVersion:                       config.ServerVersion,
		GitHash:                             config.GitHash,
		MemtablesFlushDirtyAfter:            appState.ServerConfig.Config.Persistence.MemtablesFlushDirtyAfter,
		MemtablesInitialSizeMB:              10,
		MemtablesMaxSizeMB:                  appState.ServerConfig.Config.Persistence.MemtablesMaxSizeMB,
		MemtablesMinActiveSeconds:           appState.ServerConfig.Config.Persistence.MemtablesMinActiveDurationSeconds,
		MemtablesMaxActiveSeconds:           appState.ServerConfig.Config.Persistence.MemtablesMaxActiveDurationSeconds,
		SegmentsCleanupIntervalSeconds:      appState.ServerConfig.Config.Persistence.LSMSegmentsCleanupIntervalSeconds,
		MaxSegmentSize:                      appState.ServerConfig.Config.Persistence.LSMMaxSegmentSize,
		HNSWMaxLogSize:                      appState.ServerConfig.Config.Persistence.HNSWMaxLogSize,
		HNSWWaitForCachePrefill:             appState.ServerConfig.Config.HNSWStartupWaitForVectorCache,
		VisitedListPoolMaxSize:              appState.ServerConfig.Config.HNSWVisitedListPoolMaxSize,
		RootPath:                            appState.ServerConfig.Config.Persistence.DataPath,
		QueryLimit:                          appState.ServerConfig.Config.QueryDefaults.Limit,
		QueryMaximumResults:                 appState.ServerConfig.Config.QueryMaximumResults,
		QueryNestedRefLimit:                 appState.ServerConfig.Config.QueryNestedCrossReferenceLimit,
		MaxImportGoroutinesFactor:           appState.ServerConfig.Config.MaxImportGoroutinesFactor,
		TrackVectorDimensions:               appState.ServerConfig.Config.TrackVectorDimensions,
		ResourceUsage:                       appState.ServerConfig.Config.ResourceUsage,
		AvoidMMap:                           appState.ServerConfig.Config.AvoidMmap,
		DisableLazyLoadShards:               appState.ServerConfig.Config.DisableLazyLoadShards,
		ForceFullReplicasSearch:             appState.ServerConfig.Config.ForceFullReplicasSearch,
		LSMEnableSegmentsChecksumValidation: appState.ServerConfig.Config.Persistence.LSMEnableSegmentsChecksumValidation,
=======
		ServerVersion:                  config.ServerVersion,
		GitHash:                        config.GitHash,
		MemtablesFlushDirtyAfter:       appState.ServerConfig.Config.Persistence.MemtablesFlushDirtyAfter,
		MemtablesInitialSizeMB:         10,
		MemtablesMaxSizeMB:             appState.ServerConfig.Config.Persistence.MemtablesMaxSizeMB,
		MemtablesMinActiveSeconds:      appState.ServerConfig.Config.Persistence.MemtablesMinActiveDurationSeconds,
		MemtablesMaxActiveSeconds:      appState.ServerConfig.Config.Persistence.MemtablesMaxActiveDurationSeconds,
		SegmentsCleanupIntervalSeconds: appState.ServerConfig.Config.Persistence.LSMSegmentsCleanupIntervalSeconds,
		MaxSegmentSize:                 appState.ServerConfig.Config.Persistence.LSMMaxSegmentSize,
		HNSWMaxLogSize:                 appState.ServerConfig.Config.Persistence.HNSWMaxLogSize,
		CycleManagerRoutinesFactor:     appState.ServerConfig.Config.Persistence.LSMCycleManagerRoutinesFactor,
		HNSWWaitForCachePrefill:        appState.ServerConfig.Config.HNSWStartupWaitForVectorCache,
		VisitedListPoolMaxSize:         appState.ServerConfig.Config.HNSWVisitedListPoolMaxSize,
		RootPath:                       appState.ServerConfig.Config.Persistence.DataPath,
		QueryLimit:                     appState.ServerConfig.Config.QueryDefaults.Limit,
		QueryMaximumResults:            appState.ServerConfig.Config.QueryMaximumResults,
		QueryNestedRefLimit:            appState.ServerConfig.Config.QueryNestedCrossReferenceLimit,
		MaxImportGoroutinesFactor:      appState.ServerConfig.Config.MaxImportGoroutinesFactor,
		TrackVectorDimensions:          appState.ServerConfig.Config.TrackVectorDimensions,
		ResourceUsage:                  appState.ServerConfig.Config.ResourceUsage,
		AvoidMMap:                      appState.ServerConfig.Config.AvoidMmap,
		DisableLazyLoadShards:          appState.ServerConfig.Config.DisableLazyLoadShards,
		ForceFullReplicasSearch:        appState.ServerConfig.Config.ForceFullReplicasSearch,
>>>>>>> 21128328
		// Pass dummy replication config with minimum factor 1. Otherwise the
		// setting is not backward-compatible. The user may have created a class
		// with factor=1 before the change was introduced. Now their setup would no
		// longer start up if the required minimum is now higher than 1. We want
		// the required minimum to only apply to newly created classes - not block
		// loading existing ones.
		Replication: replication.GlobalConfig{MinimumFactor: 1},
	}, remoteIndexClient, appState.Cluster, remoteNodesClient, replicationClient, appState.Metrics, appState.MemWatch) // TODO client
	if err != nil {
		appState.Logger.
			WithField("action", "startup").WithError(err).
			Fatal("invalid new DB")
	}

	appState.DB = repo
	if appState.ServerConfig.Config.Monitoring.Enabled {
		appState.TenantActivity.SetSource(appState.DB)
	}

	setupDebugHandlers(appState)
	setupGoProfiling(appState.ServerConfig.Config, appState.Logger)

	migrator := db.NewMigrator(repo, appState.Logger)
	migrator.SetNode(appState.Cluster.LocalName())
	// TODO-offload: "offload-s3" has to come from config when enable modules more than S3
	migrator.SetOffloadProvider(appState.Modules, "offload-s3")

	vectorRepo = repo
	// migrator = vectorMigrator
	explorer := traverser.NewExplorer(repo, appState.Logger, appState.Modules, traverser.NewMetrics(appState.Metrics), appState.ServerConfig.Config)
	schemaRepo := schemarepo.NewStore(appState.ServerConfig.Config.Persistence.DataPath, appState.Logger)
	if err = schemaRepo.Open(); err != nil {
		appState.Logger.
			WithField("action", "startup").WithError(err).
			Fatal("could not initialize schema repo")
		os.Exit(1)
	}

	localClassifierRepo, err := classifications.NewRepo(
		appState.ServerConfig.Config.Persistence.DataPath, appState.Logger)
	if err != nil {
		appState.Logger.
			WithField("action", "startup").WithError(err).
			Fatal("could not initialize classifications repo")
		os.Exit(1)
	}

	// TODO: configure http transport for efficient intra-cluster comm
	classificationsTxClient := clients.NewClusterClassifications(appState.ClusterHttpClient)
	classifierRepo := classifications.NewDistributeRepo(classificationsTxClient,
		appState.Cluster, localClassifierRepo, appState.Logger)
	appState.ClassificationRepo = classifierRepo

	scaler := scaler.New(appState.Cluster, vectorRepo,
		remoteIndexClient, appState.Logger, appState.ServerConfig.Config.Persistence.DataPath)
	appState.Scaler = scaler

	server2port, err := parseNode2Port(appState)
	if len(server2port) == 0 || err != nil {
		appState.Logger.
			WithField("action", "startup").
			WithField("raft-join", appState.ServerConfig.Config.Raft.Join).
			WithError(err).
			Fatal("parsing raft-join")
		os.Exit(1)
	}

	nodeName := appState.Cluster.LocalName()
	nodeAddr, _ := appState.Cluster.NodeHostname(nodeName)
	addrs := strings.Split(nodeAddr, ":")
	dataPath := appState.ServerConfig.Config.Persistence.DataPath

	rConfig := rCluster.Config{
		WorkDir:                filepath.Join(dataPath, config.DefaultRaftDir),
		NodeID:                 nodeName,
		Host:                   addrs[0],
		RaftPort:               appState.ServerConfig.Config.Raft.Port,
		RPCPort:                appState.ServerConfig.Config.Raft.InternalRPCPort,
		RaftRPCMessageMaxSize:  appState.ServerConfig.Config.Raft.RPCMessageMaxSize,
		BootstrapTimeout:       appState.ServerConfig.Config.Raft.BootstrapTimeout,
		BootstrapExpect:        appState.ServerConfig.Config.Raft.BootstrapExpect,
		HeartbeatTimeout:       appState.ServerConfig.Config.Raft.HeartbeatTimeout,
		ElectionTimeout:        appState.ServerConfig.Config.Raft.ElectionTimeout,
		SnapshotInterval:       appState.ServerConfig.Config.Raft.SnapshotInterval,
		SnapshotThreshold:      appState.ServerConfig.Config.Raft.SnapshotThreshold,
		ConsistencyWaitTimeout: appState.ServerConfig.Config.Raft.ConsistencyWaitTimeout,
		MetadataOnlyVoters:     appState.ServerConfig.Config.Raft.MetadataOnlyVoters,
		EnableOneNodeRecovery:  appState.ServerConfig.Config.Raft.EnableOneNodeRecovery,
		ForceOneNodeRecovery:   appState.ServerConfig.Config.Raft.ForceOneNodeRecovery,
		DB:                     nil,
		Parser:                 schema.NewParser(appState.Cluster, vectorIndex.ParseAndValidateConfig, migrator, appState.Modules),
		NodeNameToPortMap:      server2port,
		NodeToAddressResolver:  appState.Cluster,
		NodeSelector:           appState.Cluster,
		Logger:                 appState.Logger,
		IsLocalHost:            appState.ServerConfig.Config.Cluster.Localhost,
		LoadLegacySchema:       schemaRepo.LoadLegacySchema,
		SaveLegacySchema:       schemaRepo.SaveLegacySchema,
		EnableFQDNResolver:     appState.ServerConfig.Config.Raft.EnableFQDNResolver,
		FQDNResolverTLD:        appState.ServerConfig.Config.Raft.FQDNResolverTLD,
		SentryEnabled:          appState.ServerConfig.Config.Sentry.Enabled,
	}
	for _, name := range appState.ServerConfig.Config.Raft.Join[:rConfig.BootstrapExpect] {
		if strings.Contains(name, rConfig.NodeID) {
			rConfig.Voter = true
			break
		}
	}

	appState.ClusterService = rCluster.New(rConfig)
	migrator.SetCluster(appState.ClusterService.Raft)

	executor := schema.NewExecutor(migrator,
		appState.ClusterService.SchemaReader(),
		appState.Logger, backup.RestoreClassDir(dataPath),
	)

	offloadmod, _ := appState.Modules.OffloadBackend("offload-s3")
	schemaManager, err := schemaUC.NewManager(migrator,
		appState.ClusterService.Raft,
		appState.ClusterService.SchemaReader(),
		schemaRepo,
		appState.Logger, appState.Authorizer, appState.ServerConfig.Config,
		vectorIndex.ParseAndValidateConfig, appState.Modules, inverted.ValidateConfig,
		appState.Modules, appState.Cluster, scaler,
		offloadmod,
	)
	if err != nil {
		appState.Logger.
			WithField("action", "startup").WithError(err).
			Fatal("could not initialize schema manager")
		os.Exit(1)
	}

	appState.SchemaManager = schemaManager
	appState.RemoteIndexIncoming = sharding.NewRemoteIndexIncoming(repo, appState.ClusterService.SchemaReader(), appState.Modules)
	appState.RemoteNodeIncoming = sharding.NewRemoteNodeIncoming(repo)
	appState.RemoteReplicaIncoming = replica.NewRemoteReplicaIncoming(repo, appState.ClusterService.SchemaReader())

	backupManager := backup.NewHandler(appState.Logger, appState.Authorizer,
		schemaManager, repo, appState.Modules)
	appState.BackupManager = backupManager

	enterrors.GoWrapper(func() { clusterapi.Serve(appState) }, appState.Logger)

	vectorRepo.SetSchemaGetter(schemaManager)
	explorer.SetSchemaGetter(schemaManager)
	appState.Modules.SetSchemaGetter(schemaManager)

	appState.Traverser = traverser.NewTraverser(appState.ServerConfig, appState.Locks,
		appState.Logger, appState.Authorizer, vectorRepo, explorer, schemaManager,
		appState.Modules, traverser.NewMetrics(appState.Metrics),
		appState.ServerConfig.Config.MaximumConcurrentGetRequests)

	updateSchemaCallback := makeUpdateSchemaCall(appState)
	executor.RegisterSchemaUpdateCallback(updateSchemaCallback)

	// while we accept an overall longer startup, e.g. due to a recovery, we
	// still want to limit the module startup context, as that's mostly service
	// discovery / dependency checking
	moduleCtx, cancel := context.WithTimeout(ctx, 120*time.Second)
	defer cancel()

	err = initModules(moduleCtx, appState)
	if err != nil {
		appState.Logger.
			WithField("action", "startup").WithError(err).
			Fatal("modules didn't initialize")
	}

	enterrors.GoWrapper(func() {
		if err := appState.ClusterService.Open(context.Background(), executor); err != nil {
			appState.Logger.
				WithField("action", "startup").
				WithError(err).
				Fatal("could not open cloud meta store")
		}
	}, appState.Logger)

	// TODO-RAFT: refactor remove this sleep
	// this sleep was used to block GraphQL and give time to RAFT to start.
	time.Sleep(2 * time.Second)

	batchManager := objects.NewBatchManager(vectorRepo, appState.Modules,
		appState.Locks, schemaManager, appState.ServerConfig, appState.Logger,
		appState.Authorizer, appState.Metrics)
	appState.BatchManager = batchManager

	err = migrator.AdjustFilterablePropSettings(ctx)
	if err != nil {
		appState.Logger.
			WithError(err).
			WithField("action", "adjustFilterablePropSettings").
			Fatal("migration failed")
		os.Exit(1)
	}

	// FIXME to avoid import cycles, tasks are passed as strings
	reindexTaskNames := []string{}
	var reindexCtx context.Context
	reindexCtx, appState.ReindexCtxCancel = context.WithCancel(context.Background())
	reindexFinished := make(chan error, 1)

	if appState.ServerConfig.Config.ReindexSetToRoaringsetAtStartup {
		reindexTaskNames = append(reindexTaskNames, "ShardInvertedReindexTaskSetToRoaringSet")
	}
	if appState.ServerConfig.Config.IndexMissingTextFilterableAtStartup {
		reindexTaskNames = append(reindexTaskNames, "ShardInvertedReindexTaskMissingTextFilterable")
	}
	if len(reindexTaskNames) > 0 {
		// start reindexing inverted indexes (if requested by user) in the background
		// allowing db to complete api configuration and start handling requests
		enterrors.GoWrapper(func() {
			appState.Logger.
				WithField("action", "startup").
				Info("Reindexing inverted indexes")
			reindexFinished <- migrator.InvertedReindex(reindexCtx, reindexTaskNames...)
		}, appState.Logger)
	}

	configureServer = makeConfigureServer(appState)

	// Add dimensions to all the objects in the database, if requested by the user
	if appState.ServerConfig.Config.ReindexVectorDimensionsAtStartup {
		appState.Logger.
			WithField("action", "startup").
			Info("Reindexing dimensions")
		migrator.RecalculateVectorDimensions(ctx)
	}

	// Add recount properties of all the objects in the database, if requested by the user
	if appState.ServerConfig.Config.RecountPropertiesAtStartup {
		migrator.RecountProperties(ctx)
	}

	return appState
}

func parseNode2Port(appState *state.State) (m map[string]int, err error) {
	m = make(map[string]int, len(appState.ServerConfig.Config.Raft.Join))
	for _, raftNamePort := range appState.ServerConfig.Config.Raft.Join {
		np := strings.Split(raftNamePort, ":")
		if np[0] == appState.Cluster.LocalName() {
			m[np[0]] = appState.ServerConfig.Config.Raft.Port
			continue
		}
		if m[np[0]], err = strconv.Atoi(np[1]); err != nil {
			return m, fmt.Errorf("expect integer as raft port: got %s:: %w", raftNamePort, err)
		}
	}

	return m, nil
}

// parseVotersNames parses names of all voters.
// If we reach this point, we assume that the configuration is valid
func parseVotersNames(cfg config.Raft) (m map[string]struct{}) {
	m = make(map[string]struct{}, cfg.BootstrapExpect)
	for _, raftNamePort := range cfg.Join[:cfg.BootstrapExpect] {
		m[strings.Split(raftNamePort, ":")[0]] = struct{}{}
	}
	return m
}

func configureAPI(api *operations.WeaviateAPI) http.Handler {
	ctx := context.Background()
	ctx, cancel := context.WithTimeout(ctx, 60*time.Minute)
	defer cancel()

	config.ServerVersion = parseVersionFromSwaggerSpec()
	appState := MakeAppState(ctx, connectorOptionGroup)

	appState.Logger.WithFields(logrus.Fields{
		"server_version":   config.ServerVersion,
		"docker_image_tag": config.ImageTag,
	}).Infof("configured versions")

	api.ServeError = openapierrors.ServeError

	api.JSONConsumer = runtime.JSONConsumer()

	api.OidcAuth = composer.New(
		appState.ServerConfig.Config.Authentication,
		appState.APIKey, appState.OIDC)

	api.Logger = func(msg string, args ...interface{}) {
		appState.Logger.WithFields(logrus.Fields{"action": "restapi_management", "docker_image_tag": config.ImageTag}).Infof(msg, args...)
	}

	classifier := classification.New(appState.SchemaManager, appState.ClassificationRepo, appState.DB, // the DB is the vectorrepo
		appState.Authorizer,
		appState.Logger, appState.Modules)

	setupSchemaHandlers(api, appState.SchemaManager, appState.Metrics, appState.Logger)
	objectsManager := objects.NewManager(appState.Locks,
		appState.SchemaManager, appState.ServerConfig, appState.Logger,
		appState.Authorizer, appState.DB, appState.Modules,
		objects.NewMetrics(appState.Metrics), appState.MemWatch)
	setupObjectHandlers(api, objectsManager, appState.ServerConfig.Config, appState.Logger,
		appState.Modules, appState.Metrics)
	setupObjectBatchHandlers(api, appState.BatchManager, appState.Metrics, appState.Logger)
	setupGraphQLHandlers(api, appState, appState.SchemaManager, appState.ServerConfig.Config.DisableGraphQL,
		appState.Metrics, appState.Logger)
	setupMiscHandlers(api, appState.ServerConfig, appState.Modules,
		appState.Metrics, appState.Logger)
	setupClassificationHandlers(api, classifier, appState.Metrics, appState.Logger)
	backupScheduler := backup.NewScheduler(
		appState.Authorizer,
		clients.NewClusterBackups(appState.ClusterHttpClient),
		appState.DB, appState.Modules,
		membership{appState.Cluster, appState.ClusterService},
		appState.SchemaManager,
		appState.Logger)
	setupBackupHandlers(api, backupScheduler, appState.Metrics, appState.Logger)
	setupNodesHandlers(api, appState.SchemaManager, appState.DB, appState)

	grpcServer := createGrpcServer(appState)
	setupMiddlewares := makeSetupMiddlewares(appState)
	setupGlobalMiddleware := makeSetupGlobalMiddleware(appState)

	telemeter := telemetry.New(appState.DB, appState.SchemaManager, appState.Logger)
	if telemetryEnabled(appState) {
		enterrors.GoWrapper(func() {
			if err := telemeter.Start(context.Background()); err != nil {
				appState.Logger.
					WithField("action", "startup").
					Errorf("telemetry failed to start: %s", err.Error())
			}
		}, appState.Logger)
	}

	api.ServerShutdown = func() {
		if telemetryEnabled(appState) {
			ctx, cancel := context.WithTimeout(context.Background(), 10*time.Second)
			defer cancel()
			// must be shutdown before the db, to ensure the
			// termination payload contains the correct
			// object count
			if err := telemeter.Stop(ctx); err != nil {
				appState.Logger.WithField("action", "stop_telemetry").
					Errorf("failed to stop telemetry: %s", err.Error())
			}
		}

		// stop reindexing on server shutdown
		appState.ReindexCtxCancel()

		// gracefully stop gRPC server
		grpcServer.GracefulStop()

		if appState.ServerConfig.Config.Sentry.Enabled {
			sentry.Flush(2 * time.Second)
		}

		ctx, cancel := context.WithTimeout(context.Background(), 60*time.Second)
		defer cancel()

		if err := appState.ClusterService.Close(ctx); err != nil {
			panic(err)
		}
	}

	startGrpcServer(grpcServer, appState)

	return setupGlobalMiddleware(api.Serve(setupMiddlewares))
}

// TODO: Split up and don't write into global variables. Instead return an appState
func startupRoutine(ctx context.Context, options *swag.CommandLineOptionsGroup) *state.State {
	appState := &state.State{}

	logger := logger()
	appState.Logger = logger

	logger.WithField("action", "startup").WithField("startup_time_left", timeTillDeadline(ctx)).
		Debug("created startup context, nothing done so far")

	// Load the config using the flags
	serverConfig := &config.WeaviateConfig{}
	appState.ServerConfig = serverConfig
	err := serverConfig.LoadConfig(options, logger)
	if err != nil {
		logger.WithField("action", "startup").WithError(err).Error("could not load config")
		logger.Exit(1)
	}
	dataPath := serverConfig.Config.Persistence.DataPath
	if err := os.MkdirAll(dataPath, 0o777); err != nil {
		logger.WithField("action", "startup").
			WithField("path", dataPath).Error("cannot create data directory")
		logger.Exit(1)
	}

	monitoring.InitConfig(serverConfig.Config.Monitoring)

	if serverConfig.Config.DisableGraphQL {
		logger.WithFields(logrus.Fields{
			"action":          "startup",
			"disable_graphql": true,
		}).Warnf("GraphQL API disabled, relying only on gRPC API for querying. " +
			"This is considered experimental and will likely experience breaking changes " +
			"before reaching general availability")
	}

	logger.WithFields(logrus.Fields{
		"action":                    "startup",
		"default_vectorizer_module": serverConfig.Config.DefaultVectorizerModule,
	}).Infof("the default vectorizer modules is set to %q, as a result all new "+
		"schema classes without an explicit vectorizer setting, will use this "+
		"vectorizer", serverConfig.Config.DefaultVectorizerModule)

	logger.WithFields(logrus.Fields{
		"action":              "startup",
		"auto_schema_enabled": serverConfig.Config.AutoSchema.Enabled,
	}).Infof("auto schema enabled setting is set to \"%v\"", serverConfig.Config.AutoSchema.Enabled)

	logger.WithField("action", "startup").WithField("startup_time_left", timeTillDeadline(ctx)).
		Debug("config loaded")

	appState.OIDC = configureOIDC(appState)
	appState.APIKey = configureAPIKey(appState)
	appState.AnonymousAccess = configureAnonymousAccess(appState)
	appState.Authorizer = configureAuthorizer(appState)

	logger.WithField("action", "startup").WithField("startup_time_left", timeTillDeadline(ctx)).
		Debug("configured OIDC and anonymous access client")

	appState.Locks = &dummyLock{}

	logger.WithField("action", "startup").WithField("startup_time_left", timeTillDeadline(ctx)).
		Debug("initialized schema")

	var nonStorageNodes map[string]struct{}
	if cfg := serverConfig.Config.Raft; cfg.MetadataOnlyVoters {
		nonStorageNodes = parseVotersNames(cfg)
	}
	clusterState, err := cluster.Init(serverConfig.Config.Cluster, dataPath, nonStorageNodes, logger)
	if err != nil {
		logger.WithField("action", "startup").WithError(err).
			Error("could not init cluster state")
		logger.Exit(1)
	}

	appState.Cluster = clusterState
	appState.Logger.
		WithField("action", "startup").
		Debug("startup routine complete")

	return appState
}

// logger does not parse the regular config object, as logging needs to be
// configured before the configuration is even loaded/parsed. We are thus
// "manually" reading the desired env vars and set reasonable defaults if they
// are not set.
//
// Defaults to log level info and json format
func logger() *logrus.Logger {
	logger := logrus.New()
	logger.SetFormatter(&WeaviateTextFormatter{
		config.GitHash,
		config.ImageTag,
		config.ServerVersion,
		goruntime.Version(),
		&logrus.TextFormatter{},
	})

	if os.Getenv("LOG_FORMAT") != "text" {
		logger.SetFormatter(&WeaviateJSONFormatter{
			config.GitHash,
			config.ImageTag,
			config.ServerVersion,
			goruntime.Version(),
			&logrus.JSONFormatter{},
		})
	}
	logLevelStr := os.Getenv("LOG_LEVEL")
	level, err := logLevelFromString(logLevelStr)
	if err == logLevelNotRecognized {
		logger.WithField("log_level_env", logLevelStr).Warn("log level not recognized, defaulting to info")
		level = logrus.InfoLevel
	}
	logger.SetLevel(level)
	return logger
}

type dummyLock struct{}

func (d *dummyLock) LockConnector() (func() error, error) {
	return func() error { return nil }, nil
}

func (d *dummyLock) LockSchema() (func() error, error) {
	return func() error { return nil }, nil
}

// everything hard-coded right now, to be made dynamic (from go plugins later)
func registerModules(appState *state.State) error {
	appState.Logger.
		WithField("action", "startup").
		Debug("start registering modules")

	appState.Modules = modules.NewProvider(appState.Logger)

	// Default modules
	defaultVectorizers := []string{
		modtext2vecaws.Name,
		modmulti2veccohere.Name,
		modcohere.Name,
		moddatabricks.Name,
		modtext2vecgoogle.Name,
		modmulti2vecgoogle.Name,
		modhuggingface.Name,
		modjinaai.Name,
		modmulti2vecjinaai.Name,
		modmistral.Name,
		modtext2vecoctoai.Name,
		modopenai.Name,
		modvoyageai.Name,
		modmulti2vecvoyageai.Name,
	}
	defaultGenerative := []string{
		modgenerativeanthropic.Name,
		modgenerativeanyscale.Name,
		modgenerativeaws.Name,
		modgenerativecohere.Name,
		modgenerativedatabricks.Name,
		modgenerativefriendliai.Name,
		modgenerativegoogle.Name,
		modgenerativemistral.Name,
		modgenerativeoctoai.Name,
		modgenerativeopenai.Name,
	}
	defaultOthers := []string{
		modrerankercohere.Name,
		modrerankervoyageai.Name,
		modrerankerjinaai.Name,
	}

	defaultModules := append(defaultVectorizers, defaultGenerative...)
	defaultModules = append(defaultModules, defaultOthers...)

	var modules []string

	if len(appState.ServerConfig.Config.EnableModules) > 0 {
		modules = strings.Split(appState.ServerConfig.Config.EnableModules, ",")
	}

	if appState.ServerConfig.Config.EnableApiBasedModules {
		// Concatenate modules with default modules
		modules = append(modules, defaultModules...)
	}

	enabledModules := map[string]bool{}
	for _, module := range modules {
		enabledModules[strings.TrimSpace(module)] = true
	}

	if _, ok := enabledModules[modt2vbigram.Name]; ok {
		appState.Modules.Register(modt2vbigram.New())
		appState.Logger.
			WithField("action", "startup").
			WithField("module", modt2vbigram.Name).
			Debug("enabled module")
	}

	if _, ok := enabledModules[modcontextionary.Name]; ok {
		appState.Modules.Register(modcontextionary.New())
		appState.Logger.
			WithField("action", "startup").
			WithField("module", modcontextionary.Name).
			Debug("enabled module")
	}

	if _, ok := enabledModules[modtransformers.Name]; ok {
		appState.Modules.Register(modtransformers.New())
		appState.Logger.
			WithField("action", "startup").
			WithField("module", modtransformers.Name).
			Debug("enabled module")
	}

	if _, ok := enabledModules[modgpt4all.Name]; ok {
		appState.Modules.Register(modgpt4all.New())
		appState.Logger.
			WithField("action", "startup").
			WithField("module", modgpt4all.Name).
			Debug("enabled module")
	}

	if _, ok := enabledModules[modrerankervoyageai.Name]; ok {
		appState.Modules.Register(modrerankervoyageai.New())
		appState.Logger.
			WithField("action", "startup").
			WithField("module", modrerankervoyageai.Name).
			Debug("enabled module")
	}

	if _, ok := enabledModules[modrerankertransformers.Name]; ok {
		appState.Modules.Register(modrerankertransformers.New())
		appState.Logger.
			WithField("action", "startup").
			WithField("module", modrerankertransformers.Name).
			Debug("enabled module")
	}

	if _, ok := enabledModules[modrerankercohere.Name]; ok {
		appState.Modules.Register(modrerankercohere.New())
		appState.Logger.
			WithField("action", "startup").
			WithField("module", modrerankercohere.Name).
			Debug("enabled module")
	}

	if _, ok := enabledModules[modrerankerdummy.Name]; ok {
		appState.Modules.Register(modrerankerdummy.New())
		appState.Logger.
			WithField("action", "startup").
			WithField("module", modrerankerdummy.Name).
			Debug("enabled module")
	}

	if _, ok := enabledModules[modrerankerjinaai.Name]; ok {
		appState.Modules.Register(modrerankerjinaai.New())
		appState.Logger.
			WithField("action", "startup").
			WithField("module", modrerankerjinaai.Name).
			Debug("enabled module")
	}

	if _, ok := enabledModules[modqna.Name]; ok {
		appState.Modules.Register(modqna.New())
		appState.Logger.
			WithField("action", "startup").
			WithField("module", modqna.Name).
			Debug("enabled module")
	}

	if _, ok := enabledModules[modsum.Name]; ok {
		appState.Modules.Register(modsum.New())
		appState.Logger.
			WithField("action", "startup").
			WithField("module", modsum.Name).
			Debug("enabled module")
	}

	if _, ok := enabledModules[modimage.Name]; ok {
		appState.Modules.Register(modimage.New())
		appState.Logger.
			WithField("action", "startup").
			WithField("module", modimage.Name).
			Debug("enabled module")
	}

	if _, ok := enabledModules[modner.Name]; ok {
		appState.Modules.Register(modner.New())
		appState.Logger.
			WithField("action", "startup").
			WithField("module", modner.Name).
			Debug("enabled module")
	}

	if _, ok := enabledModules[modspellcheck.Name]; ok {
		appState.Modules.Register(modspellcheck.New())
		appState.Logger.
			WithField("action", "startup").
			WithField("module", modspellcheck.Name).
			Debug("enabled module")
	}

	if _, ok := enabledModules[modclip.Name]; ok {
		appState.Modules.Register(modclip.New())
		appState.Logger.
			WithField("action", "startup").
			WithField("module", modclip.Name).
			Debug("enabled module")
	}

	_, enabledMulti2VecGoogle := enabledModules[modmulti2vecgoogle.Name]
	_, enabledMulti2VecPaLM := enabledModules[modmulti2vecgoogle.LegacyName]
	if enabledMulti2VecGoogle || enabledMulti2VecPaLM {
		appState.Modules.Register(modmulti2vecgoogle.New())
		appState.Logger.
			WithField("action", "startup").
			WithField("module", modmulti2vecgoogle.Name).
			Debug("enabled module")
	}

	if _, ok := enabledModules[modmulti2veccohere.Name]; ok {
		appState.Modules.Register(modmulti2veccohere.New())
		appState.Logger.
			WithField("action", "startup").
			WithField("module", modmulti2veccohere.Name).
			Debug("enabled module")
	}

	if _, ok := enabledModules[modmulti2vecjinaai.Name]; ok {
		appState.Modules.Register(modmulti2vecjinaai.New())
		appState.Logger.
			WithField("action", "startup").
			WithField("module", modmulti2vecjinaai.Name).
			Debug("enabled module")
	}

	if _, ok := enabledModules[modmulti2vecvoyageai.Name]; ok {
		appState.Modules.Register(modmulti2vecvoyageai.New())
		appState.Logger.
			WithField("action", "startup").
			WithField("module", modmulti2vecvoyageai.Name).
			Debug("enabled module")
	}

	if _, ok := enabledModules[modopenai.Name]; ok {
		appState.Modules.Register(modopenai.New())
		appState.Logger.
			WithField("action", "startup").
			WithField("module", modopenai.Name).
			Debug("enabled module")
	}

	if _, ok := enabledModules[moddatabricks.Name]; ok {
		appState.Modules.Register(moddatabricks.New())
		appState.Logger.
			WithField("action", "startup").
			WithField("module", moddatabricks.Name).
			Debug("enabled module")
	}

	if _, ok := enabledModules[modqnaopenai.Name]; ok {
		appState.Modules.Register(modqnaopenai.New())
		appState.Logger.
			WithField("action", "startup").
			WithField("module", modqnaopenai.Name).
			Debug("enabled module")
	}

	if _, ok := enabledModules[modgenerativecohere.Name]; ok {
		appState.Modules.Register(modgenerativecohere.New())
		appState.Logger.
			WithField("action", "startup").
			WithField("module", modgenerativecohere.Name).
			Debug("enabled module")
	}

	if _, ok := enabledModules[modgenerativefriendliai.Name]; ok {
		appState.Modules.Register(modgenerativefriendliai.New())
		appState.Logger.
			WithField("action", "startup").
			WithField("module", modgenerativefriendliai.Name).
			Debug("enabled module")
	}

	if _, ok := enabledModules[modgenerativemistral.Name]; ok {
		appState.Modules.Register(modgenerativemistral.New())
		appState.Logger.
			WithField("action", "startup").
			WithField("module", modgenerativemistral.Name).
			Debug("enabled module")
	}

	if _, ok := enabledModules[modgenerativeopenai.Name]; ok {
		appState.Modules.Register(modgenerativeopenai.New())
		appState.Logger.
			WithField("action", "startup").
			WithField("module", modgenerativeopenai.Name).
			Debug("enabled module")
	}

	if _, ok := enabledModules[modgenerativedatabricks.Name]; ok {
		appState.Modules.Register(modgenerativedatabricks.New())
		appState.Logger.
			WithField("action", "startup").
			WithField("module", modgenerativedatabricks.Name).
			Debug("enabled module")
	}

	if _, ok := enabledModules[modgenerativeollama.Name]; ok {
		appState.Modules.Register(modgenerativeollama.New())
		appState.Logger.
			WithField("action", "startup").
			WithField("module", modgenerativeollama.Name).
			Debug("enabled module")
	}

	if _, ok := enabledModules[modgenerativedummy.Name]; ok {
		appState.Modules.Register(modgenerativedummy.New())
		appState.Logger.
			WithField("action", "startup").
			WithField("module", modgenerativedummy.Name).
			Debug("enabled module")
	}

	if _, ok := enabledModules[modgenerativeaws.Name]; ok {
		appState.Modules.Register(modgenerativeaws.New())
		appState.Logger.
			WithField("action", "startup").
			WithField("module", modgenerativeaws.Name).
			Debug("enabled module")
	}

	if _, ok := enabledModules[modhuggingface.Name]; ok {
		appState.Modules.Register(modhuggingface.New())
		appState.Logger.
			WithField("action", "startup").
			WithField("module", modhuggingface.Name).
			Debug("enabled module")
	}

	_, enabledGenerativeGoogle := enabledModules[modgenerativegoogle.Name]
	_, enabledGenerativePaLM := enabledModules[modgenerativegoogle.LegacyName]
	if enabledGenerativeGoogle || enabledGenerativePaLM {
		appState.Modules.Register(modgenerativegoogle.New())
		appState.Logger.
			WithField("action", "startup").
			WithField("module", modgenerativegoogle.Name).
			Debug("enabled module")
	}

	if _, ok := enabledModules[modgenerativeanyscale.Name]; ok {
		appState.Modules.Register(modgenerativeanyscale.New())
		appState.Logger.
			WithField("action", "startup").
			WithField("module", modgenerativeanyscale.Name).
			Debug("enabled module")
	}

	if _, ok := enabledModules[modgenerativeanthropic.Name]; ok {
		appState.Modules.Register(modgenerativeanthropic.New())
		appState.Logger.
			WithField("action", "startup").
			WithField("module", modgenerativeanthropic.Name).
			Debug("enabled module")
	}

	_, enabledText2vecGoogle := enabledModules[modtext2vecgoogle.Name]
	_, enabledText2vecPaLM := enabledModules[modtext2vecgoogle.LegacyName]
	if enabledText2vecGoogle || enabledText2vecPaLM {
		appState.Modules.Register(modtext2vecgoogle.New())
		appState.Logger.
			WithField("action", "startup").
			WithField("module", modtext2vecgoogle.Name).
			Debug("enabled module")
	}

	if _, ok := enabledModules[modtext2vecaws.Name]; ok {
		appState.Modules.Register(modtext2vecaws.New())
		appState.Logger.
			WithField("action", "startup").
			WithField("module", modtext2vecaws.Name).
			Debug("enabled module")
	}

	if _, ok := enabledModules[modstgfs.Name]; ok {
		appState.Modules.Register(modstgfs.New())
		appState.Logger.
			WithField("action", "startup").
			WithField("module", modstgfs.Name).
			Debug("enabled module")
	}

	if _, ok := enabledModules[modstgs3.Name]; ok {
		appState.Modules.Register(modstgs3.New())
		appState.Logger.
			WithField("action", "startup").
			WithField("module", modstgs3.Name).
			Debug("enabled module")
	}

	if _, ok := enabledModules[modsloads3.Name]; ok {
		appState.Modules.Register(modsloads3.New())
		appState.Logger.
			WithField("action", "startup").
			WithField("module", modsloads3.Name).
			Debug("enabled module")
	}

	if _, ok := enabledModules[modstggcs.Name]; ok {
		appState.Modules.Register(modstggcs.New())
		appState.Logger.
			WithField("action", "startup").
			WithField("module", modstggcs.Name).
			Debug("enabled module")
	}

	if _, ok := enabledModules[modstgazure.Name]; ok {
		appState.Modules.Register(modstgazure.New())
		appState.Logger.
			WithField("action", "startup").
			WithField("module", modstgazure.Name).
			Debug("enabled module")
	}

	if _, ok := enabledModules[modcentroid.Name]; ok {
		appState.Modules.Register(modcentroid.New())
		appState.Logger.
			WithField("action", "startup").
			WithField("module", modcentroid.Name).
			Debug("enabled module")
	}

	if _, ok := enabledModules[modcohere.Name]; ok {
		appState.Modules.Register(modcohere.New())
		appState.Logger.
			WithField("action", "startup").
			WithField("module", modcohere.Name).
			Debug("enabled module")
	}

	if _, ok := enabledModules[modvoyageai.Name]; ok {
		appState.Modules.Register(modvoyageai.New())
		appState.Logger.
			WithField("action", "startup").
			WithField("module", modvoyageai.Name).
			Debug("enabled module")
	}

	if _, ok := enabledModules[modmistral.Name]; ok {
		appState.Modules.Register(modmistral.New())
		appState.Logger.
			WithField("action", "startup").
			WithField("module", modmistral.Name).
			Debug("enabled module")
	}

	if _, ok := enabledModules[modbind.Name]; ok {
		appState.Modules.Register(modbind.New())
		appState.Logger.
			WithField("action", "startup").
			WithField("module", modbind.Name).
			Debug("enabled module")
	}

	if _, ok := enabledModules[modjinaai.Name]; ok {
		appState.Modules.Register(modjinaai.New())
		appState.Logger.
			WithField("action", "startup").
			WithField("module", modjinaai.Name).
			Debug("enabled module")
	}

	if _, ok := enabledModules[modollama.Name]; ok {
		appState.Modules.Register(modollama.New())
		appState.Logger.
			WithField("action", "startup").
			WithField("module", modollama.Name).
			Debug("enabled module")
	}

	if _, ok := enabledModules[modgenerativeoctoai.Name]; ok {
		appState.Modules.Register(modgenerativeoctoai.New())
		appState.Logger.
			WithField("action", "startup").
			WithField("module", modgenerativeoctoai.Name).
			Debug("enabled module")
	}

	if _, ok := enabledModules[modtext2vecoctoai.Name]; ok {
		appState.Modules.Register(modtext2vecoctoai.New())
		appState.Logger.
			WithField("action", "startup").
			WithField("module", modtext2vecoctoai.Name).
			Debug("enabled module")
	}

	appState.Logger.
		WithField("action", "startup").
		Debug("completed registering modules")

	return nil
}

func initModules(ctx context.Context, appState *state.State) error {
	storageProvider, err := modulestorage.NewRepo(
		appState.ServerConfig.Config.Persistence.DataPath, appState.Logger)
	if err != nil {
		return errors.Wrap(err, "init storage provider")
	}

	// TODO: gh-1481 don't pass entire appState in, but only what's needed. Probably only
	// config?
	moduleParams := moduletools.NewInitParams(storageProvider, appState,
		appState.ServerConfig.Config, appState.Logger)

	appState.Logger.
		WithField("action", "startup").
		Debug("start initializing modules")
	if err := appState.Modules.Init(ctx, moduleParams, appState.Logger); err != nil {
		return errors.Wrap(err, "init modules")
	}

	appState.Logger.
		WithField("action", "startup").
		Debug("finished initializing modules")

	return nil
}

type clientWithAuth struct {
	r         http.RoundTripper
	basicAuth cluster.BasicAuth
}

func (c clientWithAuth) RoundTrip(r *http.Request) (*http.Response, error) {
	r.SetBasicAuth(c.basicAuth.Username, c.basicAuth.Password)
	return c.r.RoundTrip(r)
}

func reasonableHttpClient(authConfig cluster.AuthConfig) *http.Client {
	t := &http.Transport{
		Proxy: http.ProxyFromEnvironment,
		DialContext: (&net.Dialer{
			Timeout:   30 * time.Second,
			KeepAlive: 120 * time.Second,
		}).DialContext,
		MaxIdleConnsPerHost:   100,
		MaxIdleConns:          100,
		IdleConnTimeout:       90 * time.Second,
		TLSHandshakeTimeout:   10 * time.Second,
		ExpectContinueTimeout: 1 * time.Second,
	}
	if authConfig.BasicAuth.Enabled() {
		return &http.Client{Transport: clientWithAuth{r: t, basicAuth: authConfig.BasicAuth}}
	}
	return &http.Client{Transport: t}
}

func setupGoProfiling(config config.Config, logger logrus.FieldLogger) {
	if config.Profiling.Disabled {
		return
	}

	functionsToIgnoreInProfiling := []string{
		"raft",
		"http2",
		"memberlist",
		"selectgo", // various tickers
		"cluster",
		"rest",
		"signal_recv",
		"backgroundRead",
		"SetupGoProfiling",
		"serve",
		"Serve",
		"batchWorker",
	}
	http.DefaultServeMux.Handle("/debug/fgprof", fgprof.Handler(functionsToIgnoreInProfiling...))
	enterrors.GoWrapper(func() {
		portNumber := config.Profiling.Port
		if portNumber == 0 {
			if err := http.ListenAndServe(":6060", nil); err != nil {
				logger.Error("error listinening and serve :6060 : %w", err)
			}
		} else {
			http.ListenAndServe(fmt.Sprintf(":%d", portNumber), nil)
		}
	}, logger)

	if config.Profiling.BlockProfileRate > 0 {
		goruntime.SetBlockProfileRate(config.Profiling.BlockProfileRate)
	}

	if config.Profiling.MutexProfileFraction > 0 {
		goruntime.SetMutexProfileFraction(config.Profiling.MutexProfileFraction)
	}
}

func parseVersionFromSwaggerSpec() string {
	spec := struct {
		Info struct {
			Version string `json:"version"`
		} `json:"info"`
	}{}

	err := json.Unmarshal(SwaggerJSON, &spec)
	if err != nil {
		panic(err)
	}

	return spec.Info.Version
}

func limitResources(appState *state.State) {
	if os.Getenv("LIMIT_RESOURCES") == "true" {
		appState.Logger.Info("Limiting resources:  memory: 80%, cores: all but one")
		if os.Getenv("GOMAXPROCS") == "" {
			// Fetch the number of cores from the cgroups cpuset
			// and parse it into an int
			cores, err := getCores()
			if err == nil {
				appState.Logger.WithField("cores", cores).
					Warn("GOMAXPROCS not set, and unable to read from cgroups, setting to number of cores")
				goruntime.GOMAXPROCS(cores)
			} else {
				cores = goruntime.NumCPU() - 1
				if cores > 0 {
					appState.Logger.WithField("cores", cores).
						Warnf("Unable to read from cgroups: %v, setting to max cores to: %v", err, cores)
					goruntime.GOMAXPROCS(cores)
				}
			}
		}

		limit, err := memlimit.SetGoMemLimit(0.8)
		if err != nil {
			appState.Logger.WithError(err).Warnf("Unable to set memory limit from cgroups: %v", err)
			// Set memory limit to 90% of the available memory
			limit := int64(float64(memory.TotalMemory()) * 0.8)
			debug.SetMemoryLimit(limit)
			appState.Logger.WithField("limit", limit).Info("Set memory limit based on available memory")
		} else {
			appState.Logger.WithField("limit", limit).Info("Set memory limit")
		}
	} else {
		appState.Logger.Info("No resource limits set, weaviate will use all available memory and CPU. " +
			"To limit resources, set LIMIT_RESOURCES=true")
	}
}

func telemetryEnabled(state *state.State) bool {
	return !state.ServerConfig.Config.DisableTelemetry
}

type membership struct {
	*cluster.State
	raft *rCluster.Service
}

func (m membership) LeaderID() string {
	_, id := m.raft.LeaderWithID()
	return id
}<|MERGE_RESOLUTION|>--- conflicted
+++ resolved
@@ -297,7 +297,6 @@
 	remoteNodesClient := clients.NewRemoteNode(appState.ClusterHttpClient)
 	replicationClient := clients.NewReplicationClient(appState.ClusterHttpClient)
 	repo, err := db.New(appState.Logger, db.Config{
-<<<<<<< HEAD
 		ServerVersion:                       config.ServerVersion,
 		GitHash:                             config.GitHash,
 		MemtablesFlushDirtyAfter:            appState.ServerConfig.Config.Persistence.MemtablesFlushDirtyAfter,
@@ -307,6 +306,7 @@
 		MemtablesMaxActiveSeconds:           appState.ServerConfig.Config.Persistence.MemtablesMaxActiveDurationSeconds,
 		SegmentsCleanupIntervalSeconds:      appState.ServerConfig.Config.Persistence.LSMSegmentsCleanupIntervalSeconds,
 		MaxSegmentSize:                      appState.ServerConfig.Config.Persistence.LSMMaxSegmentSize,
+		CycleManagerRoutinesFactor:          appState.ServerConfig.Config.Persistence.LSMCycleManagerRoutinesFactor,
 		HNSWMaxLogSize:                      appState.ServerConfig.Config.Persistence.HNSWMaxLogSize,
 		HNSWWaitForCachePrefill:             appState.ServerConfig.Config.HNSWStartupWaitForVectorCache,
 		VisitedListPoolMaxSize:              appState.ServerConfig.Config.HNSWVisitedListPoolMaxSize,
@@ -321,31 +321,6 @@
 		DisableLazyLoadShards:               appState.ServerConfig.Config.DisableLazyLoadShards,
 		ForceFullReplicasSearch:             appState.ServerConfig.Config.ForceFullReplicasSearch,
 		LSMEnableSegmentsChecksumValidation: appState.ServerConfig.Config.Persistence.LSMEnableSegmentsChecksumValidation,
-=======
-		ServerVersion:                  config.ServerVersion,
-		GitHash:                        config.GitHash,
-		MemtablesFlushDirtyAfter:       appState.ServerConfig.Config.Persistence.MemtablesFlushDirtyAfter,
-		MemtablesInitialSizeMB:         10,
-		MemtablesMaxSizeMB:             appState.ServerConfig.Config.Persistence.MemtablesMaxSizeMB,
-		MemtablesMinActiveSeconds:      appState.ServerConfig.Config.Persistence.MemtablesMinActiveDurationSeconds,
-		MemtablesMaxActiveSeconds:      appState.ServerConfig.Config.Persistence.MemtablesMaxActiveDurationSeconds,
-		SegmentsCleanupIntervalSeconds: appState.ServerConfig.Config.Persistence.LSMSegmentsCleanupIntervalSeconds,
-		MaxSegmentSize:                 appState.ServerConfig.Config.Persistence.LSMMaxSegmentSize,
-		HNSWMaxLogSize:                 appState.ServerConfig.Config.Persistence.HNSWMaxLogSize,
-		CycleManagerRoutinesFactor:     appState.ServerConfig.Config.Persistence.LSMCycleManagerRoutinesFactor,
-		HNSWWaitForCachePrefill:        appState.ServerConfig.Config.HNSWStartupWaitForVectorCache,
-		VisitedListPoolMaxSize:         appState.ServerConfig.Config.HNSWVisitedListPoolMaxSize,
-		RootPath:                       appState.ServerConfig.Config.Persistence.DataPath,
-		QueryLimit:                     appState.ServerConfig.Config.QueryDefaults.Limit,
-		QueryMaximumResults:            appState.ServerConfig.Config.QueryMaximumResults,
-		QueryNestedRefLimit:            appState.ServerConfig.Config.QueryNestedCrossReferenceLimit,
-		MaxImportGoroutinesFactor:      appState.ServerConfig.Config.MaxImportGoroutinesFactor,
-		TrackVectorDimensions:          appState.ServerConfig.Config.TrackVectorDimensions,
-		ResourceUsage:                  appState.ServerConfig.Config.ResourceUsage,
-		AvoidMMap:                      appState.ServerConfig.Config.AvoidMmap,
-		DisableLazyLoadShards:          appState.ServerConfig.Config.DisableLazyLoadShards,
-		ForceFullReplicasSearch:        appState.ServerConfig.Config.ForceFullReplicasSearch,
->>>>>>> 21128328
 		// Pass dummy replication config with minimum factor 1. Otherwise the
 		// setting is not backward-compatible. The user may have created a class
 		// with factor=1 before the change was introduced. Now their setup would no
