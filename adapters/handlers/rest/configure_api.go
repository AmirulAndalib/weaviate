--- conflicted
+++ resolved
@@ -947,12 +947,9 @@
 		modvoyageai.Name,
 		modmulti2vecvoyageai.Name,
 		modweaviateembed.Name,
-<<<<<<< HEAD
 		modtext2colbertjinaai.Name,
-=======
 		modnvidia.Name,
 		modmulti2vecnvidia.Name,
->>>>>>> e38448d6
 	}
 	defaultGenerative := []string{
 		modgenerativeanthropic.Name,
