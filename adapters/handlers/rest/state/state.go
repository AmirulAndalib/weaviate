//                           _       _
// __      _____  __ ___   ___  __ _| |_ ___
// \ \ /\ / / _ \/ _` \ \ / / |/ _` | __/ _ \
//  \ V  V /  __/ (_| |\ V /| | (_| | ||  __/
//   \_/\_/ \___|\__,_| \_/ |_|\__,_|\__\___|
//
//  Copyright © 2016 - 2024 Weaviate B.V. All rights reserved.
//
//  CONTACT: hello@weaviate.io
//

package state

import (
	"context"
	"net/http"
	"sync"

	"github.com/sirupsen/logrus"

	"github.com/weaviate/weaviate/adapters/handlers/graphql"
	"github.com/weaviate/weaviate/adapters/handlers/rest/tenantactivity"
	"github.com/weaviate/weaviate/adapters/repos/classifications"
	"github.com/weaviate/weaviate/adapters/repos/db"
	rCluster "github.com/weaviate/weaviate/cluster"
	"github.com/weaviate/weaviate/cluster/fsm"
	"github.com/weaviate/weaviate/usecases/auth/authentication/anonymous"
	"github.com/weaviate/weaviate/usecases/auth/authentication/apikey"
	"github.com/weaviate/weaviate/usecases/auth/authentication/oidc"
	"github.com/weaviate/weaviate/usecases/auth/authorization"
	"github.com/weaviate/weaviate/usecases/backup"
	"github.com/weaviate/weaviate/usecases/cluster"
	"github.com/weaviate/weaviate/usecases/config"
	configRuntime "github.com/weaviate/weaviate/usecases/config/runtime"
	"github.com/weaviate/weaviate/usecases/memwatch"
	"github.com/weaviate/weaviate/usecases/modules"
	"github.com/weaviate/weaviate/usecases/monitoring"
	"github.com/weaviate/weaviate/usecases/objects"
	"github.com/weaviate/weaviate/usecases/replica"
	"github.com/weaviate/weaviate/usecases/scaler"
	"github.com/weaviate/weaviate/usecases/schema"
	"github.com/weaviate/weaviate/usecases/sharding"
	"github.com/weaviate/weaviate/usecases/traverser"
)

// State is the only source of application-wide state
// NOTE: This is not true yet, see gh-723
// TODO: remove dependencies to anything that's not an ent or uc
type State struct {
<<<<<<< HEAD
	OIDC            *oidc.Client
	AnonymousAccess *anonymous.Client
	APIKey          *apikey.ApiKey
	APIKeyRemote    *apikey.RemoteApiKey
	Authorizer      authorization.Authorizer
	AuthzController authorization.Controller
=======
	OIDC             *oidc.Client
	AnonymousAccess  *anonymous.Client
	APIKey           *apikey.Client
	Authorizer       authorization.Authorizer
	AuthzController  authorization.Controller
	AuthzSnapshotter fsm.Snapshotter
>>>>>>> 188b64a0

	ServerConfig          *config.WeaviateConfig
	LDIntegration         *configRuntime.LDIntegration
	Logger                *logrus.Logger
	gqlMutex              sync.Mutex
	GraphQL               graphql.GraphQL
	Modules               *modules.Provider
	SchemaManager         *schema.Manager
	Scaler                *scaler.Scaler
	Cluster               *cluster.State
	RemoteIndexIncoming   *sharding.RemoteIndexIncoming
	RemoteNodeIncoming    *sharding.RemoteNodeIncoming
	RemoteReplicaIncoming *replica.RemoteReplicaIncoming
	Traverser             *traverser.Traverser

	ClassificationRepo *classifications.DistributedRepo
	Metrics            *monitoring.PrometheusMetrics
	HTTPServerMetrics  *monitoring.HTTPServerMetrics
	GRPCServerMetrics  *monitoring.GRPCServerMetrics
	BackupManager      *backup.Handler
	DB                 *db.DB
	BatchManager       *objects.BatchManager
	ClusterHttpClient  *http.Client
	ReindexCtxCancel   context.CancelCauseFunc
	MemWatch           *memwatch.Monitor

	ClusterService *rCluster.Service
	TenantActivity *tenantactivity.Handler

	Migrator *db.Migrator
}

// GetGraphQL is the safe way to retrieve GraphQL from the state as it can be
// replaced at runtime. Instead of passing appState.GraphQL to your adapters,
// pass appState itself which you can abstract with a local interface such as:
//
// type gqlProvider interface { GetGraphQL graphql.GraphQL }
func (s *State) GetGraphQL() graphql.GraphQL {
	s.gqlMutex.Lock()
	gql := s.GraphQL
	s.gqlMutex.Unlock()
	return gql
}

func (s *State) SetGraphQL(gql graphql.GraphQL) {
	s.gqlMutex.Lock()
	s.GraphQL = gql
	s.gqlMutex.Unlock()
}<|MERGE_RESOLUTION|>--- conflicted
+++ resolved
@@ -47,21 +47,13 @@
 // NOTE: This is not true yet, see gh-723
 // TODO: remove dependencies to anything that's not an ent or uc
 type State struct {
-<<<<<<< HEAD
-	OIDC            *oidc.Client
-	AnonymousAccess *anonymous.Client
-	APIKey          *apikey.ApiKey
-	APIKeyRemote    *apikey.RemoteApiKey
-	Authorizer      authorization.Authorizer
-	AuthzController authorization.Controller
-=======
 	OIDC             *oidc.Client
 	AnonymousAccess  *anonymous.Client
-	APIKey           *apikey.Client
+	APIKey           *apikey.ApiKey
+	APIKeyRemote     *apikey.RemoteApiKey
 	Authorizer       authorization.Authorizer
 	AuthzController  authorization.Controller
 	AuthzSnapshotter fsm.Snapshotter
->>>>>>> 188b64a0
 
 	ServerConfig          *config.WeaviateConfig
 	LDIntegration         *configRuntime.LDIntegration
