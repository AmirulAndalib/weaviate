//                           _       _
// __      _____  __ ___   ___  __ _| |_ ___
// \ \ /\ / / _ \/ _` \ \ / / |/ _` | __/ _ \
//  \ V  V /  __/ (_| |\ V /| | (_| | ||  __/
//   \_/\_/ \___|\__,_| \_/ |_|\__,_|\__\___|
//
//  Copyright © 2016 - 2024 Weaviate B.V. All rights reserved.
//
//  CONTACT: hello@weaviate.io
//

package grpc

import (
	"context"
	"errors"
	"fmt"
	"net"
	"time"

	grpc_middleware "github.com/grpc-ecosystem/go-grpc-middleware"
	grpc_sentry "github.com/johnbellone/grpc-middleware-sentry"
	"github.com/sirupsen/logrus"
	"github.com/weaviate/weaviate/adapters/handlers/rest/state"
	pbv0 "github.com/weaviate/weaviate/grpc/generated/protocol/v0"
	pbv1 "github.com/weaviate/weaviate/grpc/generated/protocol/v1"
	"github.com/weaviate/weaviate/usecases/auth/authentication/composer"
	authErrs "github.com/weaviate/weaviate/usecases/auth/authorization/errors"
	"github.com/weaviate/weaviate/usecases/monitoring"
	"google.golang.org/grpc"
	"google.golang.org/grpc/codes"
	"google.golang.org/grpc/credentials"
	_ "google.golang.org/grpc/encoding/gzip" // Install the gzip compressor
	"google.golang.org/grpc/health/grpc_health_v1"
	"google.golang.org/grpc/status"
	"google.golang.org/protobuf/proto"

	v0 "github.com/weaviate/weaviate/adapters/handlers/grpc/v0"
	v1 "github.com/weaviate/weaviate/adapters/handlers/grpc/v1"
)

// CreateGRPCServer creates *grpc.Server with optional grpc.Serveroption passed.
func CreateGRPCServer(state *state.State, options ...grpc.ServerOption) *grpc.Server {
	o := []grpc.ServerOption{
		grpc.MaxRecvMsgSize(state.ServerConfig.Config.GRPC.MaxMsgSize),
		grpc.MaxSendMsgSize(state.ServerConfig.Config.GRPC.MaxMsgSize),
	}

	o = append(o, options...)

	// Add TLS creds for the GRPC connection, if defined.
	if len(state.ServerConfig.Config.GRPC.CertFile) > 0 || len(state.ServerConfig.Config.GRPC.KeyFile) > 0 {
		c, err := credentials.NewServerTLSFromFile(state.ServerConfig.Config.GRPC.CertFile,
			state.ServerConfig.Config.GRPC.KeyFile)
		if err != nil {
			state.Logger.WithField("action", "grpc_startup").
				Fatalf("grpc server TLS credential error: %s", err)
		}
		o = append(o, grpc.Creds(c))
	}

	var interceptors []grpc.UnaryServerInterceptor

	interceptors = append(interceptors, makeAuthInterceptor())

	// If sentry is enabled add automatic spans on gRPC requests
	if state.ServerConfig.Config.Sentry.Enabled {
		interceptors = append(interceptors, grpc_middleware.ChainUnaryServer(
			grpc_sentry.UnaryServerInterceptor(),
		))
	}

	if state.Metrics != nil {
		interceptors = append(interceptors, makeMetricsInterceptor(state.Logger, state.Metrics))
	}

	if len(interceptors) > 0 {
		o = append(o, grpc.ChainUnaryInterceptor(interceptors...))
	}

	s := grpc.NewServer(o...)
	weaviateV0 := v0.NewService()
	weaviateV1 := v1.NewService(
		state.Traverser,
		composer.New(
			state.ServerConfig.Config.Authentication,
			state.APIKey, state.OIDC),
		state.ServerConfig.Config.Authentication.AnonymousAccess.Enabled,
		state.SchemaManager,
		state.BatchManager,
		&state.ServerConfig.Config,
		state.Authorizer,
		state.Logger,
	)
	pbv0.RegisterWeaviateServer(s, weaviateV0)
	pbv1.RegisterWeaviateServer(s, weaviateV1)
	grpc_health_v1.RegisterHealthServer(s, weaviateV1)

	return s
}

func makeMetricsInterceptor(logger logrus.FieldLogger, metrics *monitoring.PrometheusMetrics) grpc.UnaryServerInterceptor {
	return func(ctx context.Context, req interface{}, info *grpc.UnaryServerInfo, handler grpc.UnaryHandler) (interface{}, error) {
		if info.FullMethod != "/weaviate.v1.Weaviate/BatchObjects" {
			return handler(ctx, req)
		}

		// For now only Batch has specific metrics (in line with http API)
		startTime := time.Now()
		reqSizeBytes := float64(proto.Size(req.(proto.Message)))
		reqSizeMB := float64(reqSizeBytes) / (1024 * 1024)
		// Invoke the handler to process the request
		resp, err := handler(ctx, req)

		// Measure duration
		duration := time.Since(startTime)

		logger.WithFields(logrus.Fields{
			"action":             "grpc_batch_objects",
			"method":             info.FullMethod,
			"request_size_bytes": reqSizeBytes,
			"duration":           duration,
		}).Debugf("grpc BatchObjects request (%fMB) took %s", reqSizeMB, duration)

		// Metric uses non-standard base unit ms, use ms for backwards compatibility
		metrics.BatchTime.WithLabelValues("total_api_level_grpc", "n/a", "n/a").
			Observe(float64(duration.Milliseconds()))
		metrics.BatchSizeBytes.WithLabelValues("grpc").Observe(reqSizeBytes)

		return resp, err
	}
}

<<<<<<< HEAD
func makeAuthInterceptor() grpc.UnaryServerInterceptor {
	return func(
		ctx context.Context, req any, info *grpc.UnaryServerInfo, handler grpc.UnaryHandler,
	) (any, error) {
		resp, err := handler(ctx, req)

		if errors.As(err, &authErrs.Unauthenticated{}) {
			return nil, status.Error(codes.Unauthenticated, err.Error())
		}

		if errors.As(err, &authErrs.Forbidden{}) {
			return nil, status.Error(codes.PermissionDenied, err.Error())
		}

		return resp, err
	}
}

func StartAndListen(s *GRPCServer, state *state.State) error {
=======
func StartAndListen(s *grpc.Server, state *state.State) error {
>>>>>>> aef031e2
	lis, err := net.Listen("tcp", fmt.Sprintf(":%d",
		state.ServerConfig.Config.GRPC.Port))
	if err != nil {
		return err
	}
	state.Logger.WithField("action", "grpc_startup").
		Infof("grpc server listening at %v", lis.Addr())
	if err := s.Serve(lis); err != nil {
		return fmt.Errorf("failed to serve: %w", err)
	}

	return nil
}<|MERGE_RESOLUTION|>--- conflicted
+++ resolved
@@ -131,7 +131,6 @@
 	}
 }
 
-<<<<<<< HEAD
 func makeAuthInterceptor() grpc.UnaryServerInterceptor {
 	return func(
 		ctx context.Context, req any, info *grpc.UnaryServerInfo, handler grpc.UnaryHandler,
@@ -150,10 +149,7 @@
 	}
 }
 
-func StartAndListen(s *GRPCServer, state *state.State) error {
-=======
 func StartAndListen(s *grpc.Server, state *state.State) error {
->>>>>>> aef031e2
 	lis, err := net.Listen("tcp", fmt.Sprintf(":%d",
 		state.ServerConfig.Config.GRPC.Port))
 	if err != nil {
