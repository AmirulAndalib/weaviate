--- conflicted
+++ resolved
@@ -167,13 +167,9 @@
 	if ok {
 		operator := operator.(map[string]interface{})
 		args.SearchOperator = operator["operator"].(string)
-<<<<<<< HEAD
-		args.MinimumOrTokensMatch = int(operator["minimumOrTokensMatch"].(int))
-=======
 		if operator["minimumOrTokensMatch"] != nil {
 			args.MinimumOrTokensMatch = int(operator["minimumOrTokensMatch"].(int))
 		}
->>>>>>> ae226c45
 	}
 
 	args.Type = "hybrid"
