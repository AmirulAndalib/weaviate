--- conflicted
+++ resolved
@@ -110,11 +110,7 @@
 		replicaClient:           replicaClient,
 		promMetrics:             promMetrics,
 		shutdown:                make(chan struct{}),
-<<<<<<< HEAD
-		asyncIndexRetryInterval: 1 * time.Second,
-=======
 		asyncIndexRetryInterval: 5 * time.Second,
->>>>>>> 6bec8b68
 		maxNumberGoroutines:     int(math.Round(config.MaxImportGoroutinesFactor * float64(runtime.GOMAXPROCS(0)))),
 		resourceScanState:       newResourceScanState(),
 	}
