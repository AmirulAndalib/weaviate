//                           _       _
// __      _____  __ ___   ___  __ _| |_ ___
// \ \ /\ / / _ \/ _` \ \ / / |/ _` | __/ _ \
//  \ V  V /  __/ (_| |\ V /| | (_| | ||  __/
//   \_/\_/ \___|\__,_| \_/ |_|\__,_|\__\___|
//
//  Copyright © 2016 - 2024 Weaviate B.V. All rights reserved.
//
//  CONTACT: hello@weaviate.io
//

package db

import (
	"context"
	"fmt"
	"io"
	"os"
	"path"
	"runtime/debug"
	"sync"
	"sync/atomic"
	"time"

	"github.com/go-openapi/strfmt"
	"github.com/pkg/errors"
	"github.com/sirupsen/logrus"
	"github.com/weaviate/weaviate/adapters/repos/db/helpers"
	"github.com/weaviate/weaviate/adapters/repos/db/indexcheckpoint"
	"github.com/weaviate/weaviate/adapters/repos/db/indexcounter"
	"github.com/weaviate/weaviate/adapters/repos/db/inverted"
	"github.com/weaviate/weaviate/adapters/repos/db/inverted/tracker"
	"github.com/weaviate/weaviate/adapters/repos/db/lsmkv"
	"github.com/weaviate/weaviate/adapters/repos/db/propertyspecific"
	"github.com/weaviate/weaviate/adapters/repos/db/roaringset"
	"github.com/weaviate/weaviate/adapters/repos/db/vector/dynamic"
	"github.com/weaviate/weaviate/adapters/repos/db/vector/flat"
	"github.com/weaviate/weaviate/adapters/repos/db/vector/hnsw"
	"github.com/weaviate/weaviate/adapters/repos/db/vector/hnsw/distancer"
	"github.com/weaviate/weaviate/adapters/repos/db/vector/noop"
	"github.com/weaviate/weaviate/entities/additional"
	"github.com/weaviate/weaviate/entities/aggregation"
	"github.com/weaviate/weaviate/entities/backup"
	"github.com/weaviate/weaviate/entities/cyclemanager"
	enterrors "github.com/weaviate/weaviate/entities/errors"
	"github.com/weaviate/weaviate/entities/filters"
	"github.com/weaviate/weaviate/entities/models"
	"github.com/weaviate/weaviate/entities/multi"
	"github.com/weaviate/weaviate/entities/schema"
	schemaConfig "github.com/weaviate/weaviate/entities/schema/config"
	"github.com/weaviate/weaviate/entities/search"
	"github.com/weaviate/weaviate/entities/searchparams"
	"github.com/weaviate/weaviate/entities/storagestate"
	"github.com/weaviate/weaviate/entities/storobj"
	"github.com/weaviate/weaviate/entities/vectorindex"
	"github.com/weaviate/weaviate/entities/vectorindex/common"
	dynamicent "github.com/weaviate/weaviate/entities/vectorindex/dynamic"
	flatent "github.com/weaviate/weaviate/entities/vectorindex/flat"
	hnswent "github.com/weaviate/weaviate/entities/vectorindex/hnsw"
	"github.com/weaviate/weaviate/usecases/modules"
	"github.com/weaviate/weaviate/usecases/monitoring"
	"github.com/weaviate/weaviate/usecases/objects"
	"github.com/weaviate/weaviate/usecases/replica"
)

const IdLockPoolSize = 128

type ShardLike interface {
	Index() *Index                                                                      // Get the parent index
	Name() string                                                                       // Get the shard name
	Store() *lsmkv.Store                                                                // Get the underlying store
	NotifyReady()                                                                       // Set shard status to ready
	GetStatus() storagestate.Status                                                     // Return the shard status
	UpdateStatus(status string) error                                                   // Set shard status
	FindUUIDs(ctx context.Context, filters *filters.LocalFilter) ([]strfmt.UUID, error) // Search and return document ids

	Counter() *indexcounter.Counter
	ObjectCount() int
	ObjectCountAsync() int
	GetPropertyLengthTracker() *inverted.JsonPropertyLengthTracker
	GetPropertyIdTracker() *tracker.JsonPropertyIdTracker

	PutObject(context.Context, *storobj.Object) error
	PutObjectBatch(context.Context, []*storobj.Object) []error
	ObjectByID(ctx context.Context, id strfmt.UUID, props search.SelectProperties, additional additional.Properties) (*storobj.Object, error)
	Exists(ctx context.Context, id strfmt.UUID) (bool, error)
	ObjectSearch(ctx context.Context, limit int, filters *filters.LocalFilter, keywordRanking *searchparams.KeywordRanking, sort []filters.Sort, cursor *filters.Cursor, additional additional.Properties) ([]*storobj.Object, []float32, error)
	ObjectVectorSearch(ctx context.Context, searchVector []float32, targetVector string, targetDist float32, limit int, filters *filters.LocalFilter, sort []filters.Sort, groupBy *searchparams.GroupBy, additional additional.Properties) ([]*storobj.Object, []float32, error)
	UpdateVectorIndexConfig(ctx context.Context, updated schemaConfig.VectorIndexConfig) error
	UpdateVectorIndexConfigs(ctx context.Context, updated map[string]schemaConfig.VectorIndexConfig) error
	AddReferencesBatch(ctx context.Context, refs objects.BatchReferences) []error
	DeleteObjectBatch(ctx context.Context, ids []strfmt.UUID, dryRun bool) objects.BatchSimpleObjects // Delete many objects by id
	DeleteObject(ctx context.Context, id strfmt.UUID) error                                           // Delete object by id
	MultiObjectByID(ctx context.Context, query []multi.Identifier) ([]*storobj.Object, error)
	ID() string // Get the shard id
	drop() error
	addIDProperty(ctx context.Context) error
	addDimensionsProperty(ctx context.Context) error
	addTimestampProperties(ctx context.Context) error
	createPropertyIndex(ctx context.Context, eg *enterrors.ErrorGroupWrapper, props []*models.Property) error
	BeginBackup(ctx context.Context) error
	ListBackupFiles(ctx context.Context, ret *backup.ShardDescriptor) error
	resumeMaintenanceCycles(ctx context.Context) error
	SetPropertyLengths(props []inverted.Property) error
	AnalyzeObject(*storobj.Object) ([]inverted.Property, []inverted.NilProperty, error)

	Aggregate(ctx context.Context, params aggregation.Params, modules *modules.Provider) (*aggregation.Result, error)
	MergeObject(ctx context.Context, object objects.MergeDocument) error
	Queue() *IndexQueue
	Queues() map[string]*IndexQueue
	Shutdown(context.Context) error // Shutdown the shard
	preventShutdown() (release func(), err error)

	// TODO tests only
	ObjectList(ctx context.Context, limit int, sort []filters.Sort, cursor *filters.Cursor,
		additional additional.Properties, className schema.ClassName) ([]*storobj.Object, error) // Search and return objects
	WasDeleted(ctx context.Context, id strfmt.UUID) (bool, error) // Check if an object was deleted
	VectorIndex() VectorIndex                                     // Get the vector index
	VectorIndexes() map[string]VectorIndex                        // Get the vector indexes
	hasTargetVectors() bool
	// TODO tests only
	Versioner() *shardVersioner // Get the shard versioner

	isReadOnly() bool

	preparePutObject(context.Context, string, *storobj.Object) replica.SimpleResponse
	preparePutObjects(context.Context, string, []*storobj.Object) replica.SimpleResponse
	prepareMergeObject(context.Context, string, *objects.MergeDocument) replica.SimpleResponse
	prepareDeleteObject(context.Context, string, strfmt.UUID) replica.SimpleResponse
	prepareDeleteObjects(context.Context, string, []strfmt.UUID, bool) replica.SimpleResponse
	prepareAddReferences(context.Context, string, []objects.BatchReference) replica.SimpleResponse

	commitReplication(context.Context, string, *backupMutex) interface{}
	abortReplication(context.Context, string) replica.SimpleResponse
	reinit(context.Context) error
	filePutter(context.Context, string) (io.WriteCloser, error)

	// TODO tests only
	Dimensions() int // dim(vector)*number vectors
	// TODO tests only
	QuantizedDimensions(segments int) int
	extendDimensionTrackerLSM(dimLength int, docID uint64) error
	extendDimensionTrackerForVecLSM(dimLength int, docID uint64, vecName string) error
	publishDimensionMetrics()

	addToPropertySetBucket(bucket lsmkv.BucketInterface, docID uint64, key []byte) error
	addToPropertyMapBucket(bucket lsmkv.BucketInterface, pair lsmkv.MapPair, key []byte) error
	pairPropertyWithFrequency(docID uint64, freq, propLen float32) lsmkv.MapPair

	setFallbackToSearchable(fallback bool)
	addJobToQueue(job job)
	uuidFromDocID(docID uint64) (strfmt.UUID, error)
	batchDeleteObject(ctx context.Context, id strfmt.UUID) error
	putObjectLSM(object *storobj.Object, idBytes []byte) (objectInsertStatus, error)
	mutableMergeObjectLSM(merge objects.MergeDocument, idBytes []byte) (mutableMergeResult, error)
	deleteFromPropertySetBucket(bucket lsmkv.BucketInterface, docID uint64, key []byte) error
	batchExtendInvertedIndexItemsLSMNoFrequency(b lsmkv.BucketInterface, item inverted.MergeItem) error
	updatePropertySpecificIndices(object *storobj.Object, status objectInsertStatus) error
	updateVectorIndexIgnoreDelete(vector []float32, status objectInsertStatus) error
	updateVectorIndexesIgnoreDelete(vectors map[string][]float32, status objectInsertStatus) error
	hasGeoIndex() bool

	Metrics() *Metrics

	CreatePropertyIndex_unmerged(ctx context.Context, eg *enterrors.ErrorGroupWrapper, props []*models.Property) error
	UuidToIdLockPoolId_unmerged(idBytes []byte) uint8
	Drop_unmerged() error
	Shutdown_unmerged(context.Context) error
	Tenant_unmerged() string
	IsFallbackToSearchable_unmerged() bool
	ObjectCount_unmerged() int
	NotifyReady_unmerged()
	UpdateVectorIndexConfig_unmerged(ctx context.Context, updated schemaConfig.VectorIndexConfig) error
	// A thread-safe counter that goes up any time there is activity on this
	// shard. The absolute value has no meaning, it's only purpose is to compare
	// the previous value to the current value.
	Activity() int32
}

// Shard is the smallest completely-contained index unit. A shard manages
// database files for all the objects it owns. How a shard is determined for a
// target object (e.g. Murmur hash, etc.) is still open at this point
type Shard struct {
	index            *Index // a reference to the underlying index, which in turn contains schema information
	queue            *IndexQueue
	queues           map[string]*IndexQueue
	name             string
	store            *lsmkv.Store
	counter          *indexcounter.Counter
	indexCheckpoints *indexcheckpoint.Checkpoints
	vectorIndex      VectorIndex
	vectorIndexes    map[string]VectorIndex
	metrics          *Metrics
	promMetrics      *monitoring.PrometheusMetrics
	propertyIndices  propertyspecific.Indices
	propLenTracker   *inverted.JsonPropertyLengthTracker
	versioner        *shardVersioner
	propIds          *tracker.JsonPropertyIdTracker

	status              storagestate.Status
	statusLock          sync.Mutex
	propertyIndicesLock sync.RWMutex
	stopMetrics         chan struct{}

	centralJobQueue chan job // reference to queue used by all shards

	docIdLock []sync.Mutex
	// replication
	replicationMap pendingReplicaTasks

	// Indicates whether searchable buckets should be used
	// when filterable buckets are missing for text/text[] properties
	// This can happen for db created before v1.19, where
	// only map (now called searchable) buckets were created as inverted
	// indexes for text/text[] props.
	// Now roaring set (filterable) and map (searchable) buckets can
	// coexists for text/text[] props, and by default both are enabled.
	// So despite property's IndexFilterable and IndexSearchable settings
	// being enabled, only searchable bucket exists
	fallbackToSearchable bool

	cycleCallbacks *shardCycleCallbacks
	bitmapFactory  *roaringset.BitmapFactory

	activityTracker atomic.Int32

	// indicates whether shard is shut down or dropped (or ongoing)
	shut bool
	// indicates whether shard in being used at the moment (e.g. write request)
	inUseCounter atomic.Int64
	// allows concurrent shut read/write
	shutdownLock *sync.RWMutex
}

func NewShard(ctx context.Context, promMetrics *monitoring.PrometheusMetrics, shardName string, index *Index, class *models.Class, jobQueueCh chan job, indexCheckpoints *indexcheckpoint.Checkpoints) (*Shard, error) {
	if !lsmkv.FeatureUseMergedBuckets {
		return NewShard_unmerged(ctx, promMetrics, shardName, index, class, jobQueueCh, indexCheckpoints)
	}
	before := time.Now()
	var err error
	s := &Shard{
		index:       index,
		name:        shardName,
		promMetrics: promMetrics,
		metrics: NewMetrics(index.logger, promMetrics,
			string(index.Config.ClassName), shardName),
		stopMetrics:      make(chan struct{}),
		replicationMap:   pendingReplicaTasks{Tasks: make(map[string]replicaTask, 32)},
		centralJobQueue:  jobQueueCh,
		indexCheckpoints: indexCheckpoints,

		shut:         false,
		shutdownLock: new(sync.RWMutex),
	}

	s.activityTracker.Store(1) // initial state
	s.initCycleCallbacks()

	s.docIdLock = make([]sync.Mutex, IdLockPoolSize)

	defer s.metrics.ShardStartup(before)

	_, err = os.Stat(s.path())
	exists := false
	if err == nil {
		exists = true
	}

	if err := os.MkdirAll(s.path(), os.ModePerm); err != nil {
		return nil, err
	}

	if err := s.initNonVector(ctx, class); err != nil {
		return nil, errors.Wrapf(err, "init shard %q", s.ID())
	}

	if s.hasTargetVectors() {
		if err := s.initTargetVectors(ctx); err != nil {
			return nil, err
		}
		if err := s.initTargetQueues(); err != nil {
			return nil, err
		}
	} else {
		if err := s.initLegacyVector(ctx); err != nil {
			return nil, err
		}
		if err := s.initLegacyQueue(); err != nil {
			return nil, err
		}
	}

	s.initDimensionTracking()

	if asyncEnabled() {
		f := func() {
			// preload unindexed objects in the background
			if s.hasTargetVectors() {
				for targetVector, queue := range s.queues {
					err := queue.PreloadShard(s)
					if err != nil {
						queue.Logger.WithError(err).Errorf("preload shard for target vector: %s", targetVector)
					}
				}
			} else {
				err := s.queue.PreloadShard(s)
				if err != nil {
					s.queue.Logger.WithError(err).Error("preload shard")
				}
			}
		}
		enterrors.GoWrapper(f, s.index.logger)
	}
	s.NotifyReady()

	if exists {
		s.index.logger.Printf("Completed loading shard %s in %s", s.ID(), time.Since(before))
	} else {
		s.index.logger.Printf("Created shard %s in %s", s.ID(), time.Since(before))
	}
	return s, nil
}

func (s *Shard) hasTargetVectors() bool {
	return hasTargetVectors(s.index.vectorIndexUserConfig, s.index.vectorIndexUserConfigs)
}

// target vectors and legacy vector are (supposed to be) exclusive
// method allows to distinguish which of them is configured for the class
func hasTargetVectors(cfg schemaConfig.VectorIndexConfig, targetCfgs map[string]schemaConfig.VectorIndexConfig) bool {
	return len(targetCfgs) != 0
}

func (s *Shard) initTargetVectors(ctx context.Context) error {
	s.vectorIndexes = make(map[string]VectorIndex)
	for targetVector, vectorIndexConfig := range s.index.vectorIndexUserConfigs {
		vectorIndex, err := s.initVectorIndex(ctx, targetVector, vectorIndexConfig)
		if err != nil {
			return fmt.Errorf("cannot create vector index for %q: %w", targetVector, err)
		}
		s.vectorIndexes[targetVector] = vectorIndex
	}
	return nil
}

func (s *Shard) initTargetQueues() error {
	s.queues = make(map[string]*IndexQueue)
	for targetVector, vectorIndex := range s.vectorIndexes {
		queue, err := NewIndexQueue(s.ID(), targetVector, s, vectorIndex, s.centralJobQueue,
			s.indexCheckpoints, IndexQueueOptions{Logger: s.index.logger})
		if err != nil {
			return fmt.Errorf("cannot create index queue for %q: %w", targetVector, err)
		}
		s.queues[targetVector] = queue
	}
	return nil
}

func (s *Shard) initLegacyVector(ctx context.Context) error {
	vectorindex, err := s.initVectorIndex(ctx, "", s.index.vectorIndexUserConfig)
	if err != nil {
		return err
	}
	s.vectorIndex = vectorindex
	return nil
}

func (s *Shard) initLegacyQueue() error {
	queue, err := NewIndexQueue(s.ID(), "", s, s.vectorIndex, s.centralJobQueue,
		s.indexCheckpoints, IndexQueueOptions{Logger: s.index.logger})
	if err != nil {
		return err
	}
	s.queue = queue
	return nil
}

func (s *Shard) initVectorIndex(ctx context.Context, targetVector string, vectorIndexUserConfig schemaConfig.VectorIndexConfig) (VectorIndex, error) {
	if !lsmkv.FeatureUseMergedBuckets {
		return s.initVectorIndex_unmerged(ctx, targetVector, vectorIndexUserConfig)
	}
	var distProv distancer.Provider

	switch vectorIndexUserConfig.DistanceName() {
	case "", common.DistanceCosine:
		distProv = distancer.NewCosineDistanceProvider()
	case common.DistanceDot:
		distProv = distancer.NewDotProductProvider()
	case common.DistanceL2Squared:
		distProv = distancer.NewL2SquaredProvider()
	case common.DistanceManhattan:
		distProv = distancer.NewManhattanProvider()
	case common.DistanceHamming:
		distProv = distancer.NewHammingProvider()
	default:
		return nil, fmt.Errorf("init vector index: %w",
			errors.Errorf("unrecognized distance metric %q,"+
				"choose one of [\"cosine\", \"dot\", \"l2-squared\", \"manhattan\",\"hamming\"]", vectorIndexUserConfig.DistanceName()))
	}

	var vectorIndex VectorIndex

	switch vectorIndexUserConfig.IndexType() {
	case vectorindex.VectorIndexTypeHNSW:
		hnswUserConfig, ok := vectorIndexUserConfig.(hnswent.UserConfig)
		if !ok {
			return nil, errors.Errorf("hnsw vector index: config is not hnsw.UserConfig: %T",
				vectorIndexUserConfig)
		}

		if hnswUserConfig.Skip {
			vectorIndex = noop.NewIndex()
		} else {
			// starts vector cycles if vector is configured
			s.index.cycleCallbacks.vectorCommitLoggerCycle.Start()
			s.index.cycleCallbacks.vectorTombstoneCleanupCycle.Start()

			// a shard can actually have multiple vector indexes:
			// - the main index, which is used for all normal object vectors
			// - a geo property index for each geo prop in the schema
			//
			// here we label the main vector index as such.
			vecIdxID := s.vectorIndexID(targetVector)

			vi, err := hnsw.New(hnsw.Config{
				Logger:               s.index.logger,
				RootPath:             s.path(),
				ID:                   vecIdxID,
				ShardName:            s.name,
				ClassName:            s.index.Config.ClassName.String(),
				PrometheusMetrics:    s.promMetrics,
				VectorForIDThunk:     s.vectorByIndexID,
				TempVectorForIDThunk: s.readVectorByIndexIDIntoSlice,
				DistanceProvider:     distProv,
				MakeCommitLoggerThunk: func() (hnsw.CommitLogger, error) {
					return hnsw.NewCommitLogger(s.path(), vecIdxID,
						s.index.logger, s.cycleCallbacks.vectorCommitLoggerCallbacks,
						hnsw.WithAllocChecker(s.index.allocChecker))
				},
				AllocChecker: s.index.allocChecker,
			}, hnswUserConfig, s.cycleCallbacks.vectorTombstoneCleanupCallbacks,
				s.cycleCallbacks.compactionCallbacks, s.cycleCallbacks.flushCallbacks, s.store)
			if err != nil {
				return nil, errors.Wrapf(err, "init shard %q: hnsw index", s.ID())
			}
			vectorIndex = vi
		}
	case vectorindex.VectorIndexTypeFLAT:
		flatUserConfig, ok := vectorIndexUserConfig.(flatent.UserConfig)
		if !ok {
			return nil, errors.Errorf("flat vector index: config is not flat.UserConfig: %T",
				vectorIndexUserConfig)
		}
		s.index.cycleCallbacks.vectorCommitLoggerCycle.Start()

		// a shard can actually have multiple vector indexes:
		// - the main index, which is used for all normal object vectors
		// - a geo property index for each geo prop in the schema
		//
		// here we label the main vector index as such.
		vecIdxID := s.vectorIndexID(targetVector)

		vi, err := flat.New(flat.Config{
			ID:               vecIdxID,
			TargetVector:     targetVector,
			Logger:           s.index.logger,
			DistanceProvider: distProv,
			AllocChecker:     s.index.allocChecker,
		}, flatUserConfig, s.store)
		if err != nil {
			return nil, errors.Wrapf(err, "init shard %q: flat index", s.ID())
		}
		vectorIndex = vi
	case vectorindex.VectorIndexTypeDYNAMIC:
		dynamicUserConfig, ok := vectorIndexUserConfig.(dynamicent.UserConfig)
		if !ok {
			return nil, errors.Errorf("dynamic vector index: config is not dynamic.UserConfig: %T",
				vectorIndexUserConfig)
		}
		s.index.cycleCallbacks.vectorCommitLoggerCycle.Start()

		// a shard can actually have multiple vector indexes:
		// - the main index, which is used for all normal object vectors
		// - a geo property index for each geo prop in the schema
		//
		// here we label the main vector index as such.
		vecIdxID := s.vectorIndexID(targetVector)

		vi, err := dynamic.New(dynamic.Config{
			ID:                   vecIdxID,
			TargetVector:         targetVector,
			Logger:               s.index.logger,
			DistanceProvider:     distProv,
			RootPath:             s.path(),
			ShardName:            s.name,
			ClassName:            s.index.Config.ClassName.String(),
			PrometheusMetrics:    s.promMetrics,
			VectorForIDThunk:     s.vectorByIndexID,
			TempVectorForIDThunk: s.readVectorByIndexIDIntoSlice,
			MakeCommitLoggerThunk: func() (hnsw.CommitLogger, error) {
				return hnsw.NewCommitLogger(s.path(), vecIdxID,
					s.index.logger, s.cycleCallbacks.vectorCommitLoggerCallbacks)
			},
			TombstoneCallbacks:       s.cycleCallbacks.vectorTombstoneCleanupCallbacks,
			ShardCompactionCallbacks: s.cycleCallbacks.compactionCallbacks,
			ShardFlushCallbacks:      s.cycleCallbacks.flushCallbacks,
		}, dynamicUserConfig, s.store)
		if err != nil {
			return nil, errors.Wrapf(err, "init shard %q: dynamic index", s.ID())
		}
		vectorIndex = vi
	default:
		return nil, fmt.Errorf("Unknown vector index type: %q. Choose one from [\"%s\", \"%s\", \"%s\"]",
			vectorIndexUserConfig.IndexType(), vectorindex.VectorIndexTypeHNSW, vectorindex.VectorIndexTypeFLAT, vectorindex.VectorIndexTypeDYNAMIC)
	}
	defer vectorIndex.PostStartup()
	return vectorIndex, nil
}

func (s *Shard) initNonVector(ctx context.Context, class *models.Class) error {
	if !lsmkv.FeatureUseMergedBuckets {
		return s.initNonVector_unmerged(ctx, class)
	}
	err := s.initLSMStore(ctx)
	if err != nil {
		return errors.Wrapf(err, "init shard %q: shard db", s.ID())
	}

	counter, err := indexcounter.New(s.path())
	if err != nil {
		return errors.Wrapf(err, "init shard %q: index counter", s.ID())
	}
	s.counter = counter
	s.bitmapFactory = roaringset.NewBitmapFactory(s.counter.Get, s.index.logger)

	dataPresent := s.counter.PreviewNext() != 0
	versionPath := path.Join(s.path(), "version")
	versioner, err := newShardVersioner(versionPath, dataPresent)
	if err != nil {
		return errors.Wrapf(err, "init shard %q: check versions", s.ID())
	}
	s.versioner = versioner

	plPath := path.Join(s.path(), "proplengths")
	trck, err := inverted.NewJsonPropertyLengthTracker(plPath, s.index.logger)
	if err != nil {
		return errors.Wrapf(err, "init shard %q: prop length tracker", s.ID())
	}

	s.propLenTracker = trck

	piPath := path.Join(s.index.Config.RootPath, s.ID()+".propids")
	propIds, err := tracker.NewJsonPropertyIdTracker(piPath)
	if err != nil {
		return errors.Wrapf(err, "init shard %q: prop id tracker", s.ID())
	}
	s.propIds = propIds

	if err := s.initProperties(class); err != nil {
		return errors.Wrapf(err, "init shard %q: init per property indices", s.ID())
	}

	return nil
}

func (s *Shard) ID() string {
	return shardId(s.index.ID(), s.name)
}

func (s *Shard) path() string {
	return shardPath(s.index.path(), s.name)
}

func (s *Shard) pathLSM() string {
	return path.Join(s.path(), "lsm")
}

func (s *Shard) vectorIndexID(targetVector string) string {
	if targetVector != "" {
		return fmt.Sprintf("vectors_%s", targetVector)
	}
	return "main"
}

func (s *Shard) uuidToIdLockPoolId(idBytes []byte) uint8 {
	// use the last byte of the uuid to determine which locking-pool a given object should use. The last byte is used
	// as uuids probably often have some kind of order and the last byte will in general be the one that changes the most
	return idBytes[15] % IdLockPoolSize
}

func (s *Shard) initLSMStore(ctx context.Context) error {
	if !lsmkv.FeatureUseMergedBuckets {
		InvalidBucketPanic("Unknwon")
	}
	annotatedLogger := s.index.logger.WithFields(logrus.Fields{
		"shard": s.name,
		"index": s.index.ID(),
		"class": s.index.Config.ClassName,
	})
	var metrics *lsmkv.Metrics
	if s.promMetrics != nil {
		metrics = lsmkv.NewMetrics(s.promMetrics, string(s.index.Config.ClassName), s.name)
	}

	store, err := lsmkv.New(s.pathLSM(), s.path(), annotatedLogger, metrics,
		s.cycleCallbacks.compactionCallbacks, s.cycleCallbacks.flushCallbacks)
	if err != nil {
		return errors.Wrapf(err, "init lsmkv store at %s", s.pathLSM())
	}

	opts := []lsmkv.BucketOption{
		lsmkv.WithStrategy(lsmkv.StrategyReplace),
		lsmkv.WithSecondaryIndices(1),
		lsmkv.WithPread(s.index.Config.AvoidMMap),
		lsmkv.WithKeepTombstones(true),
		s.dynamicMemtableSizing(),
		s.memtableDirtyConfig(),
		lsmkv.WithAllocChecker(s.index.allocChecker),
	}

	if s.metrics != nil && !s.metrics.grouped {
		// If metrics are grouped we cannot observe the count of an individual
		// shard's object store because there is just a single metric. We would
		// override it. See https://github.com/weaviate/weaviate/issues/4396 for
		// details.
		opts = append(opts, lsmkv.WithMonitorCount())
	}
	err = store.CreateOrLoadBucket(ctx, helpers.ObjectsBucketLSM, opts...)
	if err != nil {
		return errors.Wrap(err, "create objects bucket")
	}

	s.store = store

	return nil
}

// IMPORTANT:
// Be advised there exists LazyLoadShard::drop() implementation intended
// to drop shard that was not loaded (instantiated) yet.
// It deletes shard by performing required actions and removing entire shard directory.
// If there is any action that needs to be performed beside files/dirs being removed
// from shard directory, it needs to be reflected as well in LazyLoadShard::drop()
// method to keep drop behaviour consistent.
func (s *Shard) drop() (err error) {
	s.metrics.DeleteShardLabels(s.index.Config.ClassName.String(), s.name)
	s.metrics.baseMetrics.StartUnloadingShard(s.index.Config.ClassName.String())
	s.replicationMap.clear()

	if s.index.Config.TrackVectorDimensions {
		// tracking vector dimensions goroutine only works when tracking is enabled
		// that's why we are trying to stop it only in this case
		s.stopMetrics <- struct{}{}
		// send 0 in when index gets dropped
		s.clearDimensionMetrics()
	}

	ctx, cancel := context.WithTimeout(context.TODO(), 20*time.Second)
	defer cancel()

	// unregister all callbacks at once, in parallel
	if err = cyclemanager.NewCombinedCallbackCtrl(0, s.index.logger,
		s.cycleCallbacks.compactionCallbacksCtrl,
		s.cycleCallbacks.flushCallbacksCtrl,
		s.cycleCallbacks.vectorCombinedCallbacksCtrl,
		s.cycleCallbacks.geoPropsCombinedCallbacksCtrl,
	).Unregister(ctx); err != nil {
		return err
	}

	if err = s.store.Shutdown(ctx); err != nil {
		return errors.Wrap(err, "stop lsmkv store")
	}

	if _, err = os.Stat(s.pathLSM()); err == nil {
		err := os.RemoveAll(s.pathLSM())
		if err != nil {
			return errors.Wrapf(err, "remove lsm store at %s", s.pathLSM())
		}
	}
	// delete indexcount
	err = s.counter.Drop()
	if err != nil {
		return errors.Wrapf(err, "remove indexcount at %s", s.path())
	}

	// delete version
	err = s.versioner.Drop()
	if err != nil {
		return errors.Wrapf(err, "remove version at %s", s.path())
	}

	if s.hasTargetVectors() {
		// TODO run in parallel?
		for targetVector, queue := range s.queues {
			if err = queue.Drop(); err != nil {
				return fmt.Errorf("close queue of vector %q at %s: %w", targetVector, s.path(), err)
			}
		}
		for targetVector, vectorIndex := range s.vectorIndexes {
			if err = vectorIndex.Drop(ctx); err != nil {
				return fmt.Errorf("remove vector index of vector %q at %s: %w", targetVector, s.path(), err)
			}
		}
	} else {
		// delete queue cursor
		if err = s.queue.Drop(); err != nil {
			return errors.Wrapf(err, "close queue at %s", s.path())
		}
		// remove vector index
		if err = s.vectorIndex.Drop(ctx); err != nil {
			return errors.Wrapf(err, "remove vector index at %s", s.path())
		}
	}

	// delete property length tracker
	err = s.GetPropertyLengthTracker().Drop()
	if err != nil {
		return errors.Wrapf(err, "remove prop length tracker at %s", s.path())
	}

	err = s.propIds.Drop()
	if err != nil {
		return errors.Wrapf(err, "remove prop id tracker at %s", s.pathLSM())
	}

	s.propertyIndicesLock.Lock()
	err = s.propertyIndices.DropAll(ctx)
	s.propertyIndicesLock.Unlock()
	if err != nil {
		return errors.Wrapf(err, "remove property specific indices at %s", s.path())
	}

	s.metrics.baseMetrics.FinishUnloadingShard(s.index.Config.ClassName.String())

	return nil
}

func (s *Shard) addIDProperty(ctx context.Context) error {
	if !lsmkv.FeatureUseMergedBuckets {
		return s.addIDProperty_unmerged(ctx)
	}
	if s.isReadOnly() {
		return storagestate.ErrStatusReadOnly
	}

	bucketOpts := []lsmkv.BucketOption{
		lsmkv.WithStrategy(lsmkv.StrategySetCollection),
		lsmkv.WithRegisteredName(helpers.BucketFromPropertyNameLSM(filters.InternalPropID)),
		lsmkv.WithPread(s.index.Config.AvoidMMap),
		lsmkv.WithAllocChecker(s.index.allocChecker),
		s.memtableDirtyConfig(),
	}

	return s.store.CreateOrLoadBucket(ctx,
		"filterable_properties",
		bucketOpts...,
	)
}

func (s *Shard) addDimensionsProperty(ctx context.Context) error {
	if !lsmkv.FeatureUseMergedBuckets {
		return s.addDimensionsProperty_unmerged(ctx)
	}
	if s.isReadOnly() {
		return storagestate.ErrStatusReadOnly
	}

	// Note: this data would fit the "Set" type better, but since the "Map" type
	// is currently optimized better, it is more efficient to use a Map here.
	err := s.store.CreateOrLoadBucket(ctx,
		helpers.DimensionsBucketLSM,
		lsmkv.WithStrategy(lsmkv.StrategyMapCollection),
		lsmkv.WithPread(s.index.Config.AvoidMMap),
		lsmkv.WithAllocChecker(s.index.allocChecker),
	)
	if err != nil {
		return err
	}

	return nil
}

func (s *Shard) addTimestampProperties(ctx context.Context) error {
	if !lsmkv.FeatureUseMergedBuckets {
		return s.addTimestampProperties_unmerged(ctx)
	}
	if s.isReadOnly() {
		return storagestate.ErrStatusReadOnly
	}

	if err := s.addCreationTimeUnixProperty(ctx); err != nil {
		return err
	}
	if err := s.addLastUpdateTimeUnixProperty(ctx); err != nil {
		return err
	}

	return nil
}

func (s *Shard) addCreationTimeUnixProperty(ctx context.Context) error {
	if !lsmkv.FeatureUseMergedBuckets {
		InvalidBucketPanic("Unknwon")
	}
	return s.store.CreateOrLoadBucket(ctx,
		"filterable_properties",
		lsmkv.WithStrategy(lsmkv.StrategyRoaringSet),
		lsmkv.WithRegisteredName(helpers.BucketFromPropertyNameLSM(filters.InternalPropCreationTimeUnix)),
		lsmkv.WithPread(s.index.Config.AvoidMMap),
		s.memtableDirtyConfig(),
		lsmkv.WithAllocChecker(s.index.allocChecker))
}

func (s *Shard) addLastUpdateTimeUnixProperty(ctx context.Context) error {
	if !lsmkv.FeatureUseMergedBuckets {
		InvalidBucketPanic("Unknwon")
	}
	return s.store.CreateOrLoadBucket(ctx,
		"filterable_properties",
		s.memtableDirtyConfig(),
		lsmkv.WithStrategy(lsmkv.StrategyRoaringSet),
		lsmkv.WithRegisteredName(helpers.BucketFromPropertyNameLSM(filters.InternalPropLastUpdateTimeUnix)),
		lsmkv.WithPread(s.index.Config.AvoidMMap))
}

func (s *Shard) memtableDirtyConfig() lsmkv.BucketOption {
	return lsmkv.WithDirtyThreshold(
		time.Duration(s.index.Config.MemtablesFlushDirtyAfter) * time.Second)
}

func (s *Shard) dynamicMemtableSizing() lsmkv.BucketOption {
	if !lsmkv.FeatureUseMergedBuckets {
		InvalidBucketPanic("Unknwon")
	}
	return lsmkv.WithDynamicMemtableSizing(
		s.index.Config.MemtablesInitialSizeMB,
		s.index.Config.MemtablesMaxSizeMB,
		s.index.Config.MemtablesMinActiveSeconds,
		s.index.Config.MemtablesMaxActiveSeconds,
	)
}

func (s *Shard) createPropertyIndex(ctx context.Context, eg *enterrors.ErrorGroupWrapper, props []*models.Property) error {
	if !lsmkv.FeatureUseMergedBuckets {
		InvalidBucketPanic("Unknwon")
	}
	for _, prop := range props {
		if !inverted.HasInvertedIndex(prop) {
			continue
		}

		s.propIds.CreateProperty(prop.Name)
		s.propIds.Flush(false)

		if err := s.createPropertyValueIndex(ctx, prop); err != nil {
			return errors.Wrapf(err, "create property '%s' value index on shard '%s'", prop.Name, s.ID())
		}

		if s.index.invertedIndexConfig.IndexNullState {
			if err := s.createPropertyNullIndex(ctx, prop); err != nil {
				return errors.Wrapf(err, "create property '%s' null index on shard '%s'", prop.Name, s.ID())
			}
		}

		if s.index.invertedIndexConfig.IndexPropertyLength {
			if err := s.createPropertyLengthIndex(ctx, prop); err != nil {
				return errors.Wrapf(err, "create property '%s' length index on shard '%s'", prop.Name, s.ID())
			}
		}
	}

	return nil
}

func (s *Shard) createPropertyValueIndex(ctx context.Context, prop *models.Property) error {
	if !lsmkv.FeatureUseMergedBuckets {
		InvalidBucketPanic("Unknwon")
	}

	if s.isReadOnly() {
		return storagestate.ErrStatusReadOnly
	}

	bucketOpts := []lsmkv.BucketOption{
		s.memtableDirtyConfig(),
		s.dynamicMemtableSizing(),
		lsmkv.WithPread(s.index.Config.AvoidMMap),
		lsmkv.WithAllocChecker(s.index.allocChecker),
	}

	// Force creation of filterable properties database file, because later code assumes it already exists
	filterableOpts := append(bucketOpts, lsmkv.WithRegisteredName(helpers.BucketFromPropertyNameLSM(filters.InternalPropID)))
	if err := s.store.CreateOrLoadBucket(ctx,
		"filterable_properties",
		append(filterableOpts, lsmkv.WithStrategy(lsmkv.StrategyRoaringSet))...,
	); err != nil {
		return err
	}

	// Force creation of searchable properties database file, because later code assumes it already exists
	searchableBucketOpts := append(bucketOpts, lsmkv.WithStrategy(lsmkv.StrategyMapCollection))
	if s.versioner.Version() < 2 {
		searchableBucketOpts = append(searchableBucketOpts, lsmkv.WithLegacyMapSorting())
	}

	if err := s.store.CreateOrLoadBucket(ctx,
		"searchable_properties",
		searchableBucketOpts...,
	); err != nil {
		return err
	}

	if inverted.HasFilterableIndex(prop) {

		if dt, _ := schema.AsPrimitive(prop.DataType); dt == schema.DataTypeGeoCoordinates {
			return s.initGeoProp(prop)
		}

		// This creates a single database file for all meta_count properties.  The registered names will redirect to this file, so we don't have to update every callsite
		if schema.IsRefDataType(prop.DataType) {
			refOpts := append(bucketOpts, lsmkv.WithRegisteredName(helpers.BucketFromPropertyNameMetaCountLSM(prop.Name)))
			if err := s.store.CreateOrLoadBucket(ctx,
				"properties_meta_count",
				append(refOpts, lsmkv.WithStrategy(lsmkv.StrategyRoaringSet))...,
			); err != nil {
				return err
			}
		}

		filterableOpts := append(bucketOpts, lsmkv.WithRegisteredName(helpers.BucketFromPropertyNameLSM(prop.Name)))
		if err := s.store.CreateOrLoadBucket(ctx,
			"filterable_properties",
			append(filterableOpts, lsmkv.WithStrategy(lsmkv.StrategyRoaringSet))...,
		); err != nil {
			return err
		}
	}

	if inverted.HasSearchableIndex(prop) {
		searchableBucketOpts := append(bucketOpts, lsmkv.WithStrategy(lsmkv.StrategyMapCollection))
		searchableBucketOpts = append(searchableBucketOpts, lsmkv.WithRegisteredName(helpers.BucketSearchableFromPropertyNameLSM(prop.Name)))
		searchableBucketOpts = append(searchableBucketOpts, lsmkv.WithPread(s.index.Config.AvoidMMap))
		if s.versioner.Version() < 2 {
			searchableBucketOpts = append(searchableBucketOpts, lsmkv.WithLegacyMapSorting())
		}

		if err := s.store.CreateOrLoadBucket(ctx,
			"searchable_properties",
			searchableBucketOpts...,
		); err != nil {
			return err
		}
	}

	return nil
}

func (s *Shard) createPropertyLengthIndex(ctx context.Context, prop *models.Property) error {
	if !lsmkv.FeatureUseMergedBuckets {
		InvalidBucketPanic("Unknwon")
	}
	if s.isReadOnly() {
		return storagestate.ErrStatusReadOnly
	}

	// some datatypes are not added to the inverted index, so we can skip them here
	switch schema.DataType(prop.DataType[0]) {
	case schema.DataTypeGeoCoordinates, schema.DataTypePhoneNumber, schema.DataTypeBlob, schema.DataTypeInt,
		schema.DataTypeNumber, schema.DataTypeBoolean, schema.DataTypeDate:
		return nil
	default:
	}

	return s.store.CreateOrLoadBucket(ctx,
		"filterable_properties",
		lsmkv.WithStrategy(lsmkv.StrategyRoaringSet),
		lsmkv.WithRegisteredName(helpers.BucketFromPropertyNameLengthLSM(prop.Name)),
		lsmkv.WithPread(s.index.Config.AvoidMMap),
		lsmkv.WithAllocChecker(s.index.allocChecker),
	)
}

func (s *Shard) createPropertyNullIndex(ctx context.Context, prop *models.Property) error {
	if !lsmkv.FeatureUseMergedBuckets {
		InvalidBucketPanic("Unknwon")
	}
	if s.isReadOnly() {
		return storagestate.ErrStatusReadOnly
	}

	return s.store.CreateOrLoadBucket(ctx,
		"null_properties",
		lsmkv.WithStrategy(lsmkv.StrategyRoaringSet),
		lsmkv.WithRegisteredName(helpers.BucketFromPropertyNameNullLSM(prop.Name)),
		lsmkv.WithPread(s.index.Config.AvoidMMap),
		lsmkv.WithAllocChecker(s.index.allocChecker),
	)
}

func (s *Shard) UpdateVectorIndexConfig(ctx context.Context, updated schemaConfig.VectorIndexConfig) error {
	if !lsmkv.FeatureUseMergedBuckets {
		return s.UpdateVectorIndexConfig_unmerged(ctx, updated)
	}

	if s.isReadOnly() {
		return storagestate.ErrStatusReadOnly
	}

	err := s.UpdateStatus(storagestate.StatusReadOnly.String())
	if err != nil {
		return fmt.Errorf("attempt to mark read-only: %w", err)
	}

	return s.VectorIndex().UpdateUserConfig(updated, func() {
		s.UpdateStatus(storagestate.StatusReady.String())
	})
}

func (s *Shard) UpdateVectorIndexConfigs(ctx context.Context, updated map[string]schemaConfig.VectorIndexConfig) error {
	if s.isReadOnly() {
		return storagestate.ErrStatusReadOnly
	}
	if err := s.UpdateStatus(storagestate.StatusReadOnly.String()); err != nil {
		return fmt.Errorf("attempt to mark read-only: %w", err)
	}

	wg := new(sync.WaitGroup)
	var err error
	for targetName, targetCfg := range updated {
		wg.Add(1)
		if err = s.VectorIndexForName(targetName).UpdateUserConfig(targetCfg, wg.Done); err != nil {
			break
		}
	}

	f := func() {
		wg.Wait()
		s.UpdateStatus(storagestate.StatusReady.String())
	}
	enterrors.GoWrapper(f, s.index.logger)

	return err
}

/*

	batch
		shut
		false
			in_use ++
			defer in_use --
		true
			fail request



	shutdown
		loop + time:
		if shut == true
			fail request
		in_use == 0 && shut == false
			shut = true



*/

func (s *Shard) Shutdown(ctx context.Context) (err error) {
	if err = s.waitForShutdown(ctx); err != nil {
		return
	}

	if s.index.Config.TrackVectorDimensions {
		// tracking vector dimensions goroutine only works when tracking is enabled
		// that's why we are trying to stop it only in this case
		s.stopMetrics <- struct{}{}
	}

	if err = s.GetPropertyLengthTracker().Close(); err != nil {
		return errors.Wrap(err, "close prop length tracker")
	}

<<<<<<< HEAD
	if err := s.propIds.Close(); err != nil {
		return errors.Wrap(err, "close prop id tracker")
	}

	// to ensure that all commitlog entries are written to disk.
	// otherwise in some cases the tombstone cleanup process'
	// 'RemoveTombstone' entry is not picked up on restarts
	// resulting in perpetually attempting to remove a tombstone
	// which doesn't actually exist anymore
	if err := s.vectorIndex.Flush(); err != nil {
		return errors.Wrap(err, "flush vector index commitlog")
	}

	if err := s.vectorIndex.Shutdown(ctx); err != nil {
		return errors.Wrap(err, "shut down vector index")
	}
=======
	// unregister all callbacks at once, in parallel
	if err = cyclemanager.NewCombinedCallbackCtrl(0, s.index.logger,
		s.cycleCallbacks.compactionCallbacksCtrl,
		s.cycleCallbacks.flushCallbacksCtrl,
		s.cycleCallbacks.vectorCombinedCallbacksCtrl,
		s.cycleCallbacks.geoPropsCombinedCallbacksCtrl,
	).Unregister(ctx); err != nil {
		return err
	}

>>>>>>> 6ea573b2
	if s.hasTargetVectors() {
		// TODO run in parallel?
		for targetVector, queue := range s.queues {
			if err = queue.Close(); err != nil {
				return fmt.Errorf("shut down vector index queue of vector %q: %w", targetVector, err)
			}
		}
		for targetVector, vectorIndex := range s.vectorIndexes {
			if err = vectorIndex.Flush(); err != nil {
				return fmt.Errorf("flush vector index commitlog of vector %q: %w", targetVector, err)
			}
			if err = vectorIndex.Shutdown(ctx); err != nil {
				return fmt.Errorf("shut down vector index of vector %q: %w", targetVector, err)
			}
		}
	} else {
		if err = s.queue.Close(); err != nil {
			return errors.Wrap(err, "shut down vector index queue")
		}
		// to ensure that all commitlog entries are written to disk.
		// otherwise in some cases the tombstone cleanup process'
		// 'RemoveTombstone' entry is not picked up on restarts
		// resulting in perpetually attempting to remove a tombstone
		// which doesn't actually exist anymore
		if err = s.vectorIndex.Flush(); err != nil {
			return errors.Wrap(err, "flush vector index commitlog")
		}
		if err = s.vectorIndex.Shutdown(ctx); err != nil {
			return errors.Wrap(err, "shut down vector index")
		}
	}

	if err = s.store.Shutdown(ctx); err != nil {
		return errors.Wrap(err, "stop lsmkv store")
	}

	return nil
}

func (s *Shard) preventShutdown() (release func(), err error) {
	s.shutdownLock.RLock()
	defer s.shutdownLock.RUnlock()

	if s.shut {
		return func() {}, fmt.Errorf("shard %q already shut or dropped", s.name)
	}

	s.inUseCounter.Add(1)
	return func() { s.inUseCounter.Add(-1) }, nil
}

func (s *Shard) waitForShutdown(ctx context.Context) error {
	checkInterval := 50 * time.Millisecond
	timeout := 30 * time.Second

	ctx, cancel := context.WithTimeout(ctx, timeout)
	defer cancel()

	if eligible, err := s.checkEligibleForShutdown(); err != nil {
		return err
	} else if !eligible {
		ticker := time.NewTicker(checkInterval)
		defer ticker.Stop()

		for {
			select {
			case <-ctx.Done():
				return fmt.Errorf("Shard::proceedWithShutdown: %w", ctx.Err())
			case <-ticker.C:
				if eligible, err := s.checkEligibleForShutdown(); err != nil {
					return err
				} else if eligible {
					return nil
				}
			}
		}
	}
	return nil
}

// checks whether shutdown can be executed
// (shard is not in use at the moment)
func (s *Shard) checkEligibleForShutdown() (eligible bool, err error) {
	s.shutdownLock.Lock()
	defer s.shutdownLock.Unlock()

	if s.shut {
		return false, fmt.Errorf("shard %q already shut or dropped", s.name)
	}

	if s.inUseCounter.Load() == 0 {
		s.shut = true
		return true, nil
	}

	return false, nil
}

func (s *Shard) NotifyReady() {
	s.initStatus()
	s.index.logger.
		WithField("action", "startup").
		Debugf("shard=%s is ready", s.name)
}

// ObjectCount returns the exact count at any moment
func (s *Shard) ObjectCount() int {
	b := s.store.Bucket(helpers.ObjectsBucketLSM)
	if b == nil {
		return 0
	}

	return b.Count()
}

// ObjectCountAsync returns the eventually consistent "async" count which is
// much cheaper to obtain
func (s *Shard) ObjectCountAsync() int {
	b := s.store.Bucket(helpers.ObjectsBucketLSM)
	if b == nil {
		return 0
	}

	return b.CountAsync()
}

func (s *Shard) isFallbackToSearchable() bool {
	return s.fallbackToSearchable
}

func (s *Shard) tenant() string {
	// TODO provide better impl
	if s.index.partitioningEnabled {
		return s.name
	}
	return ""
}

func shardId(indexId, shardName string) string {
	return fmt.Sprintf("%s_%s", indexId, shardName)
}

func shardPath(indexPath, shardName string) string {
	return path.Join(indexPath, shardName)
}

func bucketKeyPropertyLength(length int) ([]byte, error) {
	return inverted.LexicographicallySortableInt64(int64(length))
}

func bucketKeyPropertyNull(isNull bool) ([]byte, error) {
	if isNull {
		return []byte{uint8(filters.InternalNullState)}, nil
	}
	return []byte{uint8(filters.InternalNotNullState)}, nil
}

func InvalidBucketPanic(bucket string) {
	// Stack trace in string
	str := string(debug.Stack())
	// Log the stack trace
	panic(fmt.Sprintf("Invalid bucket: %s\n%s", bucket, str))
}

func (s *Shard) Activity() int32 {
	return s.activityTracker.Load()
}<|MERGE_RESOLUTION|>--- conflicted
+++ resolved
@@ -1081,24 +1081,10 @@
 		return errors.Wrap(err, "close prop length tracker")
 	}
 
-<<<<<<< HEAD
 	if err := s.propIds.Close(); err != nil {
 		return errors.Wrap(err, "close prop id tracker")
 	}
 
-	// to ensure that all commitlog entries are written to disk.
-	// otherwise in some cases the tombstone cleanup process'
-	// 'RemoveTombstone' entry is not picked up on restarts
-	// resulting in perpetually attempting to remove a tombstone
-	// which doesn't actually exist anymore
-	if err := s.vectorIndex.Flush(); err != nil {
-		return errors.Wrap(err, "flush vector index commitlog")
-	}
-
-	if err := s.vectorIndex.Shutdown(ctx); err != nil {
-		return errors.Wrap(err, "shut down vector index")
-	}
-=======
 	// unregister all callbacks at once, in parallel
 	if err = cyclemanager.NewCombinedCallbackCtrl(0, s.index.logger,
 		s.cycleCallbacks.compactionCallbacksCtrl,
@@ -1109,7 +1095,6 @@
 		return err
 	}
 
->>>>>>> 6ea573b2
 	if s.hasTargetVectors() {
 		// TODO run in parallel?
 		for targetVector, queue := range s.queues {
