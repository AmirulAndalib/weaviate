--- conflicted
+++ resolved
@@ -610,149 +610,6 @@
 	)
 }
 
-<<<<<<< HEAD
-func (s *Shard) createPropertyIndex(ctx context.Context, eg *enterrors.ErrorGroupWrapper, props ...*models.Property) error {
-	for _, prop := range props {
-		if !inverted.HasAnyInvertedIndex(prop) {
-			continue
-		}
-
-		eg.Go(func() error {
-			if err := s.createPropertyValueIndex(ctx, prop); err != nil {
-				return errors.Wrapf(err, "create property '%s' value index on shard '%s'", prop.Name, s.ID())
-			}
-
-			if s.index.invertedIndexConfig.IndexNullState {
-				eg.Go(func() error {
-					if err := s.createPropertyNullIndex(ctx, prop); err != nil {
-						return errors.Wrapf(err, "create property '%s' null index on shard '%s'", prop.Name, s.ID())
-					}
-					return nil
-				})
-			}
-
-			if s.index.invertedIndexConfig.IndexPropertyLength {
-				eg.Go(func() error {
-					if err := s.createPropertyLengthIndex(ctx, prop); err != nil {
-						return errors.Wrapf(err, "create property '%s' length index on shard '%s'", prop.Name, s.ID())
-					}
-					return nil
-				})
-			}
-			return nil
-		})
-
-		if err := eg.Wait(); err != nil {
-			return err
-		}
-	}
-	return nil
-}
-
-func (s *Shard) createPropertyValueIndex(ctx context.Context, prop *models.Property) error {
-	if s.isReadOnly() {
-		return storagestate.ErrStatusReadOnly
-	}
-
-	bucketOpts := []lsmkv.BucketOption{
-		s.memtableDirtyConfig(),
-		s.dynamicMemtableSizing(),
-		lsmkv.WithPread(s.index.Config.AvoidMMap),
-		lsmkv.WithAllocChecker(s.index.allocChecker),
-		lsmkv.WithMaxSegmentSize(s.index.Config.MaxSegmentSize),
-	}
-
-	if inverted.HasFilterableIndex(prop) {
-		if dt, _ := schema.AsPrimitive(prop.DataType); dt == schema.DataTypeGeoCoordinates {
-			return s.initGeoProp(prop)
-		}
-
-		if schema.IsRefDataType(prop.DataType) {
-			if err := s.store.CreateOrLoadBucket(ctx,
-				helpers.BucketFromPropNameMetaCountLSM(prop.Name),
-				append(bucketOpts, lsmkv.WithStrategy(lsmkv.StrategyRoaringSet))...,
-			); err != nil {
-				return err
-			}
-		}
-
-		if err := s.store.CreateOrLoadBucket(ctx,
-			helpers.BucketFromPropNameLSM(prop.Name),
-			append(bucketOpts, lsmkv.WithStrategy(lsmkv.StrategyRoaringSet))...,
-		); err != nil {
-			return err
-		}
-	}
-
-	if inverted.HasSearchableIndex(prop) {
-		searchableBucketOpts := append(bucketOpts, lsmkv.WithStrategy(lsmkv.StrategyMapCollection))
-		if s.versioner.Version() < 2 {
-			searchableBucketOpts = append(searchableBucketOpts, lsmkv.WithLegacyMapSorting())
-		}
-
-		if err := s.store.CreateOrLoadBucket(ctx,
-			helpers.BucketSearchableFromPropNameLSM(prop.Name),
-			searchableBucketOpts...,
-		); err != nil {
-			return err
-		}
-	}
-
-	if inverted.HasRangeableIndex(prop) {
-		if err := s.store.CreateOrLoadBucket(ctx,
-			helpers.BucketRangeableFromPropNameLSM(prop.Name),
-			append(bucketOpts,
-				lsmkv.WithStrategy(lsmkv.StrategyRoaringSetRange),
-				lsmkv.WithPread(true),
-				lsmkv.WithUseBloomFilter(false),
-				lsmkv.WithCalcCountNetAdditions(false),
-			)...,
-		); err != nil {
-			return err
-		}
-	}
-
-	return nil
-}
-
-func (s *Shard) createPropertyLengthIndex(ctx context.Context, prop *models.Property) error {
-	if s.isReadOnly() {
-		return storagestate.ErrStatusReadOnly
-	}
-
-	// some datatypes are not added to the inverted index, so we can skip them here
-	switch schema.DataType(prop.DataType[0]) {
-	case schema.DataTypeGeoCoordinates, schema.DataTypePhoneNumber, schema.DataTypeBlob, schema.DataTypeInt,
-		schema.DataTypeNumber, schema.DataTypeBoolean, schema.DataTypeDate:
-		return nil
-	default:
-	}
-
-	return s.store.CreateOrLoadBucket(ctx,
-		helpers.BucketFromPropNameLengthLSM(prop.Name),
-		lsmkv.WithStrategy(lsmkv.StrategyRoaringSet),
-		lsmkv.WithPread(s.index.Config.AvoidMMap),
-		lsmkv.WithAllocChecker(s.index.allocChecker),
-		lsmkv.WithMaxSegmentSize(s.index.Config.MaxSegmentSize),
-	)
-}
-
-func (s *Shard) createPropertyNullIndex(ctx context.Context, prop *models.Property) error {
-	if s.isReadOnly() {
-		return storagestate.ErrStatusReadOnly
-	}
-
-	return s.store.CreateOrLoadBucket(ctx,
-		helpers.BucketFromPropNameNullLSM(prop.Name),
-		lsmkv.WithStrategy(lsmkv.StrategyRoaringSet),
-		lsmkv.WithPread(s.index.Config.AvoidMMap),
-		lsmkv.WithAllocChecker(s.index.allocChecker),
-		lsmkv.WithMaxSegmentSize(s.index.Config.MaxSegmentSize),
-	)
-}
-
-=======
->>>>>>> 83a932cc
 func (s *Shard) UpdateVectorIndexConfig(ctx context.Context, updated schemaConfig.VectorIndexConfig) error {
 	if s.isReadOnly() {
 		return storagestate.ErrStatusReadOnly
