--- conflicted
+++ resolved
@@ -23,6 +23,7 @@
 
 	"github.com/stretchr/testify/assert"
 	"github.com/stretchr/testify/require"
+
 	"github.com/weaviate/weaviate/entities/models"
 	modstgfs "github.com/weaviate/weaviate/modules/backup-filesystem"
 	"github.com/weaviate/weaviate/usecases/backup"
@@ -54,14 +55,10 @@
 			}
 			os.MkdirAll(filepath.Join(dirName, node.name), os.ModePerm)
 
-<<<<<<< HEAD
-=======
-			node.init(dirName, shardStateSerialized, &nodes, false)
->>>>>>> edf8906b
 			nodes = append(nodes, node)
 		}
 		for _, node := range nodes {
-			node.init(t, dirName, &nodes, overallShardState)
+			node.init(t, dirName, &nodes, overallShardState, false)
 		}
 	})
 
