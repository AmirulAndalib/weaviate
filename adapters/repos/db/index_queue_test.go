--- conflicted
+++ resolved
@@ -33,6 +33,7 @@
 	"github.com/weaviate/weaviate/adapters/repos/db/vector/hnsw/distancer"
 	"github.com/weaviate/weaviate/adapters/repos/db/vector/ssdhelpers"
 	"github.com/weaviate/weaviate/entities/cyclemanager"
+	"github.com/weaviate/weaviate/entities/schema"
 	"github.com/weaviate/weaviate/entities/storagestate"
 	ent "github.com/weaviate/weaviate/entities/vectorindex/hnsw"
 )
@@ -978,6 +979,10 @@
 	return m.shouldCompress, m.threshold
 }
 
+func (m *mockBatchIndexer) ShouldCompressFromConfig(config schema.VectorIndexConfig) (bool, int) {
+	return m.shouldCompress, m.threshold
+}
+
 func (m *mockBatchIndexer) Compressed() bool {
 	return m.compressed
 }
@@ -994,7 +999,6 @@
 	return nil
 }
 
-<<<<<<< HEAD
 func (m *mockBatchIndexer) CompressVector(vector []float32) []byte {
 	compressed := make([]byte, len(vector))
 	for i, v := range vector {
@@ -1002,7 +1006,8 @@
 	}
 
 	return compressed
-=======
+}
+
 func newDummyStore(t *testing.T) *lsmkv.Store {
 	logger, _ := test.NewNullLogger()
 	storeDir := t.TempDir()
@@ -1010,5 +1015,4 @@
 		cyclemanager.NewCallbackGroupNoop(), cyclemanager.NewCallbackGroupNoop())
 	require.Nil(t, err)
 	return store
->>>>>>> ef6d1eb2
 }