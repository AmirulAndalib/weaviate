--- conflicted
+++ resolved
@@ -71,41 +71,7 @@
 	}
 }
 
-<<<<<<< HEAD
 func (b *BM25Searcher) extractTermInformation(class *models.Class, params searchparams.KeywordRanking) (map[string][]string, map[string][]int, map[string][]string, map[string]float32, float64, error) {
-=======
-func (b *BM25Searcher) BM25F(ctx context.Context, filterDocIds helpers.AllowList,
-	className schema.ClassName, limit int, keywordRanking searchparams.KeywordRanking,
-) ([]*storobj.Object, []float32, error) {
-	// WEAVIATE-471 - If a property is not searchable, return an error
-	for _, property := range keywordRanking.Properties {
-		if !PropertyHasSearchableIndex(b.getClass(className.String()), property) {
-			return nil, nil, inverted.NewMissingSearchableIndexError(property)
-		}
-	}
-	class := b.getClass(className.String())
-	if class == nil {
-		return nil, nil, fmt.Errorf("could not find class %s in schema", className)
-	}
-
-	objs, scores, err := b.wand(ctx, filterDocIds, class, keywordRanking, limit)
-	if err != nil {
-		return nil, nil, errors.Wrap(err, "wand")
-	}
-
-	return objs, scores, nil
-}
-
-func (b *BM25Searcher) GetPropertyLengthTracker() *JsonPropertyLengthTracker {
-	return b.propLenTracker.(*JsonPropertyLengthTracker)
-}
-
-func (b *BM25Searcher) wand(
-	ctx context.Context, filterDocIds helpers.AllowList, class *models.Class, params searchparams.KeywordRanking, limit int,
-) ([]*storobj.Object, []float32, error) {
-	N := float64(b.store.Bucket(helpers.ObjectsBucketLSM).Count())
-
->>>>>>> 2a02d511
 	var stopWordDetector *stopwords.Detector
 	var err error
 	if class.InvertedIndexConfig != nil && class.InvertedIndexConfig.Stopwords != nil {
@@ -177,13 +143,13 @@
 ) ([]*storobj.Object, []float32, error) {
 	// WEAVIATE-471 - If a property is not searchable, return an error
 	for _, property := range keywordRanking.Properties {
-		if !PropertyHasSearchableIndex(b.schema.Objects, string(className), property) {
+		if !PropertyHasSearchableIndex(b.getClass(className.String()), property) {
 			return nil, nil, inverted.NewMissingSearchableIndexError(property)
 		}
 	}
-	class, err := schema.GetClassByName(b.schema.Objects, string(className))
-	if err != nil {
-		return nil, nil, err
+	class := b.getClass(className.String())
+	if class == nil {
+		return nil, nil, fmt.Errorf("could not find class %s in schema", className)
 	}
 
 	objs, scores, err := b.wand(ctx, filterDocIds, class, keywordRanking, limit)
