--- conflicted
+++ resolved
@@ -516,17 +516,9 @@
 		ids = idsTmp
 	}
 
-<<<<<<< HEAD
 		if additionalExplanations {
 			if obj.AdditionalProperties() == nil {
 				obj.Object.Additional = make(map[string]interface{})
-=======
-	if additionalExplanations {
-		for k := range objs {
-			// add score explanation
-			if objs[k].AdditionalProperties() == nil {
-				objs[k].Object.Additional = make(map[string]interface{})
->>>>>>> fde1cdb7
 			}
 			for j := range res.Value {
 				if res.Value[j] == nil {
@@ -685,17 +677,10 @@
 					b.logger.Warnf("Skipping pair in BM25: MapPair.Value should be 8 bytes long, but is %d.", len(val.Value))
 					continue
 				}
-<<<<<<< HEAD
 				key := binary.BigEndian.Uint64(val.Key)
 				freqBits := binary.LittleEndian.Uint32(val.Value[0:4])
 				propLenBits := binary.LittleEndian.Uint32(val.Value[4:8])
 
-=======
-
-				docMapPairs[ind].propLength += math.Float32frombits(propLenBits)
-				docMapPairs[ind].frequency += math.Float32frombits(freqBits) * propBoost
-			} else {
->>>>>>> fde1cdb7
 				docMapPairs = append(docMapPairs,
 					terms.DocPointerWithScore{
 						Id:         key,
