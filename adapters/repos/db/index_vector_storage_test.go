//                           _       _
// __      _____  __ ___   ___  __ _| |_ ___
// \ \ /\ / / _ \/ _` \ \ / / |/ _` | __/ _ \
//  \ V  V /  __/ (_| |\ V /| | (_| | ||  __/
//   \_/\_/ \___|\__,_| \_/ |_|\__,_|\__\___|
//
//  Copyright © 2016 - 2025 Weaviate B.V. All rights reserved.
//
//  CONTACT: hello@weaviate.io
//

package db

import (
	"context"
	"fmt"
	"testing"
	"time"

	"github.com/weaviate/weaviate/cluster/router/types"

	"github.com/go-openapi/strfmt"
	"github.com/sirupsen/logrus/hooks/test"
	"github.com/stretchr/testify/assert"
	"github.com/stretchr/testify/mock"
	"github.com/stretchr/testify/require"

	"github.com/weaviate/weaviate/adapters/repos/db/inverted"
	"github.com/weaviate/weaviate/adapters/repos/db/queue"
	"github.com/weaviate/weaviate/adapters/repos/db/roaringset"
	"github.com/weaviate/weaviate/entities/models"
	"github.com/weaviate/weaviate/entities/replication"
	"github.com/weaviate/weaviate/entities/schema"
	schemaConfig "github.com/weaviate/weaviate/entities/schema/config"
	"github.com/weaviate/weaviate/entities/storobj"
	enthnsw "github.com/weaviate/weaviate/entities/vectorindex/hnsw"
	"github.com/weaviate/weaviate/usecases/monitoring"
	schemaUC "github.com/weaviate/weaviate/usecases/schema"
	"github.com/weaviate/weaviate/usecases/sharding"
)

const (
	defaultVectorDimensions = 1536
	namedVectorDimensions   = 768
)

func TestIndex_CalculateUnloadedVectorsMetrics(t *testing.T) {
	ctx := context.Background()
	dirName := t.TempDir()
	logger, _ := test.NewNullLogger()

	tests := []struct {
		name                      string
		className                 string
		shardName                 string
		vectorConfigs             map[string]schemaConfig.VectorIndexConfig
		objectCount               int
		vectorDimensions          int
		expectedVectorStorageSize int64
		setupData                 bool
	}{
		{
			name:      "empty shard with standard compression",
			className: "TestClass",
			shardName: "test-shard",
			vectorConfigs: map[string]schemaConfig.VectorIndexConfig{
				"": enthnsw.UserConfig{
					VectorCacheMaxObjects: 1000,
				},
			},
			objectCount:               0,
			vectorDimensions:          defaultVectorDimensions,
			expectedVectorStorageSize: 0,
			setupData:                 false,
		},
		{
			name:      "shard with data and standard compression",
			className: "TestClass",
			shardName: "test-shard",
			vectorConfigs: map[string]schemaConfig.VectorIndexConfig{
				"": enthnsw.UserConfig{
					VectorCacheMaxObjects: 1000,
				},
			},
			objectCount:               100,
			vectorDimensions:          defaultVectorDimensions,
			expectedVectorStorageSize: int64(100 * defaultVectorDimensions * 4), // 100 objects * defaultVectorDimensions dimensions * 4 bytes per float32
			setupData:                 true,
		},
		{
			name:      "shard with named vectors",
			className: "TestClass",
			shardName: "test-shard-named",
			vectorConfigs: map[string]schemaConfig.VectorIndexConfig{
				"text": enthnsw.UserConfig{
					VectorCacheMaxObjects: 1000,
				},
			},
			objectCount:               50,
			vectorDimensions:          namedVectorDimensions,
			expectedVectorStorageSize: int64(50 * namedVectorDimensions * 4), // 50 objects * namedVectorDimensions dimensions * 4 bytes per float32
			setupData:                 true,
		},
		{
			name:      "shard with PQ compression",
			className: "TestClass",
			shardName: "test-shard-pq",
			vectorConfigs: map[string]schemaConfig.VectorIndexConfig{
				"": enthnsw.UserConfig{
					VectorCacheMaxObjects: 1000,
					PQ: enthnsw.PQConfig{
						Enabled:   true,
						Segments:  96,
						Centroids: 256,
					},
				},
			},
			objectCount:               1000,
			vectorDimensions:          defaultVectorDimensions,
			expectedVectorStorageSize: 0, // Will be calculated based on actual compression ratio
			setupData:                 true,
		},
	}

	for _, tt := range tests {
		t.Run(tt.name, func(t *testing.T) {
			// Create sharding state
			shardState := &sharding.State{
				Physical: map[string]sharding.Physical{
					tt.shardName: {
						Name:           tt.shardName,
						BelongsToNodes: []string{"test-node"},
						Status:         models.TenantActivityStatusHOT,
					},
				},
			}
			shardState.SetLocalName("test-node")
			// Create test class
			class := &models.Class{
				Class: tt.className,
				Properties: []*models.Property{
					{
						Name:         "name",
						DataType:     schema.DataTypeText.PropString(),
						Tokenization: models.PropertyTokenizationWhitespace,
					},
				},
				InvertedIndexConfig: &models.InvertedIndexConfig{},
				MultiTenancyConfig: &models.MultiTenancyConfig{
					Enabled: shardState.PartitioningEnabled,
				},
			}

			// Create fake schema
			fakeSchema := schema.Schema{
				Objects: &models.Schema{
					Classes: []*models.Class{class},
				},
			}

			// Create scheduler
			scheduler := queue.NewScheduler(queue.SchedulerOptions{
				Logger:  logger,
				Workers: 1,
			})

			mockSchemaReader := schemaUC.NewMockSchemaReader(t)
			mockSchemaReader.EXPECT().Read(mock.Anything, mock.Anything).RunAndReturn(func(className string, readerFunc func(*models.Class, *sharding.State) error) error {
				return readerFunc(class, shardState)
			}).Maybe()

			// Create mock schema getter
			mockSchema := schemaUC.NewMockSchemaGetter(t)
			mockSchema.EXPECT().GetSchemaSkipAuth().Maybe().Return(fakeSchema)
			mockSchema.EXPECT().ReadOnlyClass(tt.className).Maybe().Return(class)
			mockSchemaReader.EXPECT().Read(mock.Anything, mock.Anything).RunAndReturn(func(className string, readFunc func(*models.Class, *sharding.State) error) error {
				return readFunc(class, shardState)
			}).Maybe()
			mockSchemaReader.EXPECT().ReadOnlySchema().Return(models.Schema{Classes: []*models.Class{class}}).Maybe()
			mockSchema.EXPECT().NodeName().Maybe().Return("test-node")
			mockSchema.EXPECT().ShardFromUUID("TestClass", mock.Anything).Return(tt.shardName).Maybe()
			// Add ShardOwner expectation for all test cases
			mockSchema.EXPECT().ShardOwner(tt.className, tt.shardName).Maybe().Return("test-node", nil)

			// Create index
			var defaultVectorConfig schemaConfig.VectorIndexConfig
			var vectorConfigs map[string]schemaConfig.VectorIndexConfig

			if len(tt.vectorConfigs) > 0 && tt.vectorConfigs[""] != nil {
				// For legacy vector tests, only use the default config, not both
				defaultVectorConfig = tt.vectorConfigs[""]
				// Don't pass the empty string config in vectorConfigs to avoid duplication
				vectorConfigs = make(map[string]schemaConfig.VectorIndexConfig)
				for k, v := range tt.vectorConfigs {
					if k != "" {
						vectorConfigs[k] = v
					}
				}
			} else {
				// Use a default config for legacy vectors
				defaultVectorConfig = enthnsw.UserConfig{
					VectorCacheMaxObjects: 1000,
				}
				vectorConfigs = tt.vectorConfigs
			}

			mockRouter := types.NewMockRouter(t)
			mockRouter.EXPECT().GetWriteReplicasLocation(tt.className, mock.Anything, tt.shardName).
				Return(types.WriteReplicaSet{
					Replicas:           []types.Replica{{NodeName: "test-node", ShardName: tt.shardName, HostAddr: "10.14.57.56"}},
					AdditionalReplicas: nil,
				}, nil).Maybe()
			index, err := NewIndex(ctx, IndexConfig{
				RootPath:              dirName,
				ClassName:             schema.ClassName(tt.className),
				ReplicationFactor:     1,
				ShardLoadLimiter:      NewShardLoadLimiter(monitoring.NoopRegisterer, 1),
				TrackVectorDimensions: true,
			}, inverted.ConfigFromModel(class.InvertedIndexConfig),
				defaultVectorConfig, vectorConfigs, mockRouter, mockSchema, mockSchemaReader, nil, logger, nil, nil, nil, &replication.GlobalConfig{}, nil, class, nil, scheduler, nil, nil, NewShardReindexerV3Noop(), roaringset.NewBitmapBufPoolNoop())
			require.NoError(t, err)
			defer index.Shutdown(ctx)

			// Add properties
			err = index.addProperty(ctx, &models.Property{
				Name:         "name",
				DataType:     schema.DataTypeText.PropString(),
				Tokenization: models.PropertyTokenizationWhitespace,
			})
			require.NoError(t, err)

			if tt.setupData {
				if len(tt.vectorConfigs) > 0 && tt.vectorConfigs["text"] != nil {
					// Named vector
					for i := 0; i < tt.objectCount; i++ {
						obj := &models.Object{
							Class: tt.className,
							ID:    strfmt.UUID(fmt.Sprintf("00000000-0000-0000-0000-%012d", i)),
							Properties: map[string]interface{}{
								"name": fmt.Sprintf("test-object-%d", i),
							},
						}
						vectors := map[string][]float32{
							"text": make([]float32, tt.vectorDimensions),
						}
						for j := range vectors["text"] {
							vectors["text"][j] = float32(i+j) / 1000.0
						}
						storageObj := storobj.FromObject(obj, nil, vectors, nil)
						err := index.putObject(ctx, storageObj, nil, obj.Tenant, 0)
						require.NoError(t, err)
					}
				} else if len(tt.vectorConfigs) > 0 && tt.vectorConfigs[""] != nil {
					// Legacy vector
					for i := 0; i < tt.objectCount; i++ {
						obj := &models.Object{
							Class: tt.className,
							ID:    strfmt.UUID(fmt.Sprintf("00000000-0000-0000-0000-%012d", i)),
							Properties: map[string]interface{}{
								"name": fmt.Sprintf("test-object-%d", i),
							},
						}
						vector := make([]float32, tt.vectorDimensions)
						for j := range vector {
							vector[j] = float32(i+j) / 1000.0
						}
						storageObj := storobj.FromObject(obj, vector, nil, nil)
						err := index.putObject(ctx, storageObj, nil, obj.Tenant, 0)
						require.NoError(t, err)
					}
				}

				// Wait for vector indexing to complete
				time.Sleep(1 * time.Second)

				// Vector dimensions are always aggregated from nodeWideMetricsObserver,
				// but we don't need DB for this test. Gimicky, but it does the job.
				db := createTestDatabaseWithClass(t, monitoring.GetMetrics(), class)
				publishVectorMetricsFromDB(t, db)

				// Test active shard vector storage size
				shard, release, err := index.GetShard(ctx, tt.shardName)
				require.NoError(t, err)
				require.NotNil(t, shard)

				// Get active metrics BEFORE releasing the shard
				vectorStorageSize, err := shard.VectorStorageSize(ctx)
				require.NoError(t, err)
				dimensions, err := shard.Dimensions(ctx, "")
				require.NoError(t, err)
				if len(tt.vectorConfigs) > 0 && tt.vectorConfigs["text"] != nil {
					// Named vector
					dimensions, err = shard.Dimensions(ctx, "text")
					require.NoError(t, err)
				}
				objectCount, err := shard.ObjectCount(ctx)
				require.NoError(t, err)

				// For PQ compression, we need to account for the actual compression ratio
				if len(tt.vectorConfigs) == 1 {
					if pqConfig, ok := tt.vectorConfigs[""].(enthnsw.UserConfig); ok && pqConfig.PQ.Enabled {
						// In test, PQ compression is not simulated, so expect uncompressed size
						expectedSize := int64(tt.objectCount * tt.vectorDimensions * 4)
						assert.Equal(t, expectedSize, vectorStorageSize)
					} else {
						assert.Equal(t, tt.expectedVectorStorageSize, vectorStorageSize)
					}
				} else {
					assert.Equal(t, tt.expectedVectorStorageSize, vectorStorageSize)
				}

				// Test dimensions tracking
				expectedDimensions := tt.vectorDimensions * tt.objectCount // Dimensions returns total across all objects
				assert.Equal(t, expectedDimensions, dimensions, "Dimensions should match expected")

				// Test object count
				assert.Equal(t, tt.objectCount, objectCount, "Object count should match expected")

				// Release the shard (this will flush all data to disk)
				release()

				// Explicitly shutdown all shards to ensure data is flushed to disk
				err = index.ForEachShard(func(name string, shard ShardLike) error {
					return shard.Shutdown(ctx)
				})
				require.NoError(t, err)

				// Wait a bit for all shards to complete shutdown and data to be flushed
				time.Sleep(1 * time.Second)

				// Unload the shard from memory to test inactive calculation methods
				index.shards.LoadAndDelete(tt.shardName)
			} else {
				// Test empty shard
				shard, release, err := index.GetShard(ctx, tt.shardName)
				require.NoError(t, err)
				require.NotNil(t, shard)

				// Get active metrics BEFORE releasing the shard
				vectorStorageSize, err := shard.VectorStorageSize(ctx)
				require.NoError(t, err)
				dimensions, err := shard.Dimensions(ctx, "")
				require.NoError(t, err)
				objectCount, err := shard.ObjectCount(ctx)
				require.NoError(t, err)

				assert.Equal(t, tt.expectedVectorStorageSize, vectorStorageSize)
				assert.Equal(t, 0, dimensions, "Empty shard should have 0 dimensions")
				assert.Equal(t, 0, objectCount, "Empty shard should have 0 objects")

				// Release the shard (this will flush all data to disk)
				release()

				// Explicitly shutdown all shards to ensure data is flushed to disk
				err = index.ForEachShard(func(name string, shard ShardLike) error {
					return shard.Shutdown(ctx)
				})
				require.NoError(t, err)

				// Wait a bit for all shards to complete shutdown and data to be flushed
				time.Sleep(1 * time.Second)

				// Unload the shard from memory to test inactive calculation methods
				index.shards.LoadAndDelete(tt.shardName)
			}

			// Verify all mock expectations were met
			mockSchema.AssertExpectations(t)
		})
	}
}

func TestIndex_CalculateUnloadedDimensionsUsage(t *testing.T) {
	ctx := context.Background()
	dirName := t.TempDir()
	logger, _ := test.NewNullLogger()

	tests := []struct {
		name             string
		className        string
		shardName        string
		targetVector     string
		objectCount      int
		vectorDimensions int
		expectedCount    int
		expectedDims     int
		setupData        bool
	}{
		{
			name:             "empty shard",
			className:        "TestClass",
			shardName:        "test-shard",
			targetVector:     "",
			objectCount:      0,
			vectorDimensions: defaultVectorDimensions,
			expectedCount:    0,
			expectedDims:     0,
			setupData:        false,
		},
		{
			name:             "shard with legacy vector",
			className:        "TestClass",
			shardName:        "test-shard",
			targetVector:     "",
			objectCount:      100,
			vectorDimensions: defaultVectorDimensions,
			expectedCount:    100,
			expectedDims:     defaultVectorDimensions,
			setupData:        true,
		},
		{
			name:             "shard with named vector",
			className:        "TestClass",
			shardName:        "test-shard",
			targetVector:     "text",
			objectCount:      50,
			vectorDimensions: namedVectorDimensions,
			expectedCount:    50,
			expectedDims:     namedVectorDimensions,
			setupData:        true,
		},
	}

	for _, tt := range tests {
		t.Run(tt.name, func(t *testing.T) {
			// Create sharding state
			shardState := &sharding.State{
				Physical: map[string]sharding.Physical{
					tt.shardName: {
						Name:           tt.shardName,
						BelongsToNodes: []string{"test-node"},
						Status:         models.TenantActivityStatusHOT,
					},
				},
			}
			shardState.SetLocalName("test-node")
			// Create test class
			class := &models.Class{
				Class: tt.className,
				Properties: []*models.Property{
					{
						Name:         "name",
						DataType:     schema.DataTypeText.PropString(),
						Tokenization: models.PropertyTokenizationWhitespace,
					},
				},
				InvertedIndexConfig: &models.InvertedIndexConfig{},
				MultiTenancyConfig: &models.MultiTenancyConfig{
					Enabled: shardState.PartitioningEnabled,
				},
			}

			// Create fake schema
			fakeSchema := schema.Schema{
				Objects: &models.Schema{
					Classes: []*models.Class{class},
				},
			}

			// Create scheduler
			scheduler := queue.NewScheduler(queue.SchedulerOptions{
				Logger:  logger,
				Workers: 1,
			})

			mockSchemaReader := schemaUC.NewMockSchemaReader(t)
			mockSchemaReader.EXPECT().Read(mock.Anything, mock.Anything).RunAndReturn(func(className string, readerFunc func(*models.Class, *sharding.State) error) error {
				return readerFunc(class, shardState)
			}).Maybe()

			// Create mock schema getter
			mockSchema := schemaUC.NewMockSchemaGetter(t)
			mockSchema.EXPECT().GetSchemaSkipAuth().Maybe().Return(fakeSchema)
			mockSchema.EXPECT().ReadOnlyClass(tt.className).Maybe().Return(class)
			mockSchemaReader.EXPECT().Read(mock.Anything, mock.Anything).RunAndReturn(func(className string, readFunc func(*models.Class, *sharding.State) error) error {
				return readFunc(class, shardState)
			}).Maybe()
			mockSchemaReader.EXPECT().ReadOnlySchema().Return(models.Schema{Classes: []*models.Class{class}}).Maybe()
			mockSchema.EXPECT().NodeName().Maybe().Return("test-node")
			mockSchema.EXPECT().ShardFromUUID("TestClass", mock.Anything).Return("test-shard").Maybe()

			// Create index with named vector config
			vectorConfigs := map[string]schemaConfig.VectorIndexConfig{
				"text": enthnsw.UserConfig{
					VectorCacheMaxObjects: 1000,
				},
			}
			mockRouter := types.NewMockRouter(t)
			mockRouter.EXPECT().GetWriteReplicasLocation(tt.className, mock.Anything, tt.shardName).
				Return(types.WriteReplicaSet{
					Replicas:           []types.Replica{{NodeName: "test-node", ShardName: tt.shardName, HostAddr: "10.14.57.56"}},
					AdditionalReplicas: nil,
				}, nil).Maybe()
			index, err := NewIndex(ctx, IndexConfig{
				RootPath:              dirName,
				ClassName:             schema.ClassName(tt.className),
				ReplicationFactor:     1,
				ShardLoadLimiter:      NewShardLoadLimiter(monitoring.NoopRegisterer, 1),
				TrackVectorDimensions: true,
			}, inverted.ConfigFromModel(class.InvertedIndexConfig),
				enthnsw.UserConfig{
					VectorCacheMaxObjects: 1000,
				}, vectorConfigs, mockRouter, mockSchema, mockSchemaReader, nil, logger, nil, nil, nil, &replication.GlobalConfig{}, nil, class, nil, scheduler, nil, nil, NewShardReindexerV3Noop(), roaringset.NewBitmapBufPoolNoop())
			require.NoError(t, err)
			defer index.Shutdown(ctx)

			// Add properties
			err = index.addProperty(ctx, &models.Property{
				Name:         "name",
				DataType:     schema.DataTypeText.PropString(),
				Tokenization: models.PropertyTokenizationWhitespace,
			})
			require.NoError(t, err)

			if tt.setupData {
				// Add test objects with vectors
				for i := 0; i < tt.objectCount; i++ {
					obj := &models.Object{
						Class: tt.className,
						ID:    strfmt.UUID(fmt.Sprintf("00000000-0000-0000-0000-%012d", i)),
						Properties: map[string]interface{}{
							"name": fmt.Sprintf("test-object-%d", i),
						},
					}

					// Create storage object with vectors
					var storageObj *storobj.Object
					if tt.targetVector != "" {
						// Named vector
						vectors := map[string][]float32{
							tt.targetVector: make([]float32, tt.vectorDimensions),
						}
						for j := range vectors[tt.targetVector] {
							vectors[tt.targetVector][j] = float32(i+j) / 1000.0
						}
						storageObj = storobj.FromObject(obj, nil, vectors, nil)
					} else {
						// Legacy vector
						vector := make([]float32, tt.vectorDimensions)
						for j := range vector {
							vector[j] = float32(i+j) / 1000.0
						}
						storageObj = storobj.FromObject(obj, vector, nil, nil)
					}

					err := index.putObject(ctx, storageObj, nil, obj.Tenant, 0)
					require.NoError(t, err)
				}

				// Wait for vector indexing to complete
				time.Sleep(1 * time.Second)

				// Vector dimensions are always aggregated from nodeWideMetricsObserver,
				// but we don't need DB for this test. Gimicky, but it does the job.
				db := createTestDatabaseWithClass(t, monitoring.GetMetrics(), class)
				publishVectorMetricsFromDB(t, db)

				// Test active shard dimensions usage
				shard, release, err := index.GetShard(ctx, tt.shardName)
				require.NoError(t, err)
				require.NotNil(t, shard)

				// Get active metrics BEFORE releasing the shard
				dimensionality, err := shard.DimensionsUsage(ctx, tt.targetVector)
				require.NoError(t, err)

				assert.Equal(t, tt.expectedCount, dimensionality.Count)
				assert.Equal(t, tt.expectedDims, dimensionality.Dimensions)

				// Release the shard (this will flush all data to disk)
				release()

				// Explicitly shutdown all shards to ensure data is flushed to disk
				err = index.ForEachShard(func(name string, shard ShardLike) error {
					return shard.Shutdown(ctx)
				})
				require.NoError(t, err)

				// Wait a bit for all shards to complete shutdown and data to be flushed
				time.Sleep(1 * time.Second)

				// Unload the shard from memory to test inactive calculation methods
				index.shards.LoadAndDelete(tt.shardName)
			} else {
				// Test empty shard
				shard, release, err := index.GetShard(ctx, tt.shardName)
				require.NoError(t, err)
				require.NotNil(t, shard)

				// Get active metrics BEFORE releasing the shard
				dimensionality, err := shard.DimensionsUsage(ctx, tt.targetVector)
				require.NoError(t, err)

				assert.Equal(t, tt.expectedCount, dimensionality.Count)
				assert.Equal(t, tt.expectedDims, dimensionality.Dimensions)

				// Release the shard (this will flush all data to disk)
				release()

				// Explicitly shutdown all shards to ensure data is flushed to disk
				err = index.ForEachShard(func(name string, shard ShardLike) error {
					return shard.Shutdown(ctx)
				})
				require.NoError(t, err)

				// Wait a bit for all shards to complete shutdown and data to be flushed
				time.Sleep(1 * time.Second)

				// Unload the shard from memory to test inactive calculation methods
				index.shards.LoadAndDelete(tt.shardName)
			}

			// Verify all mock expectations were met
			mockSchema.AssertExpectations(t)
		})
	}
}

func TestIndex_VectorStorageSize_ActiveVsUnloaded(t *testing.T) {
	ctx := context.Background()
	dirName := t.TempDir()
	logger, _ := test.NewNullLogger()

	className := "TestClass"
	tenantNamePopulated := "test-tenant"
	tenantNameEmpty := "empty-tenant"
	objectCount := 50
	vectorDimensions := defaultVectorDimensions

	// Create sharding state
	shardState := &sharding.State{
		Physical: map[string]sharding.Physical{
			shardName: {
				Name:           shardName,
				BelongsToNodes: []string{"test-node"},
				Status:         models.TenantActivityStatusHOT,
			},
		},
	}
	shardState.SetLocalName("test-node")

	// Create test class
	class := &models.Class{
		Class: className,
		Properties: []*models.Property{
			{
				Name:         "name",
				DataType:     schema.DataTypeText.PropString(),
				Tokenization: models.PropertyTokenizationWhitespace,
			},
		},
		InvertedIndexConfig: &models.InvertedIndexConfig{},
		MultiTenancyConfig: &models.MultiTenancyConfig{
<<<<<<< HEAD
			Enabled: shardState.PartitioningEnabled,
=======
			Enabled: true,
>>>>>>> cee5269e
		},
	}

	// Create fake schema
	fakeSchema := schema.Schema{
		Objects: &models.Schema{
			Classes: []*models.Class{class},
		},
	}

<<<<<<< HEAD
=======
	// Create sharding state
	shardState := &sharding.State{
		Physical: map[string]sharding.Physical{
			tenantNamePopulated: {
				Name:           tenantNamePopulated,
				BelongsToNodes: []string{"test-node"},
				Status:         models.TenantActivityStatusHOT,
			},
			tenantNameEmpty: {
				Name:           tenantNameEmpty,
				BelongsToNodes: []string{"test-node"},
				Status:         models.TenantActivityStatusCOLD,
			},
		},
		PartitioningEnabled: true,
	}
	shardState.SetLocalName("test-node")

>>>>>>> cee5269e
	// Create scheduler
	scheduler := queue.NewScheduler(queue.SchedulerOptions{
		Logger:  logger,
		Workers: 1,
	})

	mockSchemaReader := schemaUC.NewMockSchemaReader(t)
	mockSchemaReader.EXPECT().Read(mock.Anything, mock.Anything).RunAndReturn(func(className string, readerFunc func(*models.Class, *sharding.State) error) error {
		return readerFunc(class, shardState)
	}).Maybe()
	mockSchemaReader.EXPECT().ReadOnlySchema().Return(models.Schema{Classes: []*models.Class{class}}).Maybe()

	// Create mock schema getter
	mockSchema := schemaUC.NewMockSchemaGetter(t)
	mockSchema.EXPECT().GetSchemaSkipAuth().Maybe().Return(fakeSchema)
	mockSchema.EXPECT().ReadOnlyClass(className).Maybe().Return(class)
	mockSchemaReader.EXPECT().Read(mock.Anything, mock.Anything).RunAndReturn(func(className string, readFunc func(*models.Class, *sharding.State) error) error {
		return readFunc(class, shardState)
	}).Maybe()
	mockSchema.EXPECT().NodeName().Maybe().Return("test-node")
	mockSchema.EXPECT().TenantsShards(ctx, className, tenantNamePopulated).Maybe().
		Return(map[string]string{tenantNamePopulated: models.TenantActivityStatusHOT}, nil)

	mockRouter := types.NewMockRouter(t)
	mockRouter.EXPECT().GetWriteReplicasLocation(className, mock.Anything, shardName).
		Return(types.WriteReplicaSet{
			Replicas:           []types.Replica{{NodeName: "test-node", ShardName: shardName, HostAddr: "10.14.57.56"}},
			AdditionalReplicas: nil,
		}, nil).Maybe()
	// Create index with lazy loading disabled to test active calculation methods
	index, err := NewIndex(ctx, IndexConfig{
		RootPath:              dirName,
		ClassName:             schema.ClassName(className),
		ReplicationFactor:     1,
		ShardLoadLimiter:      NewShardLoadLimiter(monitoring.NoopRegisterer, 1),
		TrackVectorDimensions: true,
		DisableLazyLoadShards: true, // we have to make sure lazyload shard disabled to load directly
		MaxReuseWalSize:       4096, // with recovery from .wal

	}, inverted.ConfigFromModel(class.InvertedIndexConfig),
		enthnsw.UserConfig{
			VectorCacheMaxObjects: 1000,
		}, nil, mockRouter, mockSchema, mockSchemaReader, nil, logger, nil, nil, nil, &replication.GlobalConfig{}, nil, class, nil, scheduler, nil, nil, NewShardReindexerV3Noop(), roaringset.NewBitmapBufPoolNoop())
	require.NoError(t, err)

	// Add properties
	err = index.addProperty(ctx, &models.Property{
		Name:         "name",
		DataType:     schema.DataTypeText.PropString(),
		Tokenization: models.PropertyTokenizationWhitespace,
	})
	require.NoError(t, err)

	// Add test objects
	for i := range objectCount {
		obj := &models.Object{
			Class: className,
			ID:    strfmt.UUID(fmt.Sprintf("00000000-0000-0000-0000-%012d", i)),
			Properties: map[string]interface{}{
				"name": fmt.Sprintf("test-object-%d", i),
			},
			Tenant: tenantNamePopulated,
		}

		vector := make([]float32, vectorDimensions)
		for j := range vector {
			vector[j] = float32(i+j) / 1000.0
		}
		storageObj := storobj.FromObject(obj, vector, nil, nil)

		err := index.putObject(ctx, storageObj, nil, obj.Tenant, 0)
		require.NoError(t, err)
	}

	// Wait for indexing to complete
	time.Sleep(1 * time.Second)

	// Vector dimensions are always aggregated from nodeWideMetricsObserver,
	// but we don't need DB for this test. Gimicky, but it does the job.
	db := createTestDatabaseWithClass(t, monitoring.GetMetrics(), class)
	publishVectorMetricsFromDB(t, db)

	// Test active shard vector storage size
	activeShard, release, err := index.GetShard(ctx, tenantNamePopulated)
	require.NoError(t, err)
	require.NotNil(t, activeShard)

	activeVectorStorageSize, err := activeShard.VectorStorageSize(ctx)
	require.NoError(t, err)
	dimensionality, err := activeShard.DimensionsUsage(ctx, "")
	require.NoError(t, err)
	activeObjectCount, err := activeShard.ObjectCount(ctx)
	require.NoError(t, err)
	assert.Greater(t, activeVectorStorageSize, int64(0), "Active shard calculation should have vector storage size > 0")

	// Test that active calculations are correct
	expectedSize := int64(objectCount * vectorDimensions * 4)
	assert.Equal(t, expectedSize, activeVectorStorageSize, "Active vector storage size should be close to expected")
	assert.Equal(t, objectCount, dimensionality.Count, "Active shard object count should match")
	assert.Equal(t, vectorDimensions, dimensionality.Dimensions, "Active shard dimensions should match")
	assert.Equal(t, objectCount, activeObjectCount, "Active object count should match")

	// Release the shard (this will flush all data to disk)
	release()

	// Explicitly shutdown all shards to ensure data is flushed to disk
	err = index.ForEachShard(func(name string, shard ShardLike) error {
		return shard.Shutdown(ctx)
	})
	require.NoError(t, err)

	// Wait a bit for all shards to complete shutdown and data to be flushed
	time.Sleep(1 * time.Second)

	// Unload the shard from memory to test inactive calculation methods
	index.shards.LoadAndDelete(tenantNamePopulated)

	// Shut down the entire index to ensure all store metadata is persisted
	require.NoError(t, index.Shutdown(ctx))

	// Create a new index instance to test inactive calculation methods
	// This ensures we're testing the inactive methods on a fresh index that reads from disk
	newIndex, err := NewIndex(ctx, IndexConfig{
		RootPath:              dirName,
		ClassName:             schema.ClassName(className),
		ReplicationFactor:     1,
		ShardLoadLimiter:      NewShardLoadLimiter(monitoring.NoopRegisterer, 1),
		TrackVectorDimensions: true,
		MaxReuseWalSize:       4096,
		DisableLazyLoadShards: false, // we have to make sure lazyload enabled
	}, inverted.ConfigFromModel(class.InvertedIndexConfig),
		enthnsw.UserConfig{
			VectorCacheMaxObjects: 1000,
		}, index.GetVectorIndexConfigs(), mockRouter, mockSchema, mockSchemaReader, nil, logger, nil, nil, nil, &replication.GlobalConfig{}, nil, class, nil, scheduler, nil, nil, NewShardReindexerV3Noop(), roaringset.NewBitmapBufPoolNoop())
	require.NoError(t, err)
	defer newIndex.Shutdown(ctx)

	// Explicitly shutdown all shards to ensure data is flushed to disk
	require.NoError(t, newIndex.ForEachShard(func(name string, shard ShardLike) error {
		return shard.Shutdown(ctx)
	}))
	newIndex.shards.LoadAndDelete(tenantNamePopulated)

	// Compare active and inactive metrics
	inactiveVectorStorageSizeOfPopulatedTenant, err := newIndex.CalculateUnloadedVectorsMetrics(ctx, tenantNamePopulated)
	require.NoError(t, err)
	assert.Equal(t, activeVectorStorageSize, inactiveVectorStorageSizeOfPopulatedTenant, "Active and inactive vector storage size should be very similar")

	inactiveDimensionalityOfPopulatedTenant, err := newIndex.CalculateUnloadedDimensionsUsage(ctx, tenantNamePopulated, "")
	require.NoError(t, err)
	assert.Equal(t, objectCount, inactiveDimensionalityOfPopulatedTenant.Count, "Active and inactive object count should match")
	assert.Equal(t, vectorDimensions, inactiveDimensionalityOfPopulatedTenant.Dimensions, "Active and inactive dimensions should match")

	inactiveVectorStorageSizeOfEmptyTenant, err := newIndex.CalculateUnloadedVectorsMetrics(ctx, tenantNameEmpty)
	require.NoError(t, err)
	assert.Equal(t, int64(0), inactiveVectorStorageSizeOfEmptyTenant)

	inactiveDimensionalityOfEmptyTenant, err := newIndex.CalculateUnloadedDimensionsUsage(ctx, tenantNameEmpty, "")
	require.NoError(t, err)
	assert.Equal(t, 0, inactiveDimensionalityOfEmptyTenant.Count)
	assert.Equal(t, 0, inactiveDimensionalityOfEmptyTenant.Dimensions)

	// Verify all mock expectations were met
	mockSchema.AssertExpectations(t)
}<|MERGE_RESOLUTION|>--- conflicted
+++ resolved
@@ -627,18 +627,6 @@
 	objectCount := 50
 	vectorDimensions := defaultVectorDimensions
 
-	// Create sharding state
-	shardState := &sharding.State{
-		Physical: map[string]sharding.Physical{
-			shardName: {
-				Name:           shardName,
-				BelongsToNodes: []string{"test-node"},
-				Status:         models.TenantActivityStatusHOT,
-			},
-		},
-	}
-	shardState.SetLocalName("test-node")
-
 	// Create test class
 	class := &models.Class{
 		Class: className,
@@ -651,11 +639,7 @@
 		},
 		InvertedIndexConfig: &models.InvertedIndexConfig{},
 		MultiTenancyConfig: &models.MultiTenancyConfig{
-<<<<<<< HEAD
-			Enabled: shardState.PartitioningEnabled,
-=======
 			Enabled: true,
->>>>>>> cee5269e
 		},
 	}
 
@@ -666,8 +650,6 @@
 		},
 	}
 
-<<<<<<< HEAD
-=======
 	// Create sharding state
 	shardState := &sharding.State{
 		Physical: map[string]sharding.Physical{
@@ -686,7 +668,6 @@
 	}
 	shardState.SetLocalName("test-node")
 
->>>>>>> cee5269e
 	// Create scheduler
 	scheduler := queue.NewScheduler(queue.SchedulerOptions{
 		Logger:  logger,
@@ -711,9 +692,9 @@
 		Return(map[string]string{tenantNamePopulated: models.TenantActivityStatusHOT}, nil)
 
 	mockRouter := types.NewMockRouter(t)
-	mockRouter.EXPECT().GetWriteReplicasLocation(className, mock.Anything, shardName).
+	mockRouter.EXPECT().GetWriteReplicasLocation(className, mock.Anything, tenantNamePopulated).
 		Return(types.WriteReplicaSet{
-			Replicas:           []types.Replica{{NodeName: "test-node", ShardName: shardName, HostAddr: "10.14.57.56"}},
+			Replicas:           []types.Replica{{NodeName: "test-node", ShardName: tenantNamePopulated, HostAddr: "10.14.57.56"}},
 			AdditionalReplicas: nil,
 		}, nil).Maybe()
 	// Create index with lazy loading disabled to test active calculation methods
