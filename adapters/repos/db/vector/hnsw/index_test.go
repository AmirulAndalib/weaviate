//                           _       _
// __      _____  __ ___   ___  __ _| |_ ___
// \ \ /\ / / _ \/ _` \ \ / / |/ _` | __/ _ \
//  \ V  V /  __/ (_| |\ V /| | (_| | ||  __/
//   \_/\_/ \___|\__,_| \_/ |_|\__,_|\__\___|
//
//  Copyright © 2016 - 2025 Weaviate B.V. All rights reserved.
//
//  CONTACT: hello@weaviate.io
//

package hnsw

import (
	"context"
	"sync"
	"testing"

	"github.com/stretchr/testify/assert"
	"github.com/stretchr/testify/require"
	"github.com/weaviate/weaviate/adapters/repos/db/lsmkv"
	"github.com/weaviate/weaviate/adapters/repos/db/vector/cache"
	"github.com/weaviate/weaviate/adapters/repos/db/vector/common"
	"github.com/weaviate/weaviate/adapters/repos/db/vector/hnsw/distancer"
	"github.com/weaviate/weaviate/adapters/repos/db/vector/testinghelpers"
	"github.com/weaviate/weaviate/entities/cyclemanager"
	ent "github.com/weaviate/weaviate/entities/vectorindex/hnsw"
	"github.com/weaviate/weaviate/usecases/memwatch"
)

func TestHnswIndex(t *testing.T) {
	ctx := context.Background()
	index := createEmptyHnswIndexForTests(t, testVectorForID)

	for i, vec := range testVectors {
		err := index.Add(ctx, uint64(i), vec)
		require.Nil(t, err)
	}

	t.Run("searching within cluster 1", func(t *testing.T) {
		position := 0
		res, _, err := index.SearchByVector(ctx, testVectors[position], 3, nil)
		require.Nil(t, err)
		assert.ElementsMatch(t, []uint64{0, 1, 2}, res)
	})

	t.Run("searching within cluster 2", func(t *testing.T) {
		position := 3
		res, _, err := index.SearchByVector(ctx, testVectors[position], 3, nil)
		require.Nil(t, err)
		assert.ElementsMatch(t, []uint64{3, 4, 5}, res)
	})

	t.Run("searching within cluster 3", func(t *testing.T) {
		position := 6
		res, _, err := index.SearchByVector(ctx, testVectors[position], 3, nil)
		require.Nil(t, err)
		assert.ElementsMatch(t, []uint64{6, 7, 8}, res)
	})

	t.Run("searching within cluster 2 with a scope larger than the cluster", func(t *testing.T) {
		position := 3
		res, _, err := index.SearchByVector(ctx, testVectors[position], 50, nil)
		require.Nil(t, err)
		assert.Equal(t, []uint64{
			3, 5, 4, // cluster 2
			7, 8, 6, // cluster 3
			2, 1, 0, // cluster 1
		}, res)
	})

	t.Run("searching with negative value of k", func(t *testing.T) {
		position := 0
		_, _, err := index.SearchByVector(ctx, testVectors[position], -1, nil)
		require.Error(t, err)
	})
}

func TestHnswIndexGrow(t *testing.T) {
	ctx := context.Background()
	vector := []float32{0.1, 0.2}
	vecForIDFn := func(ctx context.Context, id uint64) ([]float32, error) {
		return vector, nil
	}
	index := createEmptyHnswIndexForTests(t, vecForIDFn)

	t.Run("should grow initial empty index", func(t *testing.T) {
		// when we invoke Add method suggesting a size bigger then the default
		// initial size, then if we don't grow an index at initial state
		// we get: panic: runtime error: index out of range [25001] with length 25000
		// in order to avoid this, insertInitialElement method is now able
		// to grow it's size at initial state
		err := index.Add(ctx, uint64(cache.InitialSize+1), vector)
		require.Nil(t, err)
	})

	t.Run("should grow index without panic", func(t *testing.T) {
		// This test shows that we had an edge case that was not covered
		// in growIndexToAccomodateNode method which was leading to panic:
		// panic: runtime error: index out of range [170001] with length 170001
		vector := []float32{0.11, 0.22}
		id := uint64(5*cache.InitialSize + 1)
		err := index.Add(ctx, id, vector)
		require.Nil(t, err)
		// index should grow to 5001
		assert.Equal(t, int(id)+cache.MinimumIndexGrowthDelta, len(index.nodes))
		assert.Equal(t, int32(id+2*cache.MinimumIndexGrowthDelta), index.cache.Len())
		// try to add a vector with id: 8001
		id = uint64(6*cache.InitialSize + cache.MinimumIndexGrowthDelta + 1)
		err = index.Add(ctx, id, vector)
		require.Nil(t, err)
		// index should grow to at least 8001
		assert.GreaterOrEqual(t, len(index.nodes), 8001)
		assert.GreaterOrEqual(t, index.cache.Len(), int32(8001))
	})

	t.Run("should grow index", func(t *testing.T) {
		// should not increase the nodes size
		sizeBefore := len(index.nodes)
		cacheBefore := index.cache.Len()
		idDontGrowIndex := uint64(6*cache.InitialSize - 1)
		err := index.Add(ctx, idDontGrowIndex, vector)
		require.Nil(t, err)
		assert.Equal(t, sizeBefore, len(index.nodes))
		assert.Equal(t, cacheBefore, index.cache.Len())
		// should increase nodes
		id := uint64(8*cache.InitialSize + 1)
		err = index.Add(ctx, id, vector)
		require.Nil(t, err)
		assert.GreaterOrEqual(t, len(index.nodes), int(id))
		assert.GreaterOrEqual(t, index.cache.Len(), int32(id))
		// should increase nodes when a much greater id is passed
		id = uint64(20*cache.InitialSize + 22)
		err = index.Add(ctx, id, vector)
		require.Nil(t, err)
		assert.Equal(t, int(id)+cache.MinimumIndexGrowthDelta, len(index.nodes))
		assert.Equal(t, int32(id+2*cache.MinimumIndexGrowthDelta), index.cache.Len())
	})
}

func TestHnswIndexGrowSafely(t *testing.T) {
	vector := []float32{0.1, 0.2}
	vecForIDFn := func(ctx context.Context, id uint64) ([]float32, error) {
		return vector, nil
	}
	index := createEmptyHnswIndexForTests(t, vecForIDFn)

	t.Run("concurrently add nodes to grow index", func(t *testing.T) {
		growAttempts := 20
		var wg sync.WaitGroup
		offset := uint64(len(index.nodes))
		ctx := context.Background()

		addVectorPair := func(ids []uint64) {
			defer wg.Done()
			err := index.AddBatch(ctx, ids, [][]float32{vector, vector})
			require.Nil(t, err)
		}

		for i := 0; i < growAttempts; i++ {
			wg.Add(4)
			go addVectorPair([]uint64{offset - 4, offset - 5})
			go addVectorPair([]uint64{offset - 3, offset})
			go addVectorPair([]uint64{offset - 2, offset + 2})
			go addVectorPair([]uint64{offset - 1, offset + 3})
			wg.Wait()
			offset = uint64(len(index.nodes))
		}

		// Calculate non-nil nodes
		nonNilNodes := 0
		for _, node := range index.nodes {
			if node != nil {
				nonNilNodes++
			}
		}

		assert.Equal(t, growAttempts*8, nonNilNodes)
	})
}

func TestHnswIndexValidatePQSegments(t *testing.T) {
	cfg := createVectorHnswIndexTestConfig()
	cfg.VectorForIDThunk = func(ctx context.Context, id uint64) ([]float32, error) {
		return []float32{1, 2, 3, 4}, nil
	}

	uc := ent.UserConfig{
		MaxConnections: 30,
		EFConstruction: 60,
		EF:             36,
		PQ: ent.PQConfig{
			Enabled:  true,
			Segments: 3,
		},
	}

	t.Run("segments are not a divisor of the vector dimensions", func(t *testing.T) {
		index, err := New(cfg, uc, cyclemanager.NewCallbackGroupNoop(), testinghelpers.NewDummyStore(t))
		require.Nil(t, err)

		err = index.ValidateBeforeInsert([]float32{1, 2, 3, 4})
		require.ErrorContains(t, err, "pq segments must be a divisor of the vector dimensions")
	})

	t.Run("segments are not a divisor of the multivector dimensions", func(t *testing.T) {
		uc.Multivector = ent.MultivectorConfig{Enabled: true}
		index, err := New(cfg, uc, cyclemanager.NewCallbackGroupNoop(), testinghelpers.NewDummyStore(t))
		require.Nil(t, err)

		err = index.ValidateMultiBeforeInsert([][]float32{{1, 2, 3, 4}})
		require.ErrorContains(t, err, "pq segments must be a divisor of the vector dimensions")
	})
}

func createEmptyHnswIndexForTests(t testing.TB, vecForIDFn common.VectorForID[float32]) *hnsw {
	cfg := createVectorHnswIndexTestConfig()
	cfg.VectorForIDThunk = vecForIDFn

	index, err := New(cfg, ent.UserConfig{
		MaxConnections: 30,
		EFConstruction: 60,
		EF:             36,
	}, cyclemanager.NewCallbackGroupNoop(), testinghelpers.NewDummyStore(t))
	require.Nil(t, err)
	return index
}

func createEmptyMultiVectorHnswIndexForTests(t testing.TB, vecForIDFn common.VectorForID[[]float32]) *hnsw {
	cfg := createVectorHnswIndexTestConfig()
	cfg.MultiVectorForIDThunk = vecForIDFn

	index, err := New(cfg, ent.UserConfig{
		MaxConnections: 30,
		EFConstruction: 60,
		Multivector: ent.MultivectorConfig{
			Enabled: true,
		},
	}, cyclemanager.NewCallbackGroupNoop(), testinghelpers.NewDummyStore(t))
	require.Nil(t, err)
	return index
}

func createVectorHnswIndexTestConfig() Config {
	// mock out commit logger before adding data so we don't leave a disk
	// footprint. Commit logging and deserializing from a (condensed) commit log
	// is tested in a separate integration test that takes care of providing and
	// cleaning up the correct place on disk to write test files
	return Config{
		RootPath:              "doesnt-matter-as-committlogger-is-mocked-out",
		ID:                    "unittest",
		MakeCommitLoggerThunk: MakeNoopCommitLogger,
		DistanceProvider:      distancer.NewCosineDistanceProvider(),
		VectorForIDThunk:      testVectorForID,
<<<<<<< HEAD
		MakeBucketOptions:     lsmkv.MakeNoopBucketOptions,
=======
		AllocChecker:          memwatch.NewDummyMonitor(),
>>>>>>> edf8906b
	}
}

func TestHnswIndexContainsDoc(t *testing.T) {
	testHnswIndexContainsDoc(t, genericVecTestHelperSingle())
}

func TestHnswIndexContainsDoc_MultiVector(t *testing.T) {
	testHnswIndexContainsDoc(t, genericVecTestHelperMulti())
}

func testHnswIndexContainsDoc[T float32 | []float32](t *testing.T, h genericVecTestHelper[T]) {
	ctx := context.Background()

	t.Run("should return false if index is empty", func(t *testing.T) {
		vecForIDFn := func(ctx context.Context, id uint64) ([]T, error) {
			t.Fatalf("vecForID should not be called on empty index")
			return nil, nil
		}
		index := h.createIndex(t, vecForIDFn)
		require.False(t, index.ContainsDoc(1))
	})

	t.Run("should return true if node is in the index", func(t *testing.T) {
		index := h.createIndex(t, h.vecForIDFn)
		for i, vec := range h.testVectors {
			err := h.addDocToIndex(index, ctx, uint64(i), vec)
			require.NoError(t, err)
		}
		require.True(t, index.ContainsDoc(5))
	})

	t.Run("should return false if node is not in the index", func(t *testing.T) {
		index := h.createIndex(t, h.vecForIDFn)
		for i, vec := range h.testVectors {
			err := h.addDocToIndex(index, ctx, uint64(i), vec)
			require.NoError(t, err)
		}
		require.False(t, index.ContainsDoc(100))
	})

	t.Run("should return false if node is deleted", func(t *testing.T) {
		index := h.createIndex(t, h.vecForIDFn)
		for i, vec := range h.testVectors {
			err := h.addDocToIndex(index, ctx, uint64(i), vec)
			require.NoError(t, err)
		}
		err := h.deleteDocFromIndex(index, ctx, uint64(5))
		require.Nil(t, err)
		require.False(t, index.ContainsDoc(5))
	})
}

func TestHnswIndexIterate(t *testing.T) {
	testHnswIndexIterate(t, genericVecTestHelperSingle())
}

func TestHnswIndexIterate_MultiVector(t *testing.T) {
	testHnswIndexIterate(t, genericVecTestHelperMulti())
}

func testHnswIndexIterate[T float32 | []float32](t *testing.T, h genericVecTestHelper[T]) {
	ctx := context.Background()
	t.Run("should not run callback on empty index", func(t *testing.T) {
		vecForIDFn := func(ctx context.Context, id uint64) ([]T, error) {
			t.Fatalf("vecForID should not be called on empty index")
			return nil, nil
		}
		index := h.createIndex(t, vecForIDFn)
		index.Iterate(func(id uint64) bool {
			t.Fatalf("callback should not be called on empty index")
			return true
		})
	})

	t.Run("should iterate over all nodes", func(t *testing.T) {
		index := h.createIndex(t, h.vecForIDFn)
		for i, vec := range h.testVectors {
			err := h.addDocToIndex(index, ctx, uint64(i), vec)
			require.NoError(t, err)
		}

		visited := make([]bool, len(h.testVectors))
		index.Iterate(func(id uint64) bool {
			visited[id] = true
			return true
		})
		for i, v := range visited {
			assert.True(t, v, "node %d was not visited", i)
		}
	})

	t.Run("should stop iteration when callback returns false", func(t *testing.T) {
		index := h.createIndex(t, h.vecForIDFn)
		for i, vec := range h.testVectors {
			err := h.addDocToIndex(index, ctx, uint64(i), vec)
			require.NoError(t, err)
		}

		counter := 0
		index.Iterate(func(id uint64) bool {
			counter++
			return counter < 5
		})
		require.Equal(t, 5, counter)
	})

	t.Run("should stop iteration when shutdownCtx is canceled", func(t *testing.T) {
		index := h.createIndex(t, h.vecForIDFn)
		for i, vec := range h.testVectors {
			err := h.addDocToIndex(index, ctx, uint64(i), vec)
			require.NoError(t, err)
		}

		counter := 0
		index.Iterate(func(id uint64) bool {
			counter++
			if counter == 5 {
				err := index.Shutdown(context.Background())
				require.NoError(t, err)
			}
			return true
		})
		require.Equal(t, 5, counter)
	})

	t.Run("should stop iteration when resetCtx is canceled", func(t *testing.T) {
		index := h.createIndex(t, h.vecForIDFn)
		for i, vec := range h.testVectors {
			err := h.addDocToIndex(index, ctx, uint64(i), vec)
			require.NoError(t, err)
		}

		counter := 0
		index.Iterate(func(id uint64) bool {
			counter++
			if counter == 5 {
				index.resetCtxCancel()
			}
			return true
		})
		require.Equal(t, 5, counter)
	})

	t.Run("should skip deleted nodes", func(t *testing.T) {
		index := h.createIndex(t, h.vecForIDFn)
		for i, vec := range h.testVectors {
			err := h.addDocToIndex(index, ctx, uint64(i), vec)
			require.NoError(t, err)
		}

		err := h.deleteDocFromIndex(index, ctx, uint64(5))
		require.NoError(t, err)

		visited := make([]bool, len(h.testVectors))
		index.Iterate(func(id uint64) bool {
			visited[id] = true
			return true
		})
		for i, v := range visited {
			if i == 5 {
				assert.False(t, v, "node %d was visited", i)
			} else {
				assert.True(t, v, "node %d was not visited", i)
			}
		}
	})
}

type genericVecTestHelper[T float32 | []float32] struct {
	createIndex        func(t testing.TB, vecForIDFn common.VectorForID[T]) *hnsw
	vecForIDFn         common.VectorForID[T]
	testVectors        [][]T
	addDocToIndex      func(i *hnsw, ctx context.Context, docID uint64, vec []T) error
	deleteDocFromIndex func(i *hnsw, ctx context.Context, docIDs ...uint64) error
}

func genericVecTestHelperSingle() genericVecTestHelper[float32] {
	return genericVecTestHelper[float32]{
		createIndex: createEmptyHnswIndexForTests,
		vecForIDFn:  testVectorForID,
		testVectors: testVectors,
		addDocToIndex: func(i *hnsw, ctx context.Context, docID uint64, vec []float32) error {
			return i.Add(ctx, docID, vec)
		},
		deleteDocFromIndex: func(i *hnsw, ctx context.Context, docIDs ...uint64) error {
			return i.Delete(docIDs...)
		},
	}
}

func genericVecTestHelperMulti() genericVecTestHelper[[]float32] {
	return genericVecTestHelper[[]float32]{
		createIndex: createEmptyMultiVectorHnswIndexForTests,
		vecForIDFn:  testMultiVectorForID,
		testVectors: testMultiVectors,
		addDocToIndex: func(i *hnsw, ctx context.Context, docID uint64, vec [][]float32) error {
			return i.AddMulti(ctx, docID, vec)
		},
		deleteDocFromIndex: func(i *hnsw, ctx context.Context, docIDs ...uint64) error {
			return i.DeleteMulti(docIDs...)
		},
	}
}<|MERGE_RESOLUTION|>--- conflicted
+++ resolved
@@ -18,6 +18,7 @@
 
 	"github.com/stretchr/testify/assert"
 	"github.com/stretchr/testify/require"
+
 	"github.com/weaviate/weaviate/adapters/repos/db/lsmkv"
 	"github.com/weaviate/weaviate/adapters/repos/db/vector/cache"
 	"github.com/weaviate/weaviate/adapters/repos/db/vector/common"
@@ -252,11 +253,8 @@
 		MakeCommitLoggerThunk: MakeNoopCommitLogger,
 		DistanceProvider:      distancer.NewCosineDistanceProvider(),
 		VectorForIDThunk:      testVectorForID,
-<<<<<<< HEAD
 		MakeBucketOptions:     lsmkv.MakeNoopBucketOptions,
-=======
 		AllocChecker:          memwatch.NewDummyMonitor(),
->>>>>>> edf8906b
 	}
 }
 
