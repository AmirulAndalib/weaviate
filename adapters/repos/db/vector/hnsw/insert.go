--- conflicted
+++ resolved
@@ -437,7 +437,14 @@
 	h.nodes[nodeId] = node
 	h.shardedNodeLocks.Unlock(nodeId)
 
-	h.Preload(node.id, vector)
+	singleVector := !h.multivector.Load() || h.muvera.Load()
+	if singleVector {
+		if h.compressed.Load() {
+			h.compressor.Preload(nodeId, vector)
+		} else {
+			h.cache.Preload(nodeId, vector)
+		}
+	}
 
 	h.insertMetrics.prepareAndInsertNode(before)
 	before = time.Now()
@@ -540,18 +547,11 @@
 }
 
 func (h *hnsw) Preload(id uint64, vector []float32) {
-<<<<<<< HEAD
 	singleVector := !h.multivector.Load() || h.muvera.Load()
 	if singleVector {
 		if h.compressed.Load() {
 			h.compressor.Preload(id, vector)
 		} else {
-=======
-	if h.compressed.Load() && !h.multivector.Load() {
-		h.compressor.Preload(id, vector)
-	} else {
-		if !h.multivector.Load() {
->>>>>>> d6a4a6f5
 			h.cache.Preload(id, vector)
 		}
 	}
