//                           _       _
// __      _____  __ ___   ___  __ _| |_ ___
// \ \ /\ / / _ \/ _` \ \ / / |/ _` | __/ _ \
//  \ V  V /  __/ (_| |\ V /| | (_| | ||  __/
//   \_/\_/ \___|\__,_| \_/ |_|\__,_|\__\___|
//
//  Copyright © 2016 - 2025 Weaviate B.V. All rights reserved.
//
//  CONTACT: hello@weaviate.io
//

package hnsw

import (
	"os"
	"sync/atomic"

	"github.com/sirupsen/logrus"
	entcfg "github.com/weaviate/weaviate/entities/config"
	enterrors "github.com/weaviate/weaviate/entities/errors"

	"github.com/pkg/errors"
	"github.com/weaviate/weaviate/entities/schema/config"

	ent "github.com/weaviate/weaviate/entities/vectorindex/hnsw"
)

func ValidateUserConfigUpdate(initial, updated config.VectorIndexConfig) error {
	initialParsed, ok := initial.(ent.UserConfig)
	if !ok {
		return errors.Errorf("initial is not UserConfig, but %T", initial)
	}

	updatedParsed, ok := updated.(ent.UserConfig)
	if !ok {
		return errors.Errorf("updated is not UserConfig, but %T", updated)
	}

	immutableFields := []immutableParameter{
		{
			name:     "efConstruction",
			accessor: func(c ent.UserConfig) interface{} { return c.EFConstruction },
		},
		{
			name:     "maxConnections",
			accessor: func(c ent.UserConfig) interface{} { return c.MaxConnections },
		},
		{
			// NOTE: There isn't a technical reason for this to be immutable, it
			// simply hasn't been implemented yet. It would require to stop the
			// current timer and start a new one. Certainly possible, but let's see
			// if anyone actually needs this before implementing it.
			name:     "cleanupIntervalSeconds",
			accessor: func(c ent.UserConfig) interface{} { return c.CleanupIntervalSeconds },
		},
		{
			name:     "distance",
			accessor: func(c ent.UserConfig) interface{} { return c.Distance },
		},
		{
			name:     "multivector enabled",
			accessor: func(c ent.UserConfig) interface{} { return c.Multivector.Enabled },
		},
		{
			name:     "muvera enabled",
			accessor: func(c ent.UserConfig) interface{} { return c.Multivector.MuveraConfig.Enabled },
		},
		{
			name:     "skipDefaultQuantization",
			accessor: func(c ent.UserConfig) interface{} { return c.SkipDefaultQuantization },
		},
		{
			name:     "trackDefaultQuantization",
			accessor: func(c ent.UserConfig) interface{} { return c.TrackDefaultQuantization },
		},
	}

	for _, u := range immutableFields {
		if err := validateImmutableField(u, initialParsed, updatedParsed); err != nil {
			return err
		}
	}

	return nil
}

type immutableParameter struct {
	accessor func(c ent.UserConfig) interface{}
	name     string
}

func validateImmutableField(u immutableParameter,
	previous, next ent.UserConfig,
) error {
	oldField := u.accessor(previous)
	newField := u.accessor(next)
	if oldField != newField {
		return errors.Errorf("%s is immutable: attempted change from \"%v\" to \"%v\"",
			u.name, oldField, newField)
	}

	return nil
}

func (h *hnsw) UpdateUserConfig(updated config.VectorIndexConfig, callback func()) error {
	parsed, ok := updated.(ent.UserConfig)
	if !ok {
		callback()
		return errors.Errorf("config is not UserConfig, but %T", updated)
	}

	// Store automatically as a lock here would be very expensive, this value is
	// read on every single user-facing search, which can be highly concurrent
	atomic.StoreInt64(&h.ef, int64(parsed.EF))
	atomic.StoreInt64(&h.efMin, int64(parsed.DynamicEFMin))
	atomic.StoreInt64(&h.efMax, int64(parsed.DynamicEFMax))
	atomic.StoreInt64(&h.efFactor, int64(parsed.DynamicEFFactor))
	atomic.StoreInt64(&h.flatSearchCutoff, int64(parsed.FlatSearchCutoff))

	h.acornSearch.Store(parsed.FilterStrategy == ent.FilterStrategyAcorn)

	if !parsed.PQ.Enabled && !parsed.BQ.Enabled && !parsed.SQ.Enabled && !parsed.RQ.Enabled {
		callback()
		return nil
	}

	h.compressActionLock.Lock()
	h.pqConfig = parsed.PQ
	h.sqConfig = parsed.SQ
	h.bqConfig = parsed.BQ
<<<<<<< HEAD
	h.rqConfig = parsed.RQ
=======
	h.compressActionLock.Unlock()
>>>>>>> 81bbbbb2
	if asyncEnabled() {
		callback()
		return nil
	}

	if !h.compressed.Load() {
		// the compression will fire the callback once it's complete
		return h.Upgrade(callback)
	} else {
		h.compressor.SetCacheMaxSize(int64(parsed.VectorCacheMaxObjects))
		callback()
		return nil
	}
}

func asyncEnabled() bool {
	return entcfg.Enabled(os.Getenv("ASYNC_INDEXING"))
}

func (h *hnsw) Upgrade(callback func()) error {
	h.logger.WithFields(logrus.Fields{
		"action":       "compress",
		"shard":        h.shardName,
		"collection":   h.className,
		"targetVector": h.getTargetVector(),
	}).Info("switching to compressed vectors")

	err := ent.ValidatePQConfig(h.pqConfig)
	if err != nil {
		callback()
		return err
	}

	err = ent.ValidateRQConfig(h.rqConfig)
	if err != nil {
		callback()
		return err
	}

	enterrors.GoWrapper(func() { h.compressThenCallback(callback) }, h.logger)

	return nil
}

func (h *hnsw) compressThenCallback(callback func()) {
	defer callback()

	uc := ent.UserConfig{
		PQ: h.pqConfig,
		BQ: h.bqConfig,
		SQ: h.sqConfig,
		RQ: h.rqConfig,
	}
	if err := h.compress(uc); err != nil {
		h.logger.WithFields(logrus.Fields{
			"action":       "compress",
			"shard":        h.shardName,
			"collection":   h.className,
			"targetVector": h.getTargetVector(),
		}).WithError(err).Error("vector compression failed")
		return
	}
	h.logger.WithFields(logrus.Fields{
		"action":       "compress",
		"shard":        h.shardName,
		"collection":   h.className,
		"targetVector": h.getTargetVector(),
	}).Info("vector compression complete")
}<|MERGE_RESOLUTION|>--- conflicted
+++ resolved
@@ -128,11 +128,9 @@
 	h.pqConfig = parsed.PQ
 	h.sqConfig = parsed.SQ
 	h.bqConfig = parsed.BQ
-<<<<<<< HEAD
 	h.rqConfig = parsed.RQ
-=======
 	h.compressActionLock.Unlock()
->>>>>>> 81bbbbb2
+
 	if asyncEnabled() {
 		callback()
 		return nil
