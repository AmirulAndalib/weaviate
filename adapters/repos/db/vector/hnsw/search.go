//                           _       _
// __      _____  __ ___   ___  __ _| |_ ___
// \ \ /\ / / _ \/ _` \ \ / / |/ _` | __/ _ \
//  \ V  V /  __/ (_| |\ V /| | (_| | ||  __/
//   \_/\_/ \___|\__,_| \_/ |_|\__,_|\__\___|
//
//  Copyright © 2016 - 2024 Weaviate B.V. All rights reserved.
//
//  CONTACT: hello@weaviate.io
//

package hnsw

import (
	"context"
	"fmt"
	"math"
	"sync/atomic"

	"github.com/pkg/errors"
	"github.com/weaviate/weaviate/adapters/repos/db/helpers"
	"github.com/weaviate/weaviate/adapters/repos/db/priorityqueue"
	"github.com/weaviate/weaviate/adapters/repos/db/vector/common"
	"github.com/weaviate/weaviate/adapters/repos/db/vector/compressionhelpers"
	"github.com/weaviate/weaviate/adapters/repos/db/vector/hnsw/distancer"
	"github.com/weaviate/weaviate/adapters/repos/db/vector/hnsw/visited"
	"github.com/weaviate/weaviate/entities/storobj"
	"github.com/weaviate/weaviate/usecases/floatcomp"
)

const defaultAcornMaxFilterPercentage = 0.4

func (h *hnsw) searchTimeEF(k int) int {
	// load atomically, so we can get away with concurrent updates of the
	// userconfig without having to set a lock each time we try to read - which
	// can be so common that it would cause considerable overhead
	ef := int(atomic.LoadInt64(&h.ef))
	if ef < 1 {
		return h.autoEfFromK(k)
	}

	if ef < k {
		ef = k
	}

	return ef
}

func (h *hnsw) autoEfFromK(k int) int {
	factor := int(atomic.LoadInt64(&h.efFactor))
	min := int(atomic.LoadInt64(&h.efMin))
	max := int(atomic.LoadInt64(&h.efMax))

	ef := k * factor
	if ef > max {
		ef = max
	} else if ef < min {
		ef = min
	}
	if k > ef {
		ef = k // otherwise results will get cut off early
	}

	return ef
}

func (h *hnsw) SearchByVector(ctx context.Context, vector []float32,
	k int, allowList helpers.AllowList,
) ([]uint64, []float32, error) {
	h.compressActionLock.RLock()
	defer h.compressActionLock.RUnlock()

	vector = h.normalizeVec(vector)
	flatSearchCutoff := int(atomic.LoadInt64(&h.flatSearchCutoff))
	if allowList != nil && !h.forbidFlat && allowList.Len() < flatSearchCutoff {
		return h.flatSearch(vector, k, h.searchTimeEF(k), allowList)
	}
	return h.knnSearchByVector(ctx, vector, k, h.searchTimeEF(k), allowList)
}

// SearchByVectorDistance wraps SearchByVector, and calls it recursively until
// the search results contain all vector within the threshold specified by the
// target distance.
//
// The maxLimit param will place an upper bound on the number of search results
// returned. This is used in situations where the results of the method are all
// eventually turned into objects, for example, a Get query. If the caller just
// needs ids for sake of something like aggregation, a maxLimit of -1 can be
// passed in to truly obtain all results from the vector index.
func (h *hnsw) SearchByVectorDistance(ctx context.Context, vector []float32,
	targetDistance float32, maxLimit int64,
	allowList helpers.AllowList,
) ([]uint64, []float32, error) {
	var (
		searchParams = newSearchByDistParams(maxLimit)

		resultIDs  []uint64
		resultDist []float32
	)

	recursiveSearch := func() (bool, error) {
		shouldContinue := false

		ids, dist, err := h.SearchByVector(ctx, vector, searchParams.totalLimit, allowList)
		if err != nil {
			return false, errors.Wrap(err, "vector search")
		}

		// ensures the indexers aren't out of range
		offsetCap := searchParams.offsetCapacity(ids)
		totalLimitCap := searchParams.totalLimitCapacity(ids)

		ids, dist = ids[offsetCap:totalLimitCap], dist[offsetCap:totalLimitCap]

		if len(ids) == 0 {
			return false, nil
		}

		lastFound := dist[len(dist)-1]
		shouldContinue = lastFound <= targetDistance

		for i := range ids {
			if aboveThresh := dist[i] <= targetDistance; aboveThresh ||
				floatcomp.InDelta(float64(dist[i]), float64(targetDistance), 1e-6) {
				resultIDs = append(resultIDs, ids[i])
				resultDist = append(resultDist, dist[i])
			} else {
				// as soon as we encounter a certainty which
				// is below threshold, we can stop searching
				break
			}
		}

		return shouldContinue, nil
	}

	shouldContinue, err := recursiveSearch()
	if err != nil {
		return nil, nil, err
	}

	for shouldContinue {
		searchParams.iterate()
		if searchParams.maxLimitReached() {
			h.logger.
				WithField("action", "unlimited_vector_search").
				Warnf("maximum search limit of %d results has been reached",
					searchParams.maximumSearchLimit)
			break
		}

		shouldContinue, err = recursiveSearch()
		if err != nil {
			return nil, nil, err
		}
	}

	return resultIDs, resultDist, nil
}

func (h *hnsw) shouldRescore() bool {
	return h.compressed.Load() && !h.doNotRescore
}

<<<<<<< HEAD
func (h *hnsw) cacheSize() int64 {
	var size int64
	if h.compressed.Load() {
		size = h.compressor.CountVectors()
	} else {
		size = h.cache.CountVectors()
	}
	return size
}

func (h *hnsw) acornParams(allowList helpers.AllowList) (bool, int) {
	useAcorn := h.acornSearch.Load()
	var M int

	if allowList != nil && useAcorn {
		cacheSize := h.cacheSize()
		allowListSize := allowList.Len()
		if cacheSize != 0 && float32(allowListSize)/float32(cacheSize) > defaultAcornMaxFilterPercentage {
			useAcorn = false
		}
		M = int(cacheSize / int64(max(1, allowListSize)))
		M = min(M, 8)
	}
	return useAcorn, M
}

func (h *hnsw) searchLayerByVectorWithDistancer(queryVector []float32,
=======
func (h *hnsw) searchLayerByVectorWithDistancer(ctx context.Context, queryVector []float32,
>>>>>>> 40239f0c
	entrypoints *priorityqueue.Queue[any], ef int, level int,
	allowList helpers.AllowList, compressorDistancer compressionhelpers.CompressorDistancer) (*priorityqueue.Queue[any], error,
) {
	h.pools.visitedListsLock.RLock()
	visited := h.pools.visitedLists.Borrow()
	visitedExp := h.pools.visitedLists.Borrow()
	h.pools.visitedListsLock.RUnlock()

	useAcorn, M := h.acornParams(allowList)

	candidates := h.pools.pqCandidates.GetMin(ef)
	results := h.pools.pqResults.GetMax(ef)
	var floatDistancer distancer.Distancer
	if h.compressed.Load() {
		if compressorDistancer == nil {
			var returnFn compressionhelpers.ReturnDistancerFn
			compressorDistancer, returnFn = h.compressor.NewDistancer(queryVector)
			defer returnFn()
		}
	} else {
		floatDistancer = h.distancerProvider.New(queryVector)
	}

	h.insertViableEntrypointsAsCandidatesAndResults(entrypoints, candidates,
		results, level, visited, allowList)

	var worstResultDistance float32
	var err error
	if h.compressed.Load() {
		worstResultDistance, err = h.currentWorstResultDistanceToByte(results, compressorDistancer)
	} else {
		worstResultDistance, err = h.currentWorstResultDistanceToFloat(results, floatDistancer)
	}
	if err != nil {
		return nil, errors.Wrapf(err, "calculate distance of current last result")
	}
	var connectionsReusable []uint64

	var sliceConnectionsReusable *common.VectorUint64Slice
	var slicePendingNextRound *common.VectorUint64Slice
	var slicePendingThisRound *common.VectorUint64Slice

	if allowList != nil && useAcorn {
		sliceConnectionsReusable = h.pools.tempVectorsUint64.Get(M * h.maximumConnectionsLayerZero)
		slicePendingNextRound = h.pools.tempVectorsUint64.Get(h.maximumConnectionsLayerZero)
		slicePendingThisRound = h.pools.tempVectorsUint64.Get(h.maximumConnectionsLayerZero)
	} else {
		connectionsReusable = make([]uint64, h.maximumConnectionsLayerZero)
	}

	for candidates.Len() > 0 {
		if ctx.Err() != nil {
			h.pools.visitedListsLock.RLock()
			h.pools.visitedLists.Return(visited)
			h.pools.visitedListsLock.RUnlock()
			return nil, ctx.Err()
		}
		var dist float32
		candidate := candidates.Pop()
		dist = candidate.Dist

		if dist > worstResultDistance && results.Len() >= ef {
			break
		}

		h.shardedNodeLocks.RLock(candidate.ID)
		candidateNode := h.nodes[candidate.ID]
		h.shardedNodeLocks.RUnlock(candidate.ID)

		if candidateNode == nil {
			// could have been a node that already had a tombstone attached and was
			// just cleaned up while we were waiting for a read lock
			continue
		}

		candidateNode.Lock()
		if candidateNode.level < level {
			// a node level could have been downgraded as part of a delete-reassign,
			// but the connections pointing to it not yet cleaned up. In this case
			// the node doesn't have any outgoing connections at this level and we
			// must discard it.
			candidateNode.Unlock()
			continue
		}

		if allowList == nil || !useAcorn {
			if len(candidateNode.connections[level]) > h.maximumConnectionsLayerZero {
				// How is it possible that we could ever have more connections than the
				// allowed maximum? It is not anymore, but there was a bug that allowed
				// this to happen in versions prior to v1.12.0:
				// https://github.com/weaviate/weaviate/issues/1868
				//
				// As a result the length of this slice is entirely unpredictable and we
				// can no longer retrieve it from the pool. Instead we need to fallback
				// to allocating a new slice.
				//
				// This was discovered as part of
				// https://github.com/weaviate/weaviate/issues/1897
				connectionsReusable = make([]uint64, len(candidateNode.connections[level]))
			} else {
				connectionsReusable = connectionsReusable[:len(candidateNode.connections[level])]
			}
			copy(connectionsReusable, candidateNode.connections[level])
		} else {
			connectionsReusable = sliceConnectionsReusable.Slice
			pendingNextRound := slicePendingNextRound.Slice
			pendingThisRound := slicePendingThisRound.Slice

			realLen := 0
			index := 0

			pendingNextRound = pendingNextRound[:len(candidateNode.connections[level])]
			copy(pendingNextRound, candidateNode.connections[level])
			hop := 1
			maxHops := 2
			for hop <= maxHops && realLen < M*h.maximumConnectionsLayerZero && len(pendingNextRound) > 0 {
				if cap(pendingThisRound) >= len(pendingNextRound) {
					pendingThisRound = pendingThisRound[:len(pendingNextRound)]
				} else {
					pendingThisRound = make([]uint64, len(pendingNextRound))
					slicePendingThisRound.Slice = pendingThisRound
				}
				copy(pendingThisRound, pendingNextRound)
				pendingNextRound = pendingNextRound[:0]
				for index < len(pendingThisRound) && realLen < M*h.maximumConnectionsLayerZero {
					nodeId := pendingThisRound[index]
					index++
					if ok := visited.Visited(nodeId); ok {
						// skip if we've already visited this neighbor
						continue
					}
					if !visitedExp.Visited(nodeId) {
						if allowList.Contains(nodeId) {
							connectionsReusable[realLen] = nodeId
							realLen++
							visitedExp.Visit(nodeId)
							continue
						}
					} else {
						continue
					}
					visitedExp.Visit(nodeId)

					h.RLock()
					h.shardedNodeLocks.RLock(nodeId)
					node := h.nodes[nodeId]
					h.shardedNodeLocks.RUnlock(nodeId)
					h.RUnlock()
					if node == nil {
						continue
					}
					for _, expId := range node.connections[level] {
						if visitedExp.Visited(expId) {
							continue
						}
						if visited.Visited(expId) {
							continue
						}

						if realLen >= M*h.maximumConnectionsLayerZero {
							break
						}

						if allowList.Contains(expId) {
							visitedExp.Visit(expId)
							connectionsReusable[realLen] = expId
							realLen++
						} else if hop < maxHops {
							visitedExp.Visit(expId)
							pendingNextRound = append(pendingNextRound, expId)
						}
					}
				}
				hop++
			}
			slicePendingNextRound.Slice = pendingNextRound
			connectionsReusable = connectionsReusable[:realLen]
		}
		candidateNode.Unlock()

		for _, neighborID := range connectionsReusable {
			if ok := visited.Visited(neighborID); ok {
				// skip if we've already visited this neighbor
				continue
			}

			// make sure we never visit this neighbor again
			visited.Visit(neighborID)
			var distance float32
			var err error
			if h.compressed.Load() {
				distance, err = compressorDistancer.DistanceToNode(neighborID)
			} else {
				distance, err = h.distanceToFloatNode(floatDistancer, neighborID)
			}
			if err != nil {
				var e storobj.ErrNotFound
				if errors.As(err, &e) {
					h.handleDeletedNode(e.DocID, "searchLayerByVectorWithDistancer")
					continue
				} else {
					h.pools.visitedListsLock.RLock()
					h.pools.visitedLists.Return(visited)
					h.pools.visitedLists.Return(visitedExp)
					h.pools.visitedListsLock.RUnlock()
					return nil, errors.Wrap(err, "calculate distance between candidate and query")
				}
			}

			if distance < worstResultDistance || results.Len() < ef {
				candidates.Insert(neighborID, distance)
				if !useAcorn && level == 0 && allowList != nil {
					// we are on the lowest level containing the actual candidates and we
					// have an allow list (i.e. the user has probably set some sort of a
					// filter restricting this search further. As a result we have to
					// ignore items not on the list
					if !allowList.Contains(neighborID) {
						continue
					}
				}

				if h.hasTombstone(neighborID) {
					continue
				}

				results.Insert(neighborID, distance)

				if h.compressed.Load() {
					h.compressor.Prefetch(candidates.Top().ID)
				} else {
					h.cache.Prefetch(candidates.Top().ID)
				}

				// +1 because we have added one node size calculating the len
				if results.Len() > ef {
					results.Pop()
				}

				if results.Len() > 0 {
					worstResultDistance = results.Top().Dist
				}
			}
		}
	}

	if allowList != nil && useAcorn {
		h.pools.tempVectorsUint64.Put(sliceConnectionsReusable)
		h.pools.tempVectorsUint64.Put(slicePendingNextRound)
		h.pools.tempVectorsUint64.Put(slicePendingThisRound)
	}

	h.pools.pqCandidates.Put(candidates)

	h.pools.visitedListsLock.RLock()
	h.pools.visitedLists.Return(visited)
	h.pools.visitedLists.Return(visitedExp)
	h.pools.visitedListsLock.RUnlock()

	return results, nil
}

func (h *hnsw) insertViableEntrypointsAsCandidatesAndResults(
	entrypoints, candidates, results *priorityqueue.Queue[any], level int,
	visitedList visited.ListSet, allowList helpers.AllowList,
) {
	for entrypoints.Len() > 0 {
		ep := entrypoints.Pop()
		visitedList.Visit(ep.ID)
		candidates.Insert(ep.ID, ep.Dist)
		if level == 0 && allowList != nil {
			// we are on the lowest level containing the actual candidates and we
			// have an allow list (i.e. the user has probably set some sort of a
			// filter restricting this search further. As a result we have to
			// ignore items not on the list
			if !allowList.Contains(ep.ID) {
				continue
			}
		}

		if h.hasTombstone(ep.ID) {
			continue
		}

		results.Insert(ep.ID, ep.Dist)
	}
}

func (h *hnsw) currentWorstResultDistanceToFloat(results *priorityqueue.Queue[any],
	distancer distancer.Distancer,
) (float32, error) {
	if results.Len() > 0 {
		id := results.Top().ID

		d, err := h.distanceToFloatNode(distancer, id)
		if err != nil {
			var e storobj.ErrNotFound
			if errors.As(err, &e) {
				h.handleDeletedNode(e.DocID, "currentWorstResultDistanceToFloat")
				return math.MaxFloat32, nil
			}
			return 0, errors.Wrap(err, "calculated distance between worst result and query")
		}

		return d, nil
	} else {
		// if the entrypoint (which we received from a higher layer doesn't match
		// the allow List the result list is empty. In this case we can just set
		// the worstDistance to an arbitrarily large number, so that any
		// (allowed) candidate will have a lower distance in comparison
		return math.MaxFloat32, nil
	}
}

func (h *hnsw) currentWorstResultDistanceToByte(results *priorityqueue.Queue[any],
	distancer compressionhelpers.CompressorDistancer,
) (float32, error) {
	if results.Len() > 0 {
		item := results.Top()
		if item.Dist != 0 {
			return item.Dist, nil
		}
		id := item.ID
		d, err := distancer.DistanceToNode(id)
		if err != nil {
			var e storobj.ErrNotFound
			if errors.As(err, &e) {
				h.handleDeletedNode(e.DocID, "currentWorstResultDistanceToByte")
				return math.MaxFloat32, nil
			}
			return 0, errors.Wrap(err,
				"calculated distance between worst result and query")
		}

		return d, nil
	} else {
		// if the entrypoint (which we received from a higher layer doesn't match
		// the allow List the result list is empty. In this case we can just set
		// the worstDistance to an arbitrarily large number, so that any
		// (allowed) candidate will have a lower distance in comparison
		return math.MaxFloat32, nil
	}
}

func (h *hnsw) distanceFromBytesToFloatNode(concreteDistancer compressionhelpers.CompressorDistancer, nodeID uint64) (float32, error) {
	slice := h.pools.tempVectors.Get(int(h.dims))
	defer h.pools.tempVectors.Put(slice)
	vec, err := h.TempVectorForIDThunk(context.Background(), nodeID, slice)
	if err != nil {
		var e storobj.ErrNotFound
		if errors.As(err, &e) {
			h.handleDeletedNode(e.DocID, "distanceFromBytesToFloatNode")
			return 0, err
		}
		// not a typed error, we can recover from, return with err
		return 0, errors.Wrapf(err, "get vector of docID %d", nodeID)
	}
	vec = h.normalizeVec(vec)
	return concreteDistancer.DistanceToFloat(vec)
}

func (h *hnsw) distanceToFloatNode(distancer distancer.Distancer, nodeID uint64) (float32, error) {
	candidateVec, err := h.vectorForID(context.Background(), nodeID)
	if err != nil {
		return 0, err
	}

	dist, err := distancer.Distance(candidateVec)
	if err != nil {
		return 0, errors.Wrap(err, "calculate distance between candidate and query")
	}

	return dist, nil
}

// the underlying object seems to have been deleted, to recover from
// this situation let's add a tombstone to the deleted object, so it
// will be cleaned up and skip this candidate in the current search
func (h *hnsw) handleDeletedNode(docID uint64, operation string) {
	if h.hasTombstone(docID) {
		// nothing to do, this node already has a tombstone, it will be cleaned up
		// in the next deletion cycle
		return
	}

	h.addTombstone(docID)
	h.metrics.AddUnexpectedTombstone(operation)
	h.logger.WithField("action", "attach_tombstone_to_deleted_node").
		WithField("node_id", docID).
		Debugf("found a deleted node (%d) without a tombstone, "+
			"tombstone was added", docID)
}

<<<<<<< HEAD
type FastSet struct {
	boolSet []bool
	size    int
}

func NewFastSet(allow helpers.AllowList) *FastSet {
	bools := make([]bool, allow.Max()+1)
	it := allow.Iterator()
	for docID, ok := it.Next(); ok; docID, ok = it.Next() {
		bools[docID] = true
	}
	return &FastSet{
		boolSet: bools,
		size:    allow.Len(),
	}
}

func (s *FastSet) Contains(node uint64) bool {
	return uint64(len(s.boolSet)) > node && s.boolSet[node]
}

func (s *FastSet) DeepCopy() helpers.AllowList {
	panic("DeepCopy")
}

func (s *FastSet) Insert(ids ...uint64) {
	panic("DeepCopy")
}

func (s *FastSet) WrapOnWrite() helpers.AllowList {
	panic("DeepCopy")
}

func (s *FastSet) Slice() []uint64 {
	panic("DeepCopy")
}

func (s *FastSet) IsEmpty() bool {
	panic("DeepCopy")
}

func (s *FastSet) Len() int {
	return s.size
}

func (s *FastSet) Min() uint64 {
	panic("DeepCopy")
}

func (s *FastSet) Max() uint64 {
	panic("DeepCopy")
}

func (s *FastSet) Size() uint64 {
	panic("DeepCopy")
}

func (s *FastSet) Truncate(uint64) helpers.AllowList {
	panic("DeepCopy")
}

func (s *FastSet) Iterator() helpers.AllowListIterator {
	return &fastIterator{
		source:  s,
		current: 0,
	}
}

func (s *FastSet) LimitedIterator(limit int) helpers.AllowListIterator {
	panic("DeepCopy")
}

type fastIterator struct {
	current uint64
	source  *FastSet
}

func (s *fastIterator) Len() int {
	return s.source.Len()
}

func (s *fastIterator) Next() (uint64, bool) {
	index := s.current
	size := uint64(len(s.source.boolSet))
	for index < size && !s.source.boolSet[index] {
		index++
	}
	s.current = index + 1
	return index, index < size
}

func (h *hnsw) knnSearchByVector(searchVec []float32, k int,
=======
func (h *hnsw) knnSearchByVector(ctx context.Context, searchVec []float32, k int,
>>>>>>> 40239f0c
	ef int, allowList helpers.AllowList,
) ([]uint64, []float32, error) {
	if h.isEmpty() {
		return nil, nil, nil
	}

	useAcorn, _ := h.acornParams(allowList)

	if allowList != nil && useAcorn {
		allowList = NewFastSet(allowList)
	}

	if k < 0 {
		return nil, nil, fmt.Errorf("k must be greater than zero")
	}

	h.RLock()
	entryPointID := h.entryPointID
	maxLayer := h.currentMaximumLayer
	h.RUnlock()

	var compressorDistancer compressionhelpers.CompressorDistancer
	if h.compressed.Load() {
		var returnFn compressionhelpers.ReturnDistancerFn
		compressorDistancer, returnFn = h.compressor.NewDistancer(searchVec)
		defer returnFn()
	}
	entryPointDistance, err := h.distToNode(compressorDistancer, entryPointID, searchVec)
	var e storobj.ErrNotFound
	if err != nil && errors.As(err, &e) {
		h.handleDeletedNode(e.DocID, "knnSearchByVector")
		return nil, nil, fmt.Errorf("entrypoint was deleted in the object store, " +
			"it has been flagged for cleanup and should be fixed in the next cleanup cycle")
	}
	if err != nil {
		return nil, nil, errors.Wrap(err, "knn search: distance between entrypoint and query node")
	}

	// stop at layer 1, not 0!
	for level := maxLayer; level >= 1; level-- {
		eps := priorityqueue.NewMin[any](10)
		eps.Insert(entryPointID, entryPointDistance)

		res, err := h.searchLayerByVectorWithDistancer(ctx, searchVec, eps, 1, level, nil, compressorDistancer)
		if err != nil {
			return nil, nil, errors.Wrapf(err, "knn search: search layer at level %d", level)
		}

		// There might be situations where we did not find a better entrypoint at
		// that particular level, so instead we're keeping whatever entrypoint we
		// had before (i.e. either from a previous level or even the main
		// entrypoint)
		//
		// If we do, however, have results, any candidate that's not nil (not
		// deleted), and not under maintenance is a viable candidate
		for res.Len() > 0 {
			cand := res.Pop()
			n := h.nodeByID(cand.ID)
			if n == nil {
				// we have found a node in results that is nil. This means it was
				// deleted, but not cleaned up properly. Make sure to add a tombstone to
				// this node, so it can be cleaned up in the next cycle.
				if err := h.addTombstone(cand.ID); err != nil {
					return nil, nil, err
				}

				// skip the nil node, as it does not make a valid entrypoint
				continue
			}

			if !n.isUnderMaintenance() {
				entryPointID = cand.ID
				entryPointDistance = cand.Dist
				break
			}

			// if we managed to go through the loop without finding a single
			// suitable node, we simply stick with the original, i.e. the global
			// entrypoint
		}

		h.pools.pqResults.Put(res)
	}

	eps := priorityqueue.NewMin[any](10)
	eps.Insert(entryPointID, entryPointDistance)
<<<<<<< HEAD
	if allowList != nil && useAcorn {
		size := h.maximumConnectionsLayerZero
		if size >= ef {
			size = ef - 1
		}
		it := allowList.Iterator()
		i := 0
		seeds := make([]uint64, size)
		for idx, ok := it.Next(); ok && i < size; idx, ok = it.Next() {
			seeds[i] = idx
			i++
		}
		for _, entryPoint := range seeds {
			entryPointDistance, _ := h.distToNode(compressorDistancer, entryPoint, searchVec)
			eps.Insert(entryPoint, entryPointDistance)
		}
	}
	res, err := h.searchLayerByVectorWithDistancer(searchVec, eps, ef, 0, allowList, compressorDistancer)
=======
	res, err := h.searchLayerByVectorWithDistancer(ctx, searchVec, eps, ef, 0, allowList, compressorDistancer)
>>>>>>> 40239f0c
	if err != nil {
		return nil, nil, errors.Wrapf(err, "knn search: search layer at level %d", 0)
	}

	if h.shouldRescore() {
		h.rescore(res, k, compressorDistancer)
	}

	for res.Len() > k {
		res.Pop()
	}

	ids := make([]uint64, res.Len())
	dists := make([]float32, res.Len())

	// results is ordered in reverse, we need to flip the order before presenting
	// to the user!
	i := len(ids) - 1
	for res.Len() > 0 {
		res := res.Pop()
		ids[i] = res.ID
		dists[i] = res.Dist
		i--
	}
	h.pools.pqResults.Put(res)
	return ids, dists, nil
}

func (h *hnsw) QueryVectorDistancer(queryVector []float32) common.QueryVectorDistancer {
	queryVector = h.normalizeVec(queryVector)
	if h.compressed.Load() {
		dist, returnFn := h.compressor.NewDistancer(queryVector)
		f := func(nodeID uint64) (float32, error) {
			if int(nodeID) > len(h.nodes) {
				return -1, fmt.Errorf("node %v is larger than the cache size %v", nodeID, len(h.nodes))
			}

			return dist.DistanceToNode(nodeID)
		}
		return common.QueryVectorDistancer{DistanceFunc: f, CloseFunc: returnFn}

	} else {
		distancer := h.distancerProvider.New(queryVector)
		f := func(nodeID uint64) (float32, error) {
			if int(nodeID) > len(h.nodes) {
				return -1, fmt.Errorf("node %v is larger than the cache size %v", nodeID, len(h.nodes))
			}
			return h.distanceToFloatNode(distancer, nodeID)
		}
		return common.QueryVectorDistancer{DistanceFunc: f}
	}
}

func (h *hnsw) rescore(res *priorityqueue.Queue[any], k int, compressorDistancer compressionhelpers.CompressorDistancer) {
	if h.sqConfig.Enabled && h.sqConfig.RescoreLimit >= k {
		for res.Len() > h.sqConfig.RescoreLimit {
			res.Pop()
		}
	}
	ids := make([]uint64, res.Len())
	i := len(ids) - 1
	for res.Len() > 0 {
		res := res.Pop()
		ids[i] = res.ID
		i--
	}
	res.Reset()
	for _, id := range ids {
		dist, err := h.distanceFromBytesToFloatNode(compressorDistancer, id)
		if err == nil {
			res.Insert(id, dist)
			if res.Len() > k {
				res.Pop()
			}
		} else {
			h.logger.
				WithField("action", "rescore").
				WithError(err).
				Warnf("could not rescore node %d", id)
		}
	}
}

func newSearchByDistParams(maxLimit int64) *searchByDistParams {
	initialOffset := 0
	initialLimit := DefaultSearchByDistInitialLimit

	return &searchByDistParams{
		offset:             initialOffset,
		limit:              initialLimit,
		totalLimit:         initialOffset + initialLimit,
		maximumSearchLimit: maxLimit,
	}
}

const (
	// DefaultSearchByDistInitialLimit :
	// the initial limit of 100 here is an
	// arbitrary decision, and can be tuned
	// as needed
	DefaultSearchByDistInitialLimit = 100

	// DefaultSearchByDistLimitMultiplier :
	// the decision to increase the limit in
	// multiples of 10 here is an arbitrary
	// decision, and can be tuned as needed
	DefaultSearchByDistLimitMultiplier = 10
)

type searchByDistParams struct {
	offset             int
	limit              int
	totalLimit         int
	maximumSearchLimit int64
}

func (params *searchByDistParams) offsetCapacity(ids []uint64) int {
	var offsetCap int
	if params.offset < len(ids) {
		offsetCap = params.offset
	} else {
		offsetCap = len(ids)
	}

	return offsetCap
}

func (params *searchByDistParams) totalLimitCapacity(ids []uint64) int {
	var totalLimitCap int
	if params.totalLimit < len(ids) {
		totalLimitCap = params.totalLimit
	} else {
		totalLimitCap = len(ids)
	}

	return totalLimitCap
}

func (params *searchByDistParams) iterate() {
	params.offset = params.totalLimit
	params.limit *= DefaultSearchByDistLimitMultiplier
	params.totalLimit = params.offset + params.limit
}

func (params *searchByDistParams) maxLimitReached() bool {
	if params.maximumSearchLimit < 0 {
		return false
	}

	return int64(params.totalLimit) > params.maximumSearchLimit
}<|MERGE_RESOLUTION|>--- conflicted
+++ resolved
@@ -162,7 +162,6 @@
 	return h.compressed.Load() && !h.doNotRescore
 }
 
-<<<<<<< HEAD
 func (h *hnsw) cacheSize() int64 {
 	var size int64
 	if h.compressed.Load() {
@@ -189,10 +188,8 @@
 	return useAcorn, M
 }
 
-func (h *hnsw) searchLayerByVectorWithDistancer(queryVector []float32,
-=======
-func (h *hnsw) searchLayerByVectorWithDistancer(ctx context.Context, queryVector []float32,
->>>>>>> 40239f0c
+func (h *hnsw) searchLayerByVectorWithDistancer(ctx context.Context,
+	queryVector []float32,
 	entrypoints *priorityqueue.Queue[any], ef int, level int,
 	allowList helpers.AllowList, compressorDistancer compressionhelpers.CompressorDistancer) (*priorityqueue.Queue[any], error,
 ) {
@@ -585,7 +582,6 @@
 			"tombstone was added", docID)
 }
 
-<<<<<<< HEAD
 type FastSet struct {
 	boolSet []bool
 	size    int
@@ -677,10 +673,7 @@
 	return index, index < size
 }
 
-func (h *hnsw) knnSearchByVector(searchVec []float32, k int,
-=======
 func (h *hnsw) knnSearchByVector(ctx context.Context, searchVec []float32, k int,
->>>>>>> 40239f0c
 	ef int, allowList helpers.AllowList,
 ) ([]uint64, []float32, error) {
 	if h.isEmpty() {
@@ -767,7 +760,6 @@
 
 	eps := priorityqueue.NewMin[any](10)
 	eps.Insert(entryPointID, entryPointDistance)
-<<<<<<< HEAD
 	if allowList != nil && useAcorn {
 		size := h.maximumConnectionsLayerZero
 		if size >= ef {
@@ -785,10 +777,7 @@
 			eps.Insert(entryPoint, entryPointDistance)
 		}
 	}
-	res, err := h.searchLayerByVectorWithDistancer(searchVec, eps, ef, 0, allowList, compressorDistancer)
-=======
 	res, err := h.searchLayerByVectorWithDistancer(ctx, searchVec, eps, ef, 0, allowList, compressorDistancer)
->>>>>>> 40239f0c
 	if err != nil {
 		return nil, nil, errors.Wrapf(err, "knn search: search layer at level %d", 0)
 	}
