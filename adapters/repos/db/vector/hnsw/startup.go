//                           _       _
// __      _____  __ ___   ___  __ _| |_ ___
// \ \ /\ / / _ \/ _` \ \ / / |/ _` | __/ _ \
//  \ V  V /  __/ (_| |\ V /| | (_| | ||  __/
//   \_/\_/ \___|\__,_| \_/ |_|\__,_|\__\___|
//
//  Copyright © 2016 - 2025 Weaviate B.V. All rights reserved.
//
//  CONTACT: hello@weaviate.io
//

package hnsw

import (
	"context"
	"encoding/binary"
<<<<<<< HEAD
	"fmt"
=======
	"io"
	"os"
>>>>>>> 278683c8
	"time"

	"github.com/pkg/errors"
	"github.com/sirupsen/logrus"

	"github.com/weaviate/weaviate/adapters/repos/db/vector/compressionhelpers"
	"github.com/weaviate/weaviate/adapters/repos/db/vector/hnsw/visited"
	"github.com/weaviate/weaviate/entities/cyclemanager"
	enterrors "github.com/weaviate/weaviate/entities/errors"
)

func (h *hnsw) init(cfg Config) error {
	h.pools = newPools(h.maximumConnectionsLayerZero, h.visitedListPoolMaxSize)

	// init commit logger for future writes
	cl, err := cfg.MakeCommitLoggerThunk()
	if err != nil {
		return errors.Wrap(err, "create commit logger")
	}

	if err := h.restoreFromDisk(cl); err != nil {
		return errors.Wrapf(err, "restore hnsw index %q", cfg.ID)
	}
	h.commitLog = cl

	// report the vector_index_size at server startup.
	// otherwise on server restart, prometheus reports
	// a vector_index_size of 0 until more vectors are
	// added.
	h.metrics.SetSize(len(h.nodes))

	return nil
}

// if a commit log is already present it will be read into memory, if not we
// start with an empty model
func (h *hnsw) restoreFromDisk(cl CommitLogger) error {
	beforeAll := time.Now()
	defer h.metrics.TrackStartupTotal(beforeAll)
	defer func() {
		h.logger.WithField("action", "restore_from_disk").
			WithField("duration", time.Since(beforeAll).String()).
			Info("restored data from disk")
	}()

	var state *DeserializationResult
	var stateTimestamp int64
	var err error

	if !h.disableSnapshots {
		if h.snapshotOnStartup {
			// This will opportunistically create a snapshot if it does not exist yet,
			// as we are loading state from disk. Otherwise, it simply loads
			// the last snapshot.
			state, stateTimestamp, err = cl.CreateAndLoadSnapshot()
		} else {
			state, stateTimestamp, err = cl.LoadSnapshot()
		}

		if err != nil {
			// errors reading snapshots are not fatal
			// we can still read the commit log from the beginning
			h.logger.
				WithError(err).
				WithField("action", "restore_from_disk").
				Error("failed to read last snapshot, loading from commit log")

			state = nil
			stateTimestamp = 0
		} else if state == nil {
			h.logger.
				WithField("action", "restore_from_disk").
				Info("no snapshot found, loading from commit log")
		}
	} else {
		h.logger.
			WithField("action", "restore_from_disk").
			Info("snapshots disabled, loading from commit log")
	}

	fileNames, err := getCommitFileNames(h.rootPath, h.id, stateTimestamp)
	if err != nil {
		return err
	}

	state, err = loadCommitLoggerState(h.logger, fileNames, state, h.metrics)
	if err != nil {
		return errors.Wrap(err, "load commit logger state")
	}

	if state == nil {
		// nothing to do
		return nil
	}

	h.Lock()
	h.shardedNodeLocks.LockAll()
	h.nodes = state.Nodes
	h.shardedNodeLocks.UnlockAll()

	h.currentMaximumLayer = int(state.Level)
	h.entryPointID = state.Entrypoint
	h.Unlock()

	h.tombstoneLock.Lock()
	h.tombstones = state.Tombstones
	h.tombstoneLock.Unlock()

	if h.multivector.Load() {
		if !h.muvera.Load() {
			if err := h.restoreDocMappings(); err != nil {
				return errors.Wrapf(err, "restore doc mappings %q", h.id)
			}
		} else if state.MuveraEnabled {
			h.trackMuveraOnce.Do(func() {
				h.muveraEncoder.LoadMuveraConfig(*state.EncoderMuvera)
			})
			h.muvera.Store(true)
		}
	}
	if state.Compressed {
		h.compressed.Store(state.Compressed)
		h.cache.Drop()
		if state.CompressionPQData != nil {
			data := state.CompressionPQData
			h.dims = int32(data.Dimensions)

			if len(data.Encoders) > 0 {
				// 0 means it was created using the default value. The user did not set the value, we calculated for him/her
				if h.pqConfig.Segments == 0 {
					h.pqConfig.Segments = int(data.Dimensions)
				}
				if !h.multivector.Load() || h.muvera.Load() {
					h.compressor, err = compressionhelpers.RestoreHNSWPQCompressor(
						h.pqConfig,
						h.distancerProvider,
						int(data.Dimensions),
						// ToDo: we need to read this value from somewhere
						1e12,
						h.logger,
						data.Encoders,
						h.store,
						h.MinMMapSize,
						h.MaxWalReuseSize,
						h.allocChecker,
						h.getTargetVector(),
					)
				} else {
					h.compressor, err = compressionhelpers.RestoreHNSWPQMultiCompressor(
						h.pqConfig,
						h.distancerProvider,
						int(data.Dimensions),
						1e12,
						h.logger,
						data.Encoders,
						h.store,
						h.MinMMapSize,
						h.MaxWalReuseSize,
						h.allocChecker,
						h.getTargetVector(),
					)
				}
				if err != nil {
					return errors.Wrap(err, "Restoring compressed data.")
				}
			}
		} else if state.CompressionSQData != nil {
			data := state.CompressionSQData
			h.dims = int32(data.Dimensions)
			if !h.multivector.Load() || h.muvera.Load() {
				h.compressor, err = compressionhelpers.RestoreHNSWSQCompressor(
					h.distancerProvider,
					1e12,
					h.logger,
					data.A,
					data.B,
					data.Dimensions,
					h.store,
					h.MinMMapSize,
					h.MaxWalReuseSize,
					h.allocChecker,
					h.getTargetVector(),
				)
			} else {
				h.compressor, err = compressionhelpers.RestoreHNSWSQMultiCompressor(
					h.distancerProvider,
					1e12,
					h.logger,
					data.A,
					data.B,
					data.Dimensions,
					h.store,
					h.MinMMapSize,
					h.MaxWalReuseSize,
					h.allocChecker,
					h.getTargetVector(),
				)
			}
			if err != nil {
				return errors.Wrap(err, "Restoring compressed data.")
			}
		} else if state.CompressionRQData != nil {
			if err := h.restoreRotationalQuantization(state.CompressionRQData); err != nil {
				return errors.Wrap(err, "Restoring compressed data.")
			}
		} else if state.CompressionBRQData != nil {
			if err := h.restoreBinaryRotationalQuantization(state.CompressionBRQData); err != nil {
				return errors.Wrap(err, "Restoring compressed data.")
			}
		} else {
			return errors.New("unsupported type while loading compression data")
		}
		// make sure the compressed cache fits the current size
		h.compressor.GrowCache(uint64(len(h.nodes)))
	} else if !h.compressed.Load() {
		// make sure the cache fits the current size
		h.cache.Grow(uint64(len(h.nodes)))

		if h.multivector.Load() && !h.muvera.Load() {
			h.populateKeys()
		}
		if len(h.nodes) > 0 {
			if vec, err := h.vectorForID(context.Background(), h.entryPointID); err == nil {
				h.dims = int32(len(vec))
			}
		}
	} else {
		h.compressor.GrowCache(uint64(len(h.nodes)))
	}

	if h.compressed.Load() && h.multivector.Load() && !h.muvera.Load() {
		h.compressor.GrowCache(uint64(len(h.nodes)))
		h.populateKeys()
	}

	h.resetTombstoneMetric()

	// make sure the visited list pool fits the current size
	h.pools.visitedLists.Destroy()
	h.pools.visitedLists = nil
	h.pools.visitedLists = visited.NewPool(1, len(h.nodes)+512, h.visitedListPoolMaxSize)

	return nil
}

func (h *hnsw) restoreRotationalQuantization(data *compressionhelpers.RQData) error {
	var err error
	if !h.multivector.Load() || h.muvera.Load() {
		h.trackRQOnce.Do(func() {
			h.compressor, err = compressionhelpers.RestoreRQCompressor(
				h.distancerProvider,
				1e12,
				h.logger,
				int(data.InputDim),
				int(data.Bits),
				int(data.Rotation.OutputDim),
				int(data.Rotation.Rounds),
				data.Rotation.Swaps,
				data.Rotation.Signs,
				nil,
				h.store,
				h.allocChecker,
			)
		})
	} else {
		h.trackRQOnce.Do(func() {
			h.compressor, err = compressionhelpers.RestoreRQMultiCompressor(
				h.distancerProvider,
				1e12,
				h.logger,
				int(data.InputDim),
				int(data.Bits),
				int(data.Rotation.OutputDim),
				int(data.Rotation.Rounds),
				data.Rotation.Swaps,
				data.Rotation.Signs,
				nil,
				h.store,
				h.allocChecker,
			)
		})
	}

	return err
}

func (h *hnsw) restoreBinaryRotationalQuantization(data *compressionhelpers.BRQData) error {
	var err error
	if !h.multivector.Load() || h.muvera.Load() {
		h.trackRQOnce.Do(func() {
			h.compressor, err = compressionhelpers.RestoreRQCompressor(
				h.distancerProvider,
				1e12,
				h.logger,
				int(data.InputDim),
				1,
				int(data.Rotation.OutputDim),
				int(data.Rotation.Rounds),
				data.Rotation.Swaps,
				data.Rotation.Signs,
				data.Rounding,
				h.store,
				h.allocChecker,
			)
		})
	} else {
		h.trackRQOnce.Do(func() {
			h.compressor, err = compressionhelpers.RestoreRQMultiCompressor(
				h.distancerProvider,
				1e12,
				h.logger,
				int(data.InputDim),
				1,
				int(data.Rotation.OutputDim),
				int(data.Rotation.Rounds),
				data.Rotation.Swaps,
				data.Rotation.Signs,
				data.Rounding,
				h.store,
				h.allocChecker,
			)
		})
	}
	return err
}

func (h *hnsw) restoreDocMappings() error {
	prevDocID := uint64(0)
	relativeID := uint64(0)
	maxNodeID := uint64(0)
	maxDocID := uint64(0)
	buf := make([]byte, 8)

	// Get the mappings bucket - handle case where it might be nil
	bucket := h.store.Bucket(h.id + "_mv_mappings")
	if bucket == nil {
		err := errors.New("multivector mappings bucket not found")
		h.logger.WithField("action", "restore_doc_mappings").
			WithError(err)
		return err
	}

	for _, node := range h.nodes {
		if node == nil {
			continue
		}
		binary.BigEndian.PutUint64(buf, node.id)
		docIDBytes, err := bucket.Get(buf)
		if err != nil {
			// If the mapping is not found (e.g., due to corrupted state after ungraceful shutdown),
			// log a warning and skip this node instead of failing completely
			h.logger.WithFields(map[string]interface{}{
				"action":  "restore_doc_mappings",
				"node_id": node.id,
				"error":   err.Error(),
			}).Error("skipping node with missing doc mapping")
			h.nodes[node.id] = nil
			continue
		}

		// Validate that we have enough bytes for a uint64 (8 bytes)
		if len(docIDBytes) < 8 {
			h.logger.WithFields(map[string]interface{}{
				"action":       "restore_doc_mappings",
				"node_id":      node.id,
				"bytes_length": len(docIDBytes),
			}).Error("skipping node with invalid doc mapping data")
			h.nodes[node.id] = nil
			continue
		}

		docID := binary.BigEndian.Uint64(docIDBytes)
		if docID != prevDocID {
			relativeID = 0
			prevDocID = docID
		}
		h.Lock()
		h.docIDVectors[docID] = append(h.docIDVectors[docID], node.id)
		h.Unlock()
		relativeID++
		if node.id > maxNodeID {
			maxNodeID = node.id
		}
		if docID > maxDocID {
			maxDocID = docID
		}
	}
	h.Lock()
	h.vecIDcounter = maxNodeID + 1
	h.maxDocID = maxDocID
	h.Unlock()
	return nil
}

func (h *hnsw) populateKeys() {
	for docID, nodeIDs := range h.docIDVectors {
		for relativeID, nodeID := range nodeIDs {
			if h.compressed.Load() {
				h.compressor.SetKeys(nodeID, docID, uint64(relativeID))
			} else {
				h.cache.SetKeys(nodeID, docID, uint64(relativeID))
			}
		}
	}
}

func (h *hnsw) tombstoneCleanup(shouldAbort cyclemanager.ShouldAbortCallback) bool {
	if h.allocChecker != nil {
		// allocChecker is optional, we can only check if it was actually set

		// It's hard to estimate how much memory we'd need to do a successful
		// hnsw delete cleanup. The value below is probalby vastly overstated.
		// However, without a doubt, delete cleanup could lead to temporary
		// memory increases, either because it loads vectors into cache or
		// because it rewrites connections in a way that they could need more
		// memory than before. Either way, it's probably a good idea not to
		// start a cleanup cycle if we are already this close to running out of
		// memory.
		memoryNeeded := int64(100 * 1024 * 1024)

		if err := h.allocChecker.CheckAlloc(memoryNeeded); err != nil {
			h.logger.WithFields(logrus.Fields{
				"action": "hnsw_tombstone_cleanup",
				"event":  "cleanup_skipped_oom",
				"class":  h.className,
			}).WithError(err).
				Warnf("skipping hnsw cleanup due to memory pressure")
			return false
		}
	}
	executed, err := h.cleanUpTombstonedNodes(shouldAbort)
	if err != nil {
		h.logger.WithField("action", "hnsw_tombstone_cleanup").
			WithError(err).Error("tombstone cleanup errord")
	}
	return executed
}

// The vector_index_tombstones metric is represented as a counter so on
// restart we need to reset it to the current number of tombstones read from
// the commit log.
func (h *hnsw) resetTombstoneMetric() {
	h.tombstoneLock.Lock()
	defer h.tombstoneLock.Unlock()
	if len(h.tombstones) > 0 {
		h.metrics.SetTombstone(len(h.tombstones))
	}
}

// PostStartup triggers routines that should happen after startup. The startup
// process is triggered during the creation which in turn happens as part of
// the shard creation. Some post-startup routines, such as prefilling the
// vector cache, however, depend on the shard being ready as they will call
// getVectorForID.
func (h *hnsw) PostStartup() {
	h.commitLog.InitMaintenance()
	h.prefillCache()
}

func (h *hnsw) prefillCache() {
	limit := 0
	if h.compressed.Load() {
		limit = int(h.compressor.GetCacheMaxSize())
	} else {
		limit = int(h.cache.CopyMaxSize())
	}

	prefillCacheFunc := func() {
		ctx, cancel := context.WithTimeout(context.Background(), 60*time.Minute)
		defer cancel()

		h.logger.WithFields(logrus.Fields{
			"action":   "prefill_cache",
			"duration": 60 * time.Minute,
		}).Debug("context.WithTimeout")

		var err error
		if h.compressed.Load() {
			if !h.multivector.Load() || h.muvera.Load() {
				h.compressor.PrefillCache()
			} else {
				h.compressor.PrefillMultiCache(h.docIDVectors)
			}
		} else {
			err = newVectorCachePrefiller(h.cache, h, h.logger).Prefill(ctx, limit)
		}

		if err != nil {
			h.logger.WithError(err).Error("prefill vector cache")
		}
	}

	if h.waitForCachePrefill {
		h.logger.WithFields(logrus.Fields{
			"action":                 "hnsw_prefill_cache_sync",
			"wait_for_cache_prefill": true,
		}).Info("waiting for vector cache prefill to complete")
		prefillCacheFunc()
	} else {
		h.logger.WithFields(logrus.Fields{
			"action":                 "hnsw_prefill_cache_async",
			"wait_for_cache_prefill": false,
		}).Info("not waiting for vector cache prefill, running in background")
		enterrors.GoWrapper(prefillCacheFunc, h.logger)
	}
}<|MERGE_RESOLUTION|>--- conflicted
+++ resolved
@@ -14,12 +14,6 @@
 import (
 	"context"
 	"encoding/binary"
-<<<<<<< HEAD
-	"fmt"
-=======
-	"io"
-	"os"
->>>>>>> 278683c8
 	"time"
 
 	"github.com/pkg/errors"
