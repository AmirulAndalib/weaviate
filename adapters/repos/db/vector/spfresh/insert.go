--- conflicted
+++ resolved
@@ -67,7 +67,6 @@
 		if s.config.Compressed {
 			s.quantizer = compressionhelpers.NewRotationalQuantizer(int(s.dims), 42, 8, s.config.DistanceProvider)
 			s.vectorSize = int32(compressedVectorSize(int(s.dims)))
-<<<<<<< HEAD
 			s.Centroids.SetQuantizer(s.quantizer)
 			if err := s.setVectorSize(s.vectorSize); err != nil {
 				s.logger.WithError(err).Error("could not set vector size")
@@ -78,9 +77,7 @@
 				s.logger.WithError(err).Error("could not persist RQ data")
 				return // Fail the entire initialization
 			}
-=======
 			s.rqActive.Store(true)
->>>>>>> 739ac557
 		} else {
 			s.vectorSize = s.dims * 4
 		}
