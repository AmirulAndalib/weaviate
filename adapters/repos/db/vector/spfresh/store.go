//                           _       _
// __      _____  __ ___   ___  __ _| |_ ___
// \ \ /\ / / _ \/ _` \ \ / / |/ _` | __/ _ \
//  \ V  V /  __/ (_| |\ V /| | (_| | ||  __/
//   \_/\_/ \___|\__,_| \_/ |_|\__,_|\__\___|
//
//  Copyright © 2016 - 2025 Weaviate B.V. All rights reserved.
//
//  CONTACT: hello@weaviate.io
//

package spfresh

import (
	"context"
	"encoding/binary"
	"fmt"
	"sync/atomic"
	"time"

	"github.com/pkg/errors"
	"github.com/weaviate/weaviate/adapters/repos/db/lsmkv"
	"github.com/weaviate/weaviate/adapters/repos/db/vector/common"
	"github.com/weaviate/weaviate/usecases/memwatch"
)

type LSMStore struct {
	store      *lsmkv.Store
	bucket     *lsmkv.Bucket
	vectorSize atomic.Int32
	locks      *common.ShardedRWLocks
	metrics    *Metrics
}

<<<<<<< HEAD
func NewLSMStore(store *lsmkv.Store, metrics *Metrics, bucketName string) (*LSMStore, error) {
	err := store.CreateOrLoadBucket(
		context.Background(),
		bucketName,
		lsmkv.WithStrategy(lsmkv.StrategySetCollection),
		lsmkv.WithMinMMapSize(8192),
		lsmkv.WithWalThreshold(4096),
=======
func NewLSMStore(store *lsmkv.Store, metrics *Metrics, bucketName string, minMMapSize int64,
	maxWalReuseSize int64,
	allocChecker memwatch.AllocChecker,
	lazyLoadSegments bool,
	writeSegmentInfoIntoFileName bool,
	writeMetadataFilesEnabled bool,
) (*LSMStore, error) {
	err := store.CreateOrLoadBucket(context.Background(),
		bucketName,
		lsmkv.WithStrategy(lsmkv.StrategySetCollection),
		lsmkv.WithAllocChecker(allocChecker),
		lsmkv.WithMinMMapSize(minMMapSize),
		lsmkv.WithMinWalThreshold(maxWalReuseSize),
		lsmkv.WithLazySegmentLoading(lazyLoadSegments),
		lsmkv.WithWriteSegmentInfoIntoFileName(writeSegmentInfoIntoFileName),
		lsmkv.WithWriteMetadata(writeMetadataFilesEnabled),
>>>>>>> 4f55fb60
	)
	if err != nil {
		return nil, errors.Wrapf(err, "failed to create or load bucket %s", bucketName)
	}

	return &LSMStore{
		store:   store,
		bucket:  store.Bucket(bucketName),
		locks:   common.NewDefaultShardedRWLocks(),
		metrics: metrics,
	}, nil
}

// Init is called by the index upon receiving the first vector and
// determining the vector size.
// Prior to calling this method, the store will assume the index is empty.
func (l *LSMStore) Init(size int32) {
	l.vectorSize.Store(size)
}

func (l *LSMStore) Get(ctx context.Context, postingID uint64) (Posting, error) {
	start := time.Now()
	defer l.metrics.StoreGetDuration(start)

	vectorSize := l.vectorSize.Load()
	if vectorSize == 0 {
		// the store is empty
		return nil, errors.WithStack(ErrPostingNotFound)
	}

	l.locks.RLock(postingID)
	var buf [8]byte
	binary.LittleEndian.PutUint64(buf[:], postingID)
	list, err := l.bucket.SetList(buf[:])
	l.locks.RUnlock(postingID)

	if err != nil {
		return nil, errors.Wrapf(err, "failed to get posting %d", postingID)
	}

	posting := CompressedPosting{
		vectorSize: int(vectorSize),
		data:       make([]byte, 0, len(list)*(8+1+int(vectorSize))),
	}

	for _, v := range list {
		posting.data = append(posting.data, v...)
	}

	return &posting, nil
}

func (l *LSMStore) MultiGet(ctx context.Context, postingIDs []uint64) ([]Posting, error) {
	vectorSize := l.vectorSize.Load()
	if vectorSize == 0 {
		// the store is empty
		return nil, errors.WithStack(ErrPostingNotFound)
	}

	postings := make([]Posting, 0, len(postingIDs))

	for _, id := range postingIDs {
		posting, err := l.Get(ctx, id)
		if err != nil {
			return nil, errors.Wrapf(err, "failed to get posting %d", id)
		}
		postings = append(postings, posting)
	}

	return postings, nil
}

func (l *LSMStore) Put(ctx context.Context, postingID uint64, posting Posting) error {
	start := time.Now()
	defer l.metrics.StorePutDuration(start)

	if posting == nil {
		return errors.New("posting cannot be nil")
	}

	var buf [8]byte
	binary.LittleEndian.PutUint64(buf[:], postingID)

	set := make([][]byte, posting.Len())
	for i, v := range posting.Iter() {
		set[i] = v.(CompressedVector)
	}

	l.locks.Lock(postingID)
	defer l.locks.Unlock(postingID)

	list, err := l.bucket.SetList(buf[:])
	if err != nil {
		return errors.Wrapf(err, "failed to get posting %d", postingID)
	}
	for _, v := range list {
		err = l.bucket.SetDeleteSingle(buf[:], v)
		if err != nil {
			return errors.Wrapf(err, "failed to delete old vector from posting %d", postingID)
		}
	}

	return l.bucket.SetAdd(buf[:], set)
}

func (l *LSMStore) Append(ctx context.Context, postingID uint64, vector Vector) error {
	start := time.Now()
	defer l.metrics.StoreAppendDuration(start)

	var buf [8]byte
	binary.LittleEndian.PutUint64(buf[:], postingID)

	l.locks.Lock(postingID)
	defer l.locks.Unlock(postingID)

	return l.bucket.SetAdd(buf[:], [][]byte{vector.(CompressedVector)})
}

func (l *LSMStore) Flush() error {
	// nothing to do here
	// Shard will take care of handling store's buckets
	return nil
}

func bucketName(id string) string {
	return fmt.Sprintf("spfresh_postings_%s", id)
}<|MERGE_RESOLUTION|>--- conflicted
+++ resolved
@@ -32,15 +32,6 @@
 	metrics    *Metrics
 }
 
-<<<<<<< HEAD
-func NewLSMStore(store *lsmkv.Store, metrics *Metrics, bucketName string) (*LSMStore, error) {
-	err := store.CreateOrLoadBucket(
-		context.Background(),
-		bucketName,
-		lsmkv.WithStrategy(lsmkv.StrategySetCollection),
-		lsmkv.WithMinMMapSize(8192),
-		lsmkv.WithWalThreshold(4096),
-=======
 func NewLSMStore(store *lsmkv.Store, metrics *Metrics, bucketName string, minMMapSize int64,
 	maxWalReuseSize int64,
 	allocChecker memwatch.AllocChecker,
@@ -57,7 +48,6 @@
 		lsmkv.WithLazySegmentLoading(lazyLoadSegments),
 		lsmkv.WithWriteSegmentInfoIntoFileName(writeSegmentInfoIntoFileName),
 		lsmkv.WithWriteMetadata(writeMetadataFilesEnabled),
->>>>>>> 4f55fb60
 	)
 	if err != nil {
 		return nil, errors.Wrapf(err, "failed to create or load bucket %s", bucketName)
