--- conflicted
+++ resolved
@@ -33,27 +33,9 @@
 	bucket *lsmkv.Bucket
 }
 
-<<<<<<< HEAD
-// RQ1Data represents RQ1 (Binary Rotational Quantization) data
-type RQ1Data struct {
-	InputDim  uint32                      `msgpack:"input_dim"`
-	OutputDim uint32                      `msgpack:"output_dim"`
-	Rounds    uint32                      `msgpack:"rounds"`
-	Swaps     [][]compressionhelpers.Swap `msgpack:"swaps"`
-	Signs     [][]float32                 `msgpack:"signs"`
-	Rounding  []float32                   `msgpack:"rounding"`
-}
-
-func (h *HFresh) getMetadataFile() string {
-	if h.config.TargetVector != "" {
-		cleanTarget := filepath.Clean(h.config.TargetVector)
-		cleanTarget = filepath.Base(cleanTarget)
-		return fmt.Sprintf("%s_%s.db", metadataPrefix, cleanTarget)
-=======
 func NewMetadataStore(bucket *lsmkv.Bucket) *MetadataStore {
 	return &MetadataStore{
 		bucket: bucket,
->>>>>>> 523af15c
 	}
 }
 
@@ -144,83 +126,11 @@
 		return nil
 	}
 
-<<<<<<< HEAD
-	err := h.openMetadata()
-	if err != nil {
-		return err
-	}
-	defer h.closeMetadata()
-
-	err = h.metadata.Update(func(tx *bolt.Tx) error {
-		b := tx.Bucket([]byte(vectorMetadataBucket))
-		if b == nil {
-			return errors.New("failed to get bucket")
-		}
-
-		// Create RQ data container with metadata
-		container := &RQDataContainer{}
-
-		rq1Data, err := h.serializeRQ1Data()
-		if err != nil {
-			return errors.Wrap(err, "serialize RQ8 data")
-		}
-		container.Data = rq1Data
-
-		// Serialize to msgpack
-		data, err := msgpack.Marshal(container)
-		if err != nil {
-			return errors.Wrap(err, "marshal RQ data container")
-		}
-
-		// Store the serialized data
-		return b.Put([]byte(quantizationKey), data)
-=======
 	return h.Metadata.SetQuantizationData(&QuantizationData{
 		RQ: h.quantizer.Data(),
->>>>>>> 523af15c
 	})
 }
 
-<<<<<<< HEAD
-// serializeRQ1Data extracts RQ1 data from the quantizer and converts it to msgpack format
-func (index *HFresh) serializeRQ1Data() (*RQ1Data, error) {
-	// Use a custom commit logger to capture the BRQ data
-	captureLogger := &dataCaptureLogger{}
-	index.quantizer.PersistCompression(captureLogger)
-
-	if captureLogger.brqData == nil {
-		return nil, errors.New("no BRQ data captured from quantizer")
-	}
-
-	index.logger.Debugf("Captured BRQ data: InputDim=%d, OutputDim=%d, Rounds=%d, Swaps=%d, Signs=%d, Rounding=%d",
-		captureLogger.brqData.InputDim,
-		captureLogger.brqData.Rotation.OutputDim,
-		captureLogger.brqData.Rotation.Rounds,
-		len(captureLogger.brqData.Rotation.Swaps),
-		len(captureLogger.brqData.Rotation.Signs),
-		len(captureLogger.brqData.Rounding))
-
-	return &RQ1Data{
-		InputDim:  captureLogger.brqData.InputDim,
-		OutputDim: captureLogger.brqData.Rotation.OutputDim,
-		Rounds:    captureLogger.brqData.Rotation.Rounds,
-		Swaps:     captureLogger.brqData.Rotation.Swaps,
-		Signs:     captureLogger.brqData.Rotation.Signs,
-		Rounding:  captureLogger.brqData.Rounding,
-	}, nil
-}
-
-// dataCaptureLogger captures RQ data from quantizer PersistCompression calls
-type dataCaptureLogger struct {
-	rqData  *compressionhelpers.RQData
-	brqData *compressionhelpers.BRQData
-}
-
-func (d *dataCaptureLogger) AddRQCompression(data compressionhelpers.RQData) error {
-	d.rqData = &data
-	return nil
-}
-=======
 // restoreQuantizationData restores RQ quantizer from msgpack data
 func (h *HFresh) restoreQuantizationData(rqData *compressionhelpers.RQData) error {
 	// Restore the RQ quantizer
@@ -243,7 +153,6 @@
 		quantizer: rq,
 		distancer: h.config.DistanceProvider,
 	}
->>>>>>> 523af15c
 
 	return nil
 }
@@ -261,47 +170,6 @@
 	}
 }
 
-<<<<<<< HEAD
-// handleDeserializedData manually handles the Data field deserialization
-func (h *HFresh) handleDeserializedData(container *RQDataContainer) error {
-	// Deserialize the Data field as RQ8Data
-	dataBytes, err := msgpack.Marshal(container.Data)
-	if err != nil {
-		return errors.Wrap(err, "marshal container data for RQ8")
-	}
-
-	var rq1Data RQ1Data
-	if err := msgpack.Unmarshal(dataBytes, &rq1Data); err != nil {
-		return errors.Wrap(err, "unmarshal RQ8Data")
-	}
-
-	h.logger.Warnf("Successfully deserialized RQ8Data: InputDim=%d",
-		rq1Data.InputDim)
-	return h.restoreRQ1FromMsgpack(&rq1Data)
-}
-
-// restoreRQ8FromMsgpack restores RQ1 quantizer from msgpack data
-func (h *HFresh) restoreRQ1FromMsgpack(rq1Data *RQ1Data) error {
-	// Restore the RQ1 quantizer
-	rq, err := compressionhelpers.RestoreBinaryRotationalQuantizer(
-		int(rq1Data.InputDim),
-		int(rq1Data.OutputDim),
-		int(rq1Data.Rounds),
-		rq1Data.Swaps,
-		rq1Data.Signs,
-		rq1Data.Rounding,
-		h.config.DistanceProvider,
-	)
-	if err != nil {
-		return errors.Wrap(err, "restore binary rotational quantizer from msgpack")
-	}
-
-	h.quantizer = rq
-	h.Centroids.SetQuantizer(rq)
-	h.distancer = &Distancer{
-		quantizer: rq,
-		distancer: h.config.DistanceProvider,
-=======
 func (s *BucketStore) Store(upperBound uint64) error {
 	var buf [8]byte
 	binary.LittleEndian.PutUint64(buf[:], upperBound)
@@ -313,7 +181,6 @@
 	v, err := s.bucket.Get(s.key)
 	if err != nil {
 		return 0, err
->>>>>>> 523af15c
 	}
 	if v == nil {
 		return 0, nil // Not set yet
