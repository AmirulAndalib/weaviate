--- conflicted
+++ resolved
@@ -103,15 +103,11 @@
 	}
 }
 
-<<<<<<< HEAD
-func (i *Index) Drop(context.Context) error {
-=======
 func (i *Index) GetKeys(id uint64) (uint64, uint64, error) {
 	return 0, 0, errors.Errorf("cannot get keys from a class not vector-indexed")
 }
 
 func (i *Index) Drop(context.Context, bool) error {
->>>>>>> 500bc819
 	// silently ignore
 	return nil
 }
