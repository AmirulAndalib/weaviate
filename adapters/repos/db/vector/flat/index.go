//                           _       _
// __      _____  __ ___   ___  __ _| |_ ___
// \ \ /\ / / _ \/ _` \ \ / / |/ _` | __/ _ \
//  \ V  V /  __/ (_| |\ V /| | (_| | ||  __/
//   \_/\_/ \___|\__,_| \_/ |_|\__,_|\__\___|
//
//  Copyright © 2016 - 2023 Weaviate B.V. All rights reserved.
//
//  CONTACT: hello@weaviate.io
//

package flat

import (
	"context"
	"encoding/binary"
	"fmt"
	"io"
	"math"
	"strings"
	"sync"
	"sync/atomic"

	"github.com/pkg/errors"
	"github.com/sirupsen/logrus"
	"github.com/weaviate/weaviate/adapters/repos/db/helpers"
	"github.com/weaviate/weaviate/adapters/repos/db/lsmkv"
	"github.com/weaviate/weaviate/adapters/repos/db/priorityqueue"
	"github.com/weaviate/weaviate/adapters/repos/db/vector/cache"
	"github.com/weaviate/weaviate/adapters/repos/db/vector/common"
	"github.com/weaviate/weaviate/adapters/repos/db/vector/hnsw/distancer"
	"github.com/weaviate/weaviate/adapters/repos/db/vector/ssdhelpers"
	"github.com/weaviate/weaviate/entities/schema"
	flatent "github.com/weaviate/weaviate/entities/vectorindex/flat"
	"github.com/weaviate/weaviate/usecases/floatcomp"
)

const (
	compressionBQ   = "bq"
	compressionPQ   = "pq"
	compressionNone = "none"
)

type flat struct {
	sync.Mutex
	id                  string
	dims                int32
	store               *lsmkv.Store
	logger              logrus.FieldLogger
	distancerProvider   distancer.Provider
	trackDimensionsOnce sync.Once
	rescore             int64
	bq                  ssdhelpers.BinaryQuantizer

	pqResults *common.PqMaxPool
	pool      *pools

	compression string
	bqCache     cache.Cache[uint64]
}

type distanceCalc func(vecAsBytes []byte) (float32, error)

func New(cfg Config, uc flatent.UserConfig, store *lsmkv.Store) (*flat, error) {
	if err := cfg.Validate(); err != nil {
		return nil, errors.Wrap(err, "invalid config")
	}

	logger := cfg.Logger
	if logger == nil {
		l := logrus.New()
		l.Out = io.Discard
		logger = l
	}

	index := &flat{
		id:                cfg.ID,
		logger:            logger,
		distancerProvider: cfg.DistanceProvider,
		rescore:           extractCompressionRescore(uc),
		pqResults:         common.NewPqMaxPool(100),
		compression:       extractCompression(uc),
		pool:              newPools(),
		store:             store,
	}
	index.initBuckets(context.Background())
	if uc.BQ.Enabled && uc.BQ.Cache {
		index.bqCache = cache.NewShardedUInt64LockCache(index.getBQVector, uc.VectorCacheMaxObjects, cfg.Logger, 0)
	}

	return index, nil
}

func (flat *flat) getBQVector(ctx context.Context, id uint64) ([]uint64, error) {
	key := flat.pool.byteSlicePool.Get(8)
	defer flat.pool.byteSlicePool.Put(key)
	binary.BigEndian.PutUint64(key.slice, id)
	bytes, err := flat.store.Bucket(helpers.VectorsFlatBQBucketLSM).Get(key.slice)
	if err != nil {
		return nil, err
	}
	return uint64SliceFromByteSlice(bytes, make([]uint64, len(bytes)/8)), nil
}

func extractCompression(uc flatent.UserConfig) string {
	if uc.BQ.Enabled && uc.PQ.Enabled {
		return compressionNone
	}

	if uc.BQ.Enabled {
		return compressionBQ
	}

	if uc.PQ.Enabled {
		return compressionPQ
	}

	return compressionNone
}

func extractCompressionRescore(uc flatent.UserConfig) int64 {
	compression := extractCompression(uc)
	switch compression {
	case compressionPQ:
		return int64(uc.PQ.RescoreLimit)
	case compressionBQ:
		return int64(uc.BQ.RescoreLimit)
	default:
		return 0
	}
}

func (index *flat) storeCompressedVector(id uint64, vector []byte) {
	index.storeGenericVector(id, vector, helpers.VectorsFlatBQBucketLSM)
}

func (index *flat) storeVector(id uint64, vector []byte) {
	index.storeGenericVector(id, vector, helpers.VectorsFlatBucketLSM)
}

func (index *flat) storeGenericVector(id uint64, vector []byte, bucket string) {
	idBytes := make([]byte, 8)
	binary.BigEndian.PutUint64(idBytes, id)
	index.store.Bucket(bucket).Put(idBytes, vector)
}

func (index *flat) isBQ() bool {
	return index.compression == compressionBQ
}

func (index *flat) isBQCached() bool {
	return index.bqCache != nil
}

func (index *flat) initBuckets(ctx context.Context) error {
	if err := index.store.CreateOrLoadBucket(ctx, helpers.VectorsFlatBucketLSM,
		lsmkv.WithForceCompation(true),
		lsmkv.WithUseBloomFilter(false),
		lsmkv.WithCalcCountNetAdditions(false),
	); err != nil {
		return fmt.Errorf("Create or load flat vectors bucket: %w", err)
	}
	if index.isBQ() {
		if err := index.store.CreateOrLoadBucket(ctx, helpers.VectorsFlatBQBucketLSM,
			lsmkv.WithForceCompation(true),
			lsmkv.WithUseBloomFilter(false),
			lsmkv.WithCalcCountNetAdditions(false),
		); err != nil {
			return fmt.Errorf("Create or load flat compressed vectors bucket: %w", err)
		}
	}
	return nil
}

func (index *flat) AddBatch(ctx context.Context, ids []uint64, vectors [][]float32) error {
	if err := ctx.Err(); err != nil {
		return err
	}
	if len(ids) != len(vectors) {
		return errors.Errorf("ids and vectors sizes does not match")
	}
	if len(ids) == 0 {
		return errors.Errorf("insertBatch called with empty lists")
	}
	for i := range ids {
		if err := ctx.Err(); err != nil {
			return err
		}
		if err := index.Add(ids[i], vectors[i]); err != nil {
			return err
		}
	}
	return nil
}

func byteSliceFromUint64Slice(vector []uint64, slice []byte) []byte {
	for i := range vector {
		binary.LittleEndian.PutUint64(slice[i*8:], vector[i])
	}
	return slice
}

func byteSliceFromFloat32Slice(vector []float32, slice []byte) []byte {
	for i := range vector {
		binary.LittleEndian.PutUint32(slice[i*4:], math.Float32bits(vector[i]))
	}
	return slice
}

func uint64SliceFromByteSlice(vector []byte, slice []uint64) []uint64 {
	for i := range slice {
		slice[i] = binary.LittleEndian.Uint64(vector[i*8:])
	}
	return slice
}

func float32SliceFromByteSlice(vector []byte, slice []float32) []float32 {
	for i := range slice {
		slice[i] = math.Float32frombits(binary.LittleEndian.Uint32(vector[i*4:]))
	}
	return slice
}

func (index *flat) Add(id uint64, vector []float32) error {
	index.trackDimensionsOnce.Do(func() {
		atomic.StoreInt32(&index.dims, int32(len(vector)))
		if index.isBQ() {
			index.bq = ssdhelpers.NewBinaryQuantizer()
		}
	})
	if len(vector) != int(index.dims) {
		return errors.Errorf("insert called with a vector of the wrong size")
	}
	vector = index.normalized(vector)
	slice := make([]byte, len(vector)*4)
	index.storeVector(id, byteSliceFromFloat32Slice(vector, slice))

	if index.isBQ() {
		vectorBQ, err := index.bq.Encode(vector)
		if err != nil {
			return err
		}
		if index.isBQCached() {
			index.bqCache.Grow(id)
			index.bqCache.Preload(id, vectorBQ)
		}
		slice = make([]byte, len(vectorBQ)*8)
		index.storeCompressedVector(id, byteSliceFromUint64Slice(vectorBQ, slice))
	}
	return nil
}

func (index *flat) Delete(ids ...uint64) error {
	for i := range ids {
		if index.isBQCached() {
			index.bqCache.Delete(context.Background(), ids[i])
		}
		idBytes := make([]byte, 8)
		binary.BigEndian.PutUint64(idBytes, ids[i])

		if err := index.store.Bucket(helpers.VectorsFlatBucketLSM).Delete(idBytes); err != nil {
			return err
		}

		if index.isBQ() {
			if err := index.store.Bucket(helpers.VectorsFlatBQBucketLSM).Delete(idBytes); err != nil {
				return err
			}
		}
	}
	return nil
}

func (index *flat) searchTimeRescore(k int) int {
	// load atomically, so we can get away with concurrent updates of the
	// userconfig without having to set a lock each time we try to read - which
	// can be so common that it would cause considerable overhead
	if rescore := int(atomic.LoadInt64(&index.rescore)); rescore > k {
		return rescore
	}
	return k
}

func (index *flat) SearchByVector(vector []float32, k int, allow helpers.AllowList) ([]uint64, []float32, error) {
	switch index.compression {
	case compressionBQ:
		return index.searchByVectorBQ(vector, k, allow)
	case compressionPQ:
		// use uncompressed for now
		fallthrough
	default:
		return index.searchByVector(vector, k, allow)
	}
}

func (index *flat) searchByVector(vector []float32, k int, allow helpers.AllowList) ([]uint64, []float32, error) {
	heap := index.pqResults.GetMax(k)
	defer index.pqResults.Put(heap)

	vector = index.normalized(vector)

	if err := index.findTopVectors(heap, allow, k,
		index.store.Bucket(helpers.VectorsFlatBucketLSM).Cursor,
		index.createDistanceCalc(vector),
	); err != nil {
		return nil, nil, err
	}

	ids, dists := index.extractHeap(heap)
	return ids, dists, nil
}

func (index *flat) createDistanceCalc(vector []float32) distanceCalc {
	return func(vecAsBytes []byte) (float32, error) {
		vecSlice := index.pool.float32SlicePool.Get(len(vecAsBytes) / 4)
		defer index.pool.float32SlicePool.Put(vecSlice)

		candidate := float32SliceFromByteSlice(vecAsBytes, vecSlice.slice)
		distance, _, err := index.distancerProvider.SingleDist(vector, candidate)
		return distance, err
	}
}

func (index *flat) searchByVectorBQ(vector []float32, k int, allow helpers.AllowList) ([]uint64, []float32, error) {
	rescore := index.searchTimeRescore(k)
	heap := index.pqResults.GetMax(rescore)
	defer index.pqResults.Put(heap)

	vector = index.normalized(vector)
	vectorBQ, err := index.bq.Encode(vector)
	if err != nil {
		return nil, nil, err
	}

	if index.isBQCached() {
		if err := index.findTopVectorsCached(heap, allow, rescore, vectorBQ); err != nil {
			return nil, nil, err
		}
	} else {
		if err := index.findTopVectors(heap, allow, rescore,
			index.store.Bucket(helpers.VectorsFlatBQBucketLSM).Cursor,
			index.createDistanceCalcBQ(vectorBQ),
		); err != nil {
			return nil, nil, err
		}
	}

	distanceCalc := index.createDistanceCalc(vector)
	idsSlice := index.pool.uint64SlicePool.Get(heap.Len())
	defer index.pool.uint64SlicePool.Put(idsSlice)

	for i := range idsSlice.slice {
		idsSlice.slice[i] = heap.Pop().ID
	}
	for _, id := range idsSlice.slice {
		candidateAsBytes, err := index.vectorById(id)
		if err != nil {
			return nil, nil, err
		}
		distance, err := distanceCalc(candidateAsBytes)
		if err != nil {
			return nil, nil, err
		}
		index.insertToHeap(heap, k, id, distance)
	}

	ids, dists := index.extractHeap(heap)
	return ids, dists, nil
}

func (index *flat) createDistanceCalcBQ(vectorBQ []uint64) distanceCalc {
	return func(vecAsBytes []byte) (float32, error) {
		vecSliceBQ := index.pool.uint64SlicePool.Get(len(vecAsBytes) / 8)
		defer index.pool.uint64SlicePool.Put(vecSliceBQ)

		candidate := uint64SliceFromByteSlice(vecAsBytes, vecSliceBQ.slice)
		return index.bq.DistanceBetweenCompressedVectors(candidate, vectorBQ)
	}
}

func (index *flat) vectorById(id uint64) ([]byte, error) {
	idSlice := index.pool.byteSlicePool.Get(8)
	defer index.pool.byteSlicePool.Put(idSlice)

	binary.BigEndian.PutUint64(idSlice.slice, id)
	return index.store.Bucket(helpers.VectorsFlatBucketLSM).Get(idSlice.slice)
}

// populates given heap with smallest distances and corresponding ids calculated by
// distanceCalc
func (index *flat) findTopVectors(heap *priorityqueue.Queue, allow helpers.AllowList, limit int,
	cursorFn func() *lsmkv.CursorReplace, distanceCalc distanceCalc,
) error {
	var key []byte
	var v []byte
	var id uint64
	allowMax := uint64(0)

	cursor := cursorFn()
	defer cursor.Close()

	if allow != nil {
		// nothing allowed, skip search
		if allow.IsEmpty() {
			return nil
		}

		allowMax = allow.Max()

		idSlice := index.pool.byteSlicePool.Get(8)
		binary.BigEndian.PutUint64(idSlice.slice, allow.Min())
		key, v = cursor.Seek(idSlice.slice)
		index.pool.byteSlicePool.Put(idSlice)
	} else {
		key, v = cursor.First()
	}

	// since keys are sorted, once key/id get greater than max allowed one
	// further search can be stopped
	for ; key != nil && (allow == nil || id <= allowMax); key, v = cursor.Next() {
		id = binary.BigEndian.Uint64(key)
		if allow == nil || allow.Contains(id) {
			distance, err := distanceCalc(v)
			if err != nil {
				return err
			}
			index.insertToHeap(heap, limit, id, distance)
		}
	}
	return nil
}

// populates given heap with smallest distances and corresponding ids calculated by
// distanceCalc
func (index *flat) findTopVectorsCached(heap *priorityqueue.Queue, allow helpers.AllowList, limit int,
	vectorBQ []uint64,
) error {
	var id uint64
	allowMax := uint64(0)

	if allow != nil {
		// nothing allowed, skip search
		if allow.IsEmpty() {
			return nil
		}

		allowMax = allow.Max()

		id = allow.Min()
	} else {
		id = 0
	}
	all := index.bqCache.Len()

	// since keys are sorted, once key/id get greater than max allowed one
	// further search can be stopped
	for ; id < uint64(all) && (allow == nil || id <= allowMax); id++ {
		if allow == nil || allow.Contains(id) {
			vec, err := index.bqCache.Get(context.Background(), id)
			if err != nil {
				return err
			}
			if len(vec) == 0 {
				continue
			}
			distance, err := index.bq.DistanceBetweenCompressedVectors(vec, vectorBQ)
			if err != nil {
				return err
			}
			index.insertToHeap(heap, limit, id, distance)
		}
	}
	return nil
}

func (index *flat) insertToHeap(heap *priorityqueue.Queue, limit int, id uint64, distance float32) {
	if heap.Len() < limit {
		heap.Insert(id, distance)
	} else if heap.Top().Dist > distance {
		heap.Pop()
		heap.Insert(id, distance)
	}
}

func (index *flat) extractHeap(heap *priorityqueue.Queue) ([]uint64, []float32) {
	len := heap.Len()

	ids := make([]uint64, len)
	dists := make([]float32, len)
	for i := len - 1; i >= 0; i-- {
		item := heap.Pop()
		ids[i] = item.ID
		dists[i] = item.Dist
	}
	return ids, dists
}

func (index *flat) normalized(vector []float32) []float32 {
	if index.distancerProvider.Type() == "cosine-dot" {
		// cosine-dot requires normalized vectors, as the dot product and cosine
		// similarity are only identical if the vector is normalized
		return distancer.Normalize(vector)
	}
	return vector
}

func (index *flat) SearchByVectorDistance(vector []float32, targetDistance float32, maxLimit int64, allow helpers.AllowList) ([]uint64, []float32, error) {
	var (
		searchParams = newSearchByDistParams(maxLimit)

		resultIDs  []uint64
		resultDist []float32
	)

	recursiveSearch := func() (bool, error) {
		totalLimit := searchParams.TotalLimit()
		ids, dist, err := index.SearchByVector(vector, totalLimit, allow)
		if err != nil {
			return false, errors.Wrap(err, "vector search")
		}

		// if there is less results than given limit search can be stopped
		shouldContinue := !(len(ids) < totalLimit)

		// ensures the indexes aren't out of range
		offsetCap := searchParams.OffsetCapacity(ids)
		totalLimitCap := searchParams.TotalLimitCapacity(ids)

		if offsetCap == totalLimitCap {
			return false, nil
		}

		ids, dist = ids[offsetCap:totalLimitCap], dist[offsetCap:totalLimitCap]
		for i := range ids {
			if aboveThresh := dist[i] <= targetDistance; aboveThresh ||
				floatcomp.InDelta(float64(dist[i]), float64(targetDistance), 1e-6) {
				resultIDs = append(resultIDs, ids[i])
				resultDist = append(resultDist, dist[i])
			} else {
				// as soon as we encounter a certainty which
				// is below threshold, we can stop searching
				shouldContinue = false
				break
			}
		}

		return shouldContinue, nil
	}

	var shouldContinue bool
	var err error
	for shouldContinue, err = recursiveSearch(); shouldContinue && err == nil; {
		searchParams.Iterate()
		if searchParams.MaxLimitReached() {
			index.logger.
				WithField("action", "unlimited_vector_search").
				Warnf("maximum search limit of %d results has been reached",
					searchParams.MaximumSearchLimit())
			break
		}
	}
	if err != nil {
		return nil, nil, err
	}

	return resultIDs, resultDist, nil
}

func (index *flat) UpdateUserConfig(updated schema.VectorIndexConfig, callback func()) error {
	parsed, ok := updated.(flatent.UserConfig)
	if !ok {
		callback()
		return errors.Errorf("config is not UserConfig, but %T", updated)
	}

	// Store automatically as a lock here would be very expensive, this value is
	// read on every single user-facing search, which can be highly concurrent
	atomic.StoreInt64(&index.rescore, extractCompressionRescore(parsed))

	callback()
	return nil
}

func (index *flat) Drop(ctx context.Context) error {
	// nothing to do here
	// Shard::drop will take care of handling store's buckets
	return nil
}

func (index *flat) Flush() error {
	// nothing to do here
	// Shard will take care of handling store's buckets
	return nil
}

func (index *flat) Shutdown(ctx context.Context) error {
	// nothing to do here
	// Shard::shutdown will take care of handling store's buckets
	return nil
}

func (index *flat) SwitchCommitLogs(context.Context) error {
	return nil
}

func (index *flat) ListFiles(ctx context.Context, basePath string) ([]string, error) {
	// nothing to do here
	// Shard::ListBackupFiles will take care of handling store's buckets
	return []string{}, nil
}

func (i *flat) ValidateBeforeInsert(vector []float32) error {
	return nil
}

func (index *flat) PostStartup() {
	if !index.isBQCached() {
		return
	}
	cursor := index.store.Bucket(helpers.VectorsFlatBQBucketLSM).Cursor()
	defer cursor.Close()

	for key, v := cursor.First(); key != nil; key, v = cursor.Next() {
		id := binary.BigEndian.Uint64(key)
		index.bqCache.Preload(id, uint64SliceFromByteSlice(v, make([]uint64, len(v)/8)))
	}
}

func (index *flat) Dump(labels ...string) {
	if len(labels) > 0 {
		fmt.Printf("--------------------------------------------------\n")
		fmt.Printf("--  %s\n", strings.Join(labels, ", "))
	}
	fmt.Printf("--------------------------------------------------\n")
	fmt.Printf("ID: %s\n", index.id)
	fmt.Printf("--------------------------------------------------\n")
}

func (index *flat) DistanceBetweenVectors(x, y []float32) (float32, bool, error) {
	return index.distancerProvider.SingleDist(x, y)
}

func (index *flat) PQDistancer(x []float32) *ssdhelpers.PQDistancer {
	return nil
}

func (index *flat) ReturnDistancer(distancer *ssdhelpers.PQDistancer) {}

func (index *flat) ContainsNode(id uint64) bool {
	return true
}

func (index *flat) DistancerProvider() distancer.Provider {
	return index.distancerProvider
}

func newSearchByDistParams(maxLimit int64) *common.SearchByDistParams {
	initialOffset := 0
	initialLimit := common.DefaultSearchByDistInitialLimit

	return common.NewSearchByDistParams(initialOffset, initialLimit, initialOffset+initialLimit, maxLimit)
}

type immutableParameter struct {
	accessor func(c flatent.UserConfig) interface{}
	name     string
}

func validateImmutableField(u immutableParameter,
	previous, next flatent.UserConfig,
) error {
	oldField := u.accessor(previous)
	newField := u.accessor(next)
	if oldField != newField {
		return errors.Errorf("%s is immutable: attempted change from \"%v\" to \"%v\"",
			u.name, oldField, newField)
	}

	return nil
}

func ValidateUserConfigUpdate(initial, updated schema.VectorIndexConfig) error {
	initialParsed, ok := initial.(flatent.UserConfig)
	if !ok {
		return errors.Errorf("initial is not UserConfig, but %T", initial)
	}

	updatedParsed, ok := updated.(flatent.UserConfig)
	if !ok {
		return errors.Errorf("updated is not UserConfig, but %T", updated)
	}

	immutableFields := []immutableParameter{
		{
			name:     "distance",
			accessor: func(c flatent.UserConfig) interface{} { return c.Distance },
		},
		{
			name:     "bq.cache",
			accessor: func(c flatent.UserConfig) interface{} { return c.BQ.Cache },
		},
		{
			name:     "pq.cache",
			accessor: func(c flatent.UserConfig) interface{} { return c.PQ.Cache },
		},
		{
			name:     "pq",
			accessor: func(c flatent.UserConfig) interface{} { return c.PQ.Enabled },
		},
		{
			name:     "bq",
			accessor: func(c flatent.UserConfig) interface{} { return c.BQ.Enabled },
		},
	}

	for _, u := range immutableFields {
		if err := validateImmutableField(u, initialParsed, updatedParsed); err != nil {
			return err
		}
	}
	return nil
<<<<<<< HEAD
}

func (h *flat) ShouldCompress() (bool, int) {
	return false, 0
}

func (h *flat) ShouldCompressFromConfig(config schema.VectorIndexConfig) (bool, int) {
	return false, 0
}

func (h *flat) Compressed() bool {
	return false
}

func (h *flat) AlreadyIndexed() uint64 {
	return 0
}

func (h *flat) TurnOnCompression(callback func()) error {
	return nil
}

func (h *flat) CompressVector(vector []float32) []byte {
	return nil
}

func (h *flat) AddCompressed(id uint64, vector []byte) error {
	return nil
}

func (h *flat) AddCompressedBatch(ctx context.Context, id []uint64, vector [][]byte) error {
	return nil
=======
>>>>>>> ef6d1eb2
}<|MERGE_RESOLUTION|>--- conflicted
+++ resolved
@@ -719,7 +719,6 @@
 		}
 	}
 	return nil
-<<<<<<< HEAD
 }
 
 func (h *flat) ShouldCompress() (bool, int) {
@@ -752,6 +751,4 @@
 
 func (h *flat) AddCompressedBatch(ctx context.Context, id []uint64, vector [][]byte) error {
 	return nil
-=======
->>>>>>> ef6d1eb2
 }