--- conflicted
+++ resolved
@@ -340,23 +340,7 @@
 	slice := make([]byte, len(vector)*4)
 	index.storeVector(id, byteSliceFromFloat32Slice(vector, slice))
 
-<<<<<<< HEAD
-	if index.isBQ() {
-		vectorBQ := index.bq.Encode(vector)
-		if index.isBQCached() {
-			index.bqCache.Grow(id)
-			index.bqCache.Preload(id, vectorBQ)
-		}
-		slice = make([]byte, len(vectorBQ)*8)
-		index.storeCompressedVector(id, byteSliceFromUint64Slice(vectorBQ, slice))
-	}
-=======
 	index.Preload(id, vector)
-	newCount := atomic.LoadUint64(&index.count)
-	atomic.StoreUint64(&index.count, newCount+1)
-	return nil
-}
->>>>>>> 278683c8
 
 	for {
 		oldCount := atomic.LoadUint64(&index.count)
