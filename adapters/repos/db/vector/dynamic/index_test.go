//                           _       _
// __      _____  __ ___   ___  __ _| |_ ___
// \ \ /\ / / _ \/ _` \ \ / / |/ _` | __/ _ \
//  \ V  V /  __/ (_| |\ V /| | (_| | ||  __/
//   \_/\_/ \___|\__,_| \_/ |_|\__,_|\__\___|
//
//  Copyright © 2016 - 2025 Weaviate B.V. All rights reserved.
//
//  CONTACT: hello@weaviate.io
//

package dynamic

import (
	"context"
	"fmt"
	"os"
	"path/filepath"
	"strconv"
	"sync"
	"testing"
	"time"

	"github.com/sirupsen/logrus/hooks/test"
	"github.com/stretchr/testify/assert"
	"github.com/stretchr/testify/require"
	"go.etcd.io/bbolt"

	"github.com/weaviate/weaviate/adapters/repos/db/vector/common"
	"github.com/weaviate/weaviate/adapters/repos/db/vector/compressionhelpers"
	"github.com/weaviate/weaviate/adapters/repos/db/vector/hnsw"
	"github.com/weaviate/weaviate/adapters/repos/db/vector/hnsw/distancer"
	"github.com/weaviate/weaviate/adapters/repos/db/vector/noop"
	"github.com/weaviate/weaviate/adapters/repos/db/vector/testinghelpers"
	"github.com/weaviate/weaviate/entities/cyclemanager"
	"github.com/weaviate/weaviate/entities/storobj"
	ent "github.com/weaviate/weaviate/entities/vectorindex/dynamic"
	flatent "github.com/weaviate/weaviate/entities/vectorindex/flat"
	hnswent "github.com/weaviate/weaviate/entities/vectorindex/hnsw"
)

var logger, _ = test.NewNullLogger()

func TestDynamic(t *testing.T) {
	ctx := context.Background()
	currentIndexing := os.Getenv("ASYNC_INDEXING")
	os.Setenv("ASYNC_INDEXING", "true")
	defer os.Setenv("ASYNC_INDEXING", currentIndexing)
	dimensions := 20
	vectors_size := 1_000
	queries_size := 10
	k := 10

	db, err := bbolt.Open(filepath.Join(t.TempDir(), "index.db"), 0o666, nil)
	require.NoError(t, err)
	t.Cleanup(func() {
		db.Close()
	})

	vectors, queries := testinghelpers.RandomVecs(vectors_size, queries_size, dimensions)
	rootPath := t.TempDir()
	distancer := distancer.NewL2SquaredProvider()
	truths := make([][]uint64, queries_size)
	compressionhelpers.Concurrently(logger, uint64(len(queries)), func(i uint64) {
		truths[i], _ = testinghelpers.BruteForce(logger, vectors, queries[i], k, testinghelpers.DistanceWrapper(distancer))
	})
	noopCallback := cyclemanager.NewCallbackGroupNoop()
	fuc := flatent.UserConfig{}
	fuc.SetDefaults()
	hnswuc := hnswent.UserConfig{
		MaxConnections:        30,
		EFConstruction:        64,
		EF:                    32,
		VectorCacheMaxObjects: 1_000_000,
	}
	dynamic, err := New(Config{
		RootPath:              rootPath,
		ID:                    "nil-vector-test",
		MakeCommitLoggerThunk: hnsw.MakeNoopCommitLogger,
		DistanceProvider:      distancer,
		VectorForIDThunk: func(ctx context.Context, id uint64) ([]float32, error) {
			vec := vectors[int(id)]
			if vec == nil {
				return nil, storobj.NewErrNotFoundf(id, "nil vec")
			}
			return vec, nil
		},
		TempVectorForIDThunk: TempVectorForIDThunk(vectors),
		TombstoneCallbacks:   noopCallback,
		SharedDB:             db,
	}, ent.UserConfig{
		Threshold: uint64(vectors_size),
		Distance:  distancer.Type(),
		HnswUC:    hnswuc,
		FlatUC:    fuc,
	}, testinghelpers.NewDummyStore(t))
	assert.Nil(t, err)

	compressionhelpers.Concurrently(logger, uint64(vectors_size), func(i uint64) {
		err := dynamic.Add(ctx, i, vectors[i])
		require.NoError(t, err)
	})
	shouldUpgrade, at := dynamic.ShouldUpgrade()
	assert.True(t, shouldUpgrade)
	assert.Equal(t, vectors_size, at)
	assert.False(t, dynamic.Upgraded())
	recall1, latency1 := testinghelpers.RecallAndLatency(ctx, queries, k, dynamic, truths)
	fmt.Println(recall1, latency1)
	assert.True(t, recall1 > 0.99)
	wg := sync.WaitGroup{}
	wg.Add(1)
	err = dynamic.Upgrade(func() {
		wg.Done()
	})
	require.NoError(t, err)
	wg.Wait()
	shouldUpgrade, _ = dynamic.ShouldUpgrade()
	assert.False(t, shouldUpgrade)
	recall2, latency2 := testinghelpers.RecallAndLatency(ctx, queries, k, dynamic, truths)
	fmt.Println(recall2, latency2)
	assert.True(t, recall2 > 0.9)
	assert.True(t, latency1 > latency2)
}

func TestDynamicReturnsErrorIfNoAsync(t *testing.T) {
	currentIndexing := os.Getenv("ASYNC_INDEXING")
	os.Unsetenv("ASYNC_INDEXING")
	defer os.Setenv("ASYNC_INDEXING", currentIndexing)
	rootPath := t.TempDir()
	noopCallback := cyclemanager.NewCallbackGroupNoop()
	fuc := flatent.UserConfig{}
	fuc.SetDefaults()
	hnswuc := hnswent.NewDefaultUserConfig()
	db, err := bbolt.Open(filepath.Join(t.TempDir(), "index.db"), 0o666, nil)
	require.NoError(t, err)
	t.Cleanup(func() {
		db.Close()
	})

	distancer := distancer.NewL2SquaredProvider()
	_, err = New(Config{
		RootPath:              rootPath,
		ID:                    "nil-vector-test",
		MakeCommitLoggerThunk: hnsw.MakeNoopCommitLogger,
		DistanceProvider:      distancer,
		VectorForIDThunk: func(ctx context.Context, id uint64) ([]float32, error) {
			return nil, nil
		},
		TempVectorForIDThunk: TempVectorForIDThunk(nil),
		TombstoneCallbacks:   noopCallback,
		SharedDB:             db,
	}, ent.UserConfig{
		Threshold: uint64(100),
		Distance:  distancer.Type(),
		HnswUC:    hnswuc,
		FlatUC:    fuc,
	}, testinghelpers.NewDummyStore(t))
	assert.NotNil(t, err)
}

func TempVectorForIDThunk(vectors [][]float32) func(context.Context, uint64, *common.VectorSlice) ([]float32, error) {
	return func(ctx context.Context, id uint64, container *common.VectorSlice) ([]float32, error) {
		copy(container.Slice, vectors[int(id)])
		return vectors[int(id)], nil
	}
}

func TestDynamicWithTargetVectors(t *testing.T) {
	ctx := context.Background()
	currentIndexing := os.Getenv("ASYNC_INDEXING")
	os.Setenv("ASYNC_INDEXING", "true")
	defer os.Setenv("ASYNC_INDEXING", currentIndexing)
	dimensions := 20
	vectors_size := 1_000
	queries_size := 10
	k := 10

	db, err := bbolt.Open(filepath.Join(t.TempDir(), "index.db"), 0o666, nil)
	require.NoError(t, err)
	t.Cleanup(func() {
		db.Close()
	})

	vectors, queries := testinghelpers.RandomVecs(vectors_size, queries_size, dimensions)
	rootPath := t.TempDir()
	distancer := distancer.NewL2SquaredProvider()
	truths := make([][]uint64, queries_size)
	compressionhelpers.Concurrently(logger, uint64(len(queries)), func(i uint64) {
		truths[i], _ = testinghelpers.BruteForce(logger, vectors, queries[i], k, testinghelpers.DistanceWrapper(distancer))
	})
	noopCallback := cyclemanager.NewCallbackGroupNoop()
	fuc := flatent.UserConfig{}
	fuc.SetDefaults()
	hnswuc := hnswent.UserConfig{
		MaxConnections:        30,
		EFConstruction:        64,
		EF:                    32,
		VectorCacheMaxObjects: 1_000_000,
	}

	var indexes []*dynamic

	for i := 0; i < 5; i++ {
		dynamic, err := New(Config{
			TargetVector:          "target_" + strconv.Itoa(i),
			RootPath:              rootPath,
			ID:                    "nil-vector-test_" + strconv.Itoa(i),
			MakeCommitLoggerThunk: hnsw.MakeNoopCommitLogger,
			DistanceProvider:      distancer,
			VectorForIDThunk: func(ctx context.Context, id uint64) ([]float32, error) {
				vec := vectors[int(id)]
				if vec == nil {
					return nil, storobj.NewErrNotFoundf(id, "nil vec")
				}
				return vec, nil
			},
			TempVectorForIDThunk: TempVectorForIDThunk(vectors),
			TombstoneCallbacks:   noopCallback,
			SharedDB:             db,
		}, ent.UserConfig{
			Threshold: uint64(vectors_size),
			Distance:  distancer.Type(),
			HnswUC:    hnswuc,
			FlatUC:    fuc,
		}, testinghelpers.NewDummyStore(t))
		require.NoError(t, err)

		indexes = append(indexes, dynamic)
	}

	for _, v := range indexes {
		v := v
		compressionhelpers.Concurrently(logger, uint64(vectors_size), func(i uint64) {
			v.Add(ctx, i, vectors[i])
		})
		shouldUpgrade, at := v.ShouldUpgrade()
		assert.True(t, shouldUpgrade)
		assert.Equal(t, vectors_size, at)
		assert.False(t, v.Upgraded())
		recall1, latency1 := testinghelpers.RecallAndLatency(ctx, queries, k, v, truths)
		fmt.Println(recall1, latency1)
		assert.True(t, recall1 > 0.99)
		wg := sync.WaitGroup{}
		wg.Add(1)
		v.Upgrade(func() {
			wg.Done()
		})
		wg.Wait()
		shouldUpgrade, _ = v.ShouldUpgrade()
		assert.False(t, shouldUpgrade)
		recall2, latency2 := testinghelpers.RecallAndLatency(ctx, queries, k, v, truths)
		fmt.Println(recall2, latency2)
		assert.True(t, recall2 > 0.9)
		assert.True(t, latency1 > latency2)
	}
}

func TestDynamicUpgradeCancelation(t *testing.T) {
	ctx := context.Background()
	t.Setenv("ASYNC_INDEXING", "true")
	dimensions := 20
	vectors_size := 1_000
	queries_size := 10
	k := 10

	db, err := bbolt.Open(filepath.Join(t.TempDir(), "index.db"), 0o666, nil)
	require.NoError(t, err)
	t.Cleanup(func() {
		db.Close()
	})

	vectors, queries := testinghelpers.RandomVecs(vectors_size, queries_size, dimensions)
	rootPath := t.TempDir()
	distancer := distancer.NewL2SquaredProvider()
	truths := make([][]uint64, queries_size)
	compressionhelpers.Concurrently(logger, uint64(len(queries)), func(i uint64) {
		truths[i], _ = testinghelpers.BruteForce(logger, vectors, queries[i], k, testinghelpers.DistanceWrapper(distancer))
	})
	noopCallback := cyclemanager.NewCallbackGroupNoop()
	fuc := flatent.UserConfig{}
	fuc.SetDefaults()
	hnswuc := hnswent.UserConfig{
		MaxConnections:        30,
		EFConstruction:        64,
		EF:                    32,
		VectorCacheMaxObjects: 1_000_000,
	}

	dynamic, err := New(Config{
		RootPath:              rootPath,
		ID:                    "foo",
		MakeCommitLoggerThunk: hnsw.MakeNoopCommitLogger,
		DistanceProvider:      distancer,
		VectorForIDThunk: func(ctx context.Context, id uint64) ([]float32, error) {
			vec := vectors[int(id)]
			if vec == nil {
				return nil, storobj.NewErrNotFoundf(id, "nil vec")
			}
			return vec, nil
		},
		TempVectorForIDThunk: TempVectorForIDThunk(vectors),
		TombstoneCallbacks:   noopCallback,
		SharedDB:             db,
	}, ent.UserConfig{
		Threshold: uint64(vectors_size),
		Distance:  distancer.Type(),
		HnswUC:    hnswuc,
		FlatUC:    fuc,
	}, testinghelpers.NewDummyStore(t))
	require.NoError(t, err)

	compressionhelpers.Concurrently(logger, uint64(vectors_size), func(i uint64) {
		dynamic.Add(ctx, i, vectors[i])
	})

	shouldUpgrade, at := dynamic.ShouldUpgrade()
	require.True(t, shouldUpgrade)
	require.Equal(t, vectors_size, at)
	require.False(t, dynamic.Upgraded())

	called := make(chan struct{})
	dynamic.Upgrade(func() {
		close(called)
	})

	// close the index to cancel the upgrade
	err = dynamic.Shutdown(context.Background())
	require.NoError(t, err)

	require.False(t, dynamic.upgraded.Load())

	select {
	case <-called:
	case <-time.After(5 * time.Second):
		t.Fatal("upgrade callback was not called")
	}
}

func TestDynamicWithDifferentCompressionSchema(t *testing.T) {
	ctx := context.Background()
	t.Setenv("ASYNC_INDEXING", "true")
	dimensions := 20
	vectors_size := 1_000
	threshold := 600
	queries_size := 10
	k := 10

	tempDir := t.TempDir()

	db, err := bbolt.Open(filepath.Join(tempDir, "index.db"), 0o666, nil)
	require.NoError(t, err)
	t.Cleanup(func() {
		db.Close()
	})

	vectors, queries := testinghelpers.RandomVecs(vectors_size, queries_size, dimensions)
	rootPath := tempDir
	distancer := distancer.NewL2SquaredProvider()
	truths := make([][]uint64, queries_size)
	compressionhelpers.Concurrently(logger, uint64(len(queries)), func(i uint64) {
		truths[i], _ = testinghelpers.BruteForce(logger, vectors, queries[i], k, testinghelpers.DistanceWrapper(distancer))
	})
	noopCallback := cyclemanager.NewCallbackGroupNoop()
	fuc := flatent.UserConfig{}
	fuc.SetDefaults()
	fuc.BQ = flatent.CompressionUserConfig{
		Enabled: true,
		Cache:   true,
	}
	hnswuc := hnswent.UserConfig{
		MaxConnections:        30,
		EFConstruction:        64,
		EF:                    32,
		VectorCacheMaxObjects: 1_000_000,
		PQ: hnswent.PQConfig{
			Enabled:        true,
			BitCompression: false,
			Segments:       5,
			Centroids:      255,
			TrainingLimit:  threshold - 1,
			Encoder: hnswent.PQEncoder{
				Type:         hnswent.PQEncoderTypeKMeans,
				Distribution: hnswent.PQEncoderDistributionLogNormal,
			},
		},
	}

	config := Config{
		TargetVector: "",
		RootPath:     rootPath,
		ID:           "vector-test_0",
		MakeCommitLoggerThunk: func() (hnsw.CommitLogger, error) {
			return hnsw.NewCommitLogger(tempDir, "vector-test_0", logger, noopCallback)
		},
		DistanceProvider: distancer,
		VectorForIDThunk: func(ctx context.Context, id uint64) ([]float32, error) {
			vec := vectors[int(id)]
			if vec == nil {
				return nil, storobj.NewErrNotFoundf(id, "nil vec")
			}
			return vec, nil
		},
		TempVectorForIDThunk:    TempVectorForIDThunk(vectors),
		TombstoneCallbacks:      noopCallback,
		SharedDB:                db,
		HNSWWaitForCachePrefill: true,
	}
	uc := ent.UserConfig{
		Threshold: uint64(threshold),
		Distance:  distancer.Type(),
		HnswUC:    hnswuc,
		FlatUC:    fuc,
	}

	dummyStore := testinghelpers.NewDummyStore(t)
	dynamic, err := New(config, uc, dummyStore)
	require.NoError(t, err)

	compressionhelpers.Concurrently(logger, uint64(threshold), func(i uint64) {
		err := dynamic.Add(ctx, i, vectors[i])
		require.NoError(t, err)
	})
	shouldUpgrade, at := dynamic.ShouldUpgrade()
	assert.True(t, shouldUpgrade)
	assert.Equal(t, threshold, at)
	assert.False(t, dynamic.Upgraded())
	var wg sync.WaitGroup
	wg.Add(1)

	// flat -> hnsw
	err = dynamic.Upgrade(func() {
		wg.Done()
	})
	require.NoError(t, err)
	wg.Wait()
	wg.Add(1)

	// PQ
	err = dynamic.Upgrade(func() {
		wg.Done()
	})
	require.NoError(t, err)
	wg.Wait()
	compressionhelpers.Concurrently(logger, uint64(vectors_size-threshold), func(i uint64) {
		err := dynamic.Add(ctx, uint64(threshold)+i, vectors[threshold+int(i)])
		require.NoError(t, err)
	})

	recall, latency := testinghelpers.RecallAndLatency(ctx, queries, k, dynamic, truths)
	fmt.Println(recall, latency)

	err = dynamic.Flush()
	require.NoError(t, err)
	err = dynamic.Shutdown(t.Context())
	require.NoError(t, err)
	dummyStore.FlushMemtables(t.Context())

	// open the db again
	db, err = bbolt.Open(filepath.Join(tempDir, "index.db"), 0o666, nil)
	require.NoError(t, err)
	config.SharedDB = db

	dynamic, err = New(config, uc, dummyStore)
	require.NoError(t, err)
	dynamic.PostStartup()
	recall2, _ := testinghelpers.RecallAndLatency(ctx, queries, k, dynamic, truths)
	assert.Equal(t, recall, recall2)
}

<<<<<<< HEAD
func TestDynamicIndexUnderlyingIndexDetection(t *testing.T) {
	tests := []struct {
		name           string
		underlyingType common.IndexType
		expectedString string
		expectedType   common.IndexType
	}{
		{
			name:           "dynamic index with flat underlying",
			underlyingType: common.IndexTypeFlat,
			expectedString: "flat",
			expectedType:   common.IndexTypeFlat,
		},
		{
			name:           "dynamic index with hnsw underlying",
			underlyingType: common.IndexTypeHNSW,
			expectedString: "hnsw",
			expectedType:   common.IndexTypeHNSW,
		},
		{
			name:           "dynamic index with dynamic underlying",
			underlyingType: common.IndexTypeDynamic,
			expectedString: "dynamic",
			expectedType:   common.IndexTypeDynamic,
		},
	}

	for _, tt := range tests {
		t.Run(tt.name, func(t *testing.T) {
			// Create a mock that implements the UnderlyingIndex method
			mockDynamicIndex := NewMockIndex(t)
			mockDynamicIndex.EXPECT().UnderlyingIndex().Return(tt.underlyingType)

			// Test the method directly
			underlyingType := mockDynamicIndex.UnderlyingIndex()

			// Assert the returned type
			assert.Equal(t, tt.expectedType, underlyingType, "Should return correct underlying index type")

			// Assert the string conversion
			assert.Equal(t, tt.expectedString, underlyingType.String(), "Should convert to correct string")
		})
	}
=======
func TestDynamicAndStoreOperations(t *testing.T) {
	ctx := context.Background()
	currentIndexing := os.Getenv("ASYNC_INDEXING")
	os.Setenv("ASYNC_INDEXING", "true")
	defer os.Setenv("ASYNC_INDEXING", currentIndexing)
	dimensions := 20
	vectors_size := 1_000
	queries_size := 10
	k := 10

	db, err := bbolt.Open(filepath.Join(t.TempDir(), "index.db"), 0o666, nil)
	require.NoError(t, err)
	t.Cleanup(func() {
		db.Close()
	})

	vectors, queries := testinghelpers.RandomVecs(vectors_size, queries_size, dimensions)
	rootPath := t.TempDir()
	distancer := distancer.NewL2SquaredProvider()
	truths := make([][]uint64, queries_size)
	compressionhelpers.Concurrently(logger, uint64(len(queries)), func(i uint64) {
		truths[i], _ = testinghelpers.BruteForce(logger, vectors, queries[i], k, testinghelpers.DistanceWrapper(distancer))
	})
	noopCallback := cyclemanager.NewCallbackGroupNoop()
	fuc := flatent.UserConfig{}
	fuc.SetDefaults()
	hnswuc := hnswent.UserConfig{
		MaxConnections:        30,
		EFConstruction:        64,
		EF:                    32,
		VectorCacheMaxObjects: 1_000_000,
	}
	dynamic, err := New(Config{
		RootPath:              rootPath,
		ID:                    "nil-vector-test",
		MakeCommitLoggerThunk: hnsw.MakeNoopCommitLogger,
		DistanceProvider:      distancer,
		VectorForIDThunk: func(ctx context.Context, id uint64) ([]float32, error) {
			vec := vectors[int(id)]
			if vec == nil {
				return nil, storobj.NewErrNotFoundf(id, "nil vec")
			}
			return vec, nil
		},
		TempVectorForIDThunk: TempVectorForIDThunk(vectors),
		TombstoneCallbacks:   noopCallback,
		SharedDB:             db,
	}, ent.UserConfig{
		Threshold: uint64(vectors_size),
		Distance:  distancer.Type(),
		HnswUC:    hnswuc,
		FlatUC:    fuc,
	}, testinghelpers.NewDummyStore(t))
	assert.Nil(t, err)

	compressionhelpers.Concurrently(logger, uint64(vectors_size), func(i uint64) {
		err := dynamic.Add(ctx, i, vectors[i])
		require.NoError(t, err)
	})

	shouldUpgrade, at := dynamic.ShouldUpgrade()
	assert.True(t, shouldUpgrade)
	assert.Equal(t, vectors_size, at)
	assert.False(t, dynamic.Upgraded())

	ch := make(chan struct{})
	idx := noop.Index{
		AddFn: func(ctx context.Context, id uint64, vector []float32) error {
			<-ch
			return nil
		},
	}

	go func() {
		err := dynamic.copyToVectorIndex(&idx)
		require.NoError(t, err)
	}()

	time.Sleep(100 * time.Millisecond)

	for i := 0; i < 100; i++ {
		err = dynamic.store.Bucket(dynamic.getBucketName()).FlushAndSwitch()
		time.Sleep(1 * time.Millisecond)
		require.NoError(t, err)
	}

	close(ch)
>>>>>>> 986bede8
}<|MERGE_RESOLUTION|>--- conflicted
+++ resolved
@@ -467,7 +467,6 @@
 	assert.Equal(t, recall, recall2)
 }
 
-<<<<<<< HEAD
 func TestDynamicIndexUnderlyingIndexDetection(t *testing.T) {
 	tests := []struct {
 		name           string
@@ -511,7 +510,8 @@
 			assert.Equal(t, tt.expectedString, underlyingType.String(), "Should convert to correct string")
 		})
 	}
-=======
+}
+
 func TestDynamicAndStoreOperations(t *testing.T) {
 	ctx := context.Background()
 	currentIndexing := os.Getenv("ASYNC_INDEXING")
@@ -599,5 +599,4 @@
 	}
 
 	close(ch)
->>>>>>> 986bede8
 }