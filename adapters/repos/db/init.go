--- conflicted
+++ resolved
@@ -142,15 +142,9 @@
 				inverted.ConfigFromModel(invertedConfig),
 				convertToVectorIndexConfig(class.VectorIndexConfig),
 				convertToVectorIndexConfigs(class.VectorConfig),
-<<<<<<< HEAD
 				indexRouter, db.schemaGetter, db, db.logger, db.nodeResolver, db.remoteIndex,
 				db.replicaClient, &db.config.Replication, db.promMetrics, class, db.jobQueueCh, db.scheduler, db.indexCheckpoints,
-				db.memMonitor, db.reindexer)
-=======
-				db.router, db.schemaGetter, db, db.logger, db.nodeResolver, db.remoteIndex,
-				db.replicaClient, &db.config.Replication, db.promMetrics, class, db.jobQueueCh, db.scheduler,
-				db.indexCheckpoints, db.memMonitor, db.reindexer, db.bitmapBufPool)
->>>>>>> 1492e569
+				db.memMonitor, db.reindexer, db.bitmapBufPool)
 			if err != nil {
 				return errors.Wrap(err, "create index")
 			}
