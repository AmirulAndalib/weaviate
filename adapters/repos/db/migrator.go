//                           _       _
// __      _____  __ ___   ___  __ _| |_ ___
// \ \ /\ / / _ \/ _` \ \ / / |/ _` | __/ _ \
//  \ V  V /  __/ (_| |\ V /| | (_| | ||  __/
//   \_/\_/ \___|\__,_| \_/ |_|\__,_|\__\___|
//
//  Copyright © 2016 - 2025 Weaviate B.V. All rights reserved.
//
//  CONTACT: hello@weaviate.io
//

package db

import (
	"context"
	"fmt"
	"slices"
	"time"

	"github.com/pkg/errors"
	"github.com/sirupsen/logrus"

	"github.com/weaviate/weaviate/adapters/repos/db/helpers"
	"github.com/weaviate/weaviate/adapters/repos/db/inverted"
	"github.com/weaviate/weaviate/adapters/repos/db/vector/dynamic"
	"github.com/weaviate/weaviate/adapters/repos/db/vector/flat"
	"github.com/weaviate/weaviate/adapters/repos/db/vector/hnsw"
	command "github.com/weaviate/weaviate/cluster/proto/api"
	"github.com/weaviate/weaviate/cluster/router"
	"github.com/weaviate/weaviate/cluster/types"
	"github.com/weaviate/weaviate/entities/errorcompounder"
	enterrors "github.com/weaviate/weaviate/entities/errors"
	"github.com/weaviate/weaviate/entities/models"
	"github.com/weaviate/weaviate/entities/modulecapabilities"
	"github.com/weaviate/weaviate/entities/schema"
	schemaConfig "github.com/weaviate/weaviate/entities/schema/config"
	"github.com/weaviate/weaviate/entities/storobj"
	esync "github.com/weaviate/weaviate/entities/sync"
	"github.com/weaviate/weaviate/entities/vectorindex"
	"github.com/weaviate/weaviate/usecases/replica"
	schemaUC "github.com/weaviate/weaviate/usecases/schema"
	"github.com/weaviate/weaviate/usecases/sharding"
)

// provider is an interface has to be implemented by modules
// to get the backend (s3, azure blob storage, google cloud storage) module
type provider interface {
	// OffloadBackend returns the backend module for (s3, azure blob storage, google cloud storage)
	OffloadBackend(backend string) (modulecapabilities.OffloadCloud, bool)
}

type processor interface {
	UpdateTenantsProcess(ctx context.Context,
		class string, req *command.TenantProcessRequest) (uint64, error)
}

type Migrator struct {
	db      *DB
	cloud   modulecapabilities.OffloadCloud
	logger  logrus.FieldLogger
	cluster processor
	nodeId  string

	classLocks *esync.KeyLocker
}

func NewMigrator(db *DB, logger logrus.FieldLogger) *Migrator {
	return &Migrator{
		db:         db,
		logger:     logger,
		classLocks: esync.NewKeyLocker(),
	}
}

func (m *Migrator) SetNode(nodeID string) {
	m.nodeId = nodeID
}

func (m *Migrator) SetCluster(c processor) {
	m.cluster = c
}

func (m *Migrator) SetOffloadProvider(provider provider, moduleName string) {
	cloud, enabled := provider.OffloadBackend(moduleName)
	if !enabled {
		m.logger.Debug(fmt.Sprintf("module %s is not enabled", moduleName))
	}
	m.cloud = cloud
	m.logger.Info(fmt.Sprintf("module %s is enabled", moduleName))
}

func (m *Migrator) AddClass(ctx context.Context, class *models.Class,
	shardState *sharding.State,
) error {
	if err := replica.ValidateConfig(class, m.db.config.Replication); err != nil {
		return fmt.Errorf("replication config: %w", err)
	}

	indexID := indexID(schema.ClassName(class.Class))

	m.classLocks.Lock(indexID)
	defer m.classLocks.Unlock(indexID)

	idx := m.db.GetIndex(schema.ClassName(class.Class))
	if idx != nil {
		return fmt.Errorf("index for class %v already found locally", idx.ID())
	}

	shardingState := m.db.schemaGetter.CopyShardingState(class.Class)
	indexRouter := router.NewBuilder(
		schema.ClassName(class.Class).String(),
		shardingState.PartitioningEnabled,
		m.db.nodeSelector,
		m.db.schemaGetter,
		m.db.schemaReader,
		m.db.replicationFSM,
	).Build()
	idx, err := NewIndex(ctx,
		IndexConfig{
			ClassName:                                    schema.ClassName(class.Class),
			RootPath:                                     m.db.config.RootPath,
			ResourceUsage:                                m.db.config.ResourceUsage,
			QueryMaximumResults:                          m.db.config.QueryMaximumResults,
			QueryHybridMaximumResults:                    m.db.config.QueryHybridMaximumResults,
			QueryNestedRefLimit:                          m.db.config.QueryNestedRefLimit,
			MemtablesFlushDirtyAfter:                     m.db.config.MemtablesFlushDirtyAfter,
			MemtablesInitialSizeMB:                       m.db.config.MemtablesInitialSizeMB,
			MemtablesMaxSizeMB:                           m.db.config.MemtablesMaxSizeMB,
			MemtablesMinActiveSeconds:                    m.db.config.MemtablesMinActiveSeconds,
			MemtablesMaxActiveSeconds:                    m.db.config.MemtablesMaxActiveSeconds,
			MinMMapSize:                                  m.db.config.MinMMapSize,
			LazySegmentsDisabled:                         m.db.config.LazySegmentsDisabled,
			SegmentInfoIntoFileNameEnabled:               m.db.config.SegmentInfoIntoFileNameEnabled,
			WriteMetadataFilesEnabled:                    m.db.config.WriteMetadataFilesEnabled,
			MaxReuseWalSize:                              m.db.config.MaxReuseWalSize,
			SegmentsCleanupIntervalSeconds:               m.db.config.SegmentsCleanupIntervalSeconds,
			SeparateObjectsCompactions:                   m.db.config.SeparateObjectsCompactions,
			CycleManagerRoutinesFactor:                   m.db.config.CycleManagerRoutinesFactor,
			IndexRangeableInMemory:                       m.db.config.IndexRangeableInMemory,
			MaxSegmentSize:                               m.db.config.MaxSegmentSize,
			TrackVectorDimensions:                        m.db.config.TrackVectorDimensions,
<<<<<<< HEAD
			UsageEnabled:                                 m.db.config.UsageEnabled,
=======
			TrackVectorDimensionsInterval:                m.db.config.TrackVectorDimensionsInterval,
>>>>>>> b527caae
			AvoidMMap:                                    m.db.config.AvoidMMap,
			DisableLazyLoadShards:                        m.db.config.DisableLazyLoadShards,
			ForceFullReplicasSearch:                      m.db.config.ForceFullReplicasSearch,
			TransferInactivityTimeout:                    m.db.config.TransferInactivityTimeout,
			LSMEnableSegmentsChecksumValidation:          m.db.config.LSMEnableSegmentsChecksumValidation,
			ReplicationFactor:                            class.ReplicationConfig.Factor,
			AsyncReplicationEnabled:                      class.ReplicationConfig.AsyncEnabled,
			DeletionStrategy:                             class.ReplicationConfig.DeletionStrategy,
			ShardLoadLimiter:                             m.db.shardLoadLimiter,
			HNSWMaxLogSize:                               m.db.config.HNSWMaxLogSize,
			HNSWDisableSnapshots:                         m.db.config.HNSWDisableSnapshots,
			HNSWSnapshotIntervalSeconds:                  m.db.config.HNSWSnapshotIntervalSeconds,
			HNSWSnapshotOnStartup:                        m.db.config.HNSWSnapshotOnStartup,
			HNSWSnapshotMinDeltaCommitlogsNumber:         m.db.config.HNSWSnapshotMinDeltaCommitlogsNumber,
			HNSWSnapshotMinDeltaCommitlogsSizePercentage: m.db.config.HNSWSnapshotMinDeltaCommitlogsSizePercentage,
			HNSWWaitForCachePrefill:                      m.db.config.HNSWWaitForCachePrefill,
			HNSWFlatSearchConcurrency:                    m.db.config.HNSWFlatSearchConcurrency,
			HNSWAcornFilterRatio:                         m.db.config.HNSWAcornFilterRatio,
			VisitedListPoolMaxSize:                       m.db.config.VisitedListPoolMaxSize,
			QuerySlowLogEnabled:                          m.db.config.QuerySlowLogEnabled,
			QuerySlowLogThreshold:                        m.db.config.QuerySlowLogThreshold,
			InvertedSorterDisabled:                       m.db.config.InvertedSorterDisabled,
		},
		shardState,
		// no backward-compatibility check required, since newly added classes will
		// always have the field set
		inverted.ConfigFromModel(class.InvertedIndexConfig),
		convertToVectorIndexConfig(class.VectorIndexConfig),
		convertToVectorIndexConfigs(class.VectorConfig),
		indexRouter, m.db.schemaGetter, m.db, m.logger, m.db.nodeResolver, m.db.remoteIndex,
		m.db.replicaClient, &m.db.config.Replication, m.db.promMetrics, class, m.db.jobQueueCh, m.db.scheduler, m.db.indexCheckpoints,
		m.db.memMonitor, m.db.reindexer)
	if err != nil {
		return errors.Wrap(err, "create index")
	}

	m.db.indexLock.Lock()
	m.db.indices[idx.ID()] = idx
	m.db.indexLock.Unlock()

	return nil
}

func (m *Migrator) DropClass(ctx context.Context, className string, hasFrozen bool) error {
	indexID := indexID(schema.ClassName(className))

	m.classLocks.Lock(indexID)
	defer m.classLocks.Unlock(indexID)

	if err := m.db.DeleteIndex(schema.ClassName(className)); err != nil {
		return err
	}

	if m.cloud != nil && hasFrozen {
		return m.cloud.Delete(ctx, className, "", "")
	}

	return nil
}

func (m *Migrator) UpdateClass(ctx context.Context, className string, newClassName *string) error {
	if newClassName != nil {
		return errors.New("weaviate does not support renaming of classes")
	}

	return nil
}

func (m *Migrator) LoadShard(ctx context.Context, class, shard string) error {
	idx := m.db.GetIndex(schema.ClassName(class))
	if idx == nil {
		return fmt.Errorf("could not find collection %s", class)
	}
	return idx.LoadLocalShard(ctx, shard, false)
}

func (m *Migrator) DropShard(ctx context.Context, class, shard string) error {
	idx := m.db.GetIndex(schema.ClassName(class))
	if idx == nil {
		return fmt.Errorf("could not find collection %s", class)
	}
	return idx.dropShards([]string{shard})
}

func (m *Migrator) ShutdownShard(ctx context.Context, class, shard string) error {
	idx := m.db.GetIndex(schema.ClassName(class))
	if idx == nil {
		return fmt.Errorf("could not find collection %s", class)
	}

	idx.shardCreateLocks.Lock(shard)
	defer idx.shardCreateLocks.Unlock(shard)

	shardLike, ok := idx.shards.LoadAndDelete(shard)
	if !ok {
		return fmt.Errorf("could not find shard %s", shard)
	}
	if err := shardLike.Shutdown(ctx); err != nil {
		if !errors.Is(err, errAlreadyShutdown) {
			return errors.Wrapf(err, "shutdown shard %q", shard)
		}
		idx.logger.WithField("shard", shardLike.Name()).Debug("was already shut or dropped")
	}
	return nil
}

// UpdateIndex ensures that the local index is up2date with the latest sharding
// state (shards/tenants) and index properties that may have been added in the
// case that the local node was down during a class update operation.
//
// This method is relevant when the local node is a part of a cluster,
// particularly with the introduction of the v2 RAFT-based schema
func (m *Migrator) UpdateIndex(ctx context.Context, incomingClass *models.Class,
	incomingSS *sharding.State,
) error {
	idx := m.db.GetIndex(schema.ClassName(incomingClass.Class))

	{ // add index if missing
		if idx == nil {
			if err := m.AddClass(ctx, incomingClass, incomingSS); err != nil {
				return fmt.Errorf(
					"add missing class %s during update index: %w",
					incomingClass.Class, err)
			}
			return nil
		}
	}

	{ // add/remove missing shards
		if incomingSS.PartitioningEnabled {
			if err := m.updateIndexTenants(ctx, idx, incomingSS); err != nil {
				return err
			}
		} else {
			if err := m.updateIndexShards(ctx, idx, incomingSS); err != nil {
				return err
			}
		}
	}

	{ // add missing properties
		if err := m.updateIndexAddMissingProperties(ctx, idx, incomingClass); err != nil {
			return err
		}
	}

	return nil
}

func (m *Migrator) updateIndexTenants(ctx context.Context, idx *Index,
	incomingSS *sharding.State,
) error {
	if err := m.updateIndexTenantsStatus(ctx, idx, incomingSS); err != nil {
		return err
	}
	return m.updateIndexDeleteTenants(ctx, idx, incomingSS)
}

func (m *Migrator) updateIndexTenantsStatus(ctx context.Context, idx *Index,
	incomingSS *sharding.State,
) error {
	nodeName := m.db.schemaGetter.NodeName()
	for shardName, phys := range incomingSS.Physical {
		if !phys.IsLocalShard(nodeName) {
			continue
		}

		if phys.Status == models.TenantActivityStatusHOT {
			// Only load the tenant if activity status == HOT.
			if err := idx.LoadLocalShard(ctx, shardName, false); err != nil {
				return fmt.Errorf("add missing tenant shard %s during update index: %w", shardName, err)
			}
		} else {
			// Shutdown the tenant if activity status != HOT
			if err := idx.UnloadLocalShard(ctx, shardName); err != nil {
				return fmt.Errorf("shutdown tenant shard %s during update index: %w", shardName, err)
			}
		}
	}
	return nil
}

func (m *Migrator) updateIndexDeleteTenants(ctx context.Context,
	idx *Index, incomingSS *sharding.State,
) error {
	var toRemove []string

	idx.ForEachShard(func(name string, _ ShardLike) error {
		if _, ok := incomingSS.Physical[name]; !ok {
			toRemove = append(toRemove, name)
		}
		return nil
	})

	if len(toRemove) == 0 {
		return nil
	}

	if err := idx.dropShards(toRemove); err != nil {
		return fmt.Errorf("drop tenant shards %v during update index: %w", toRemove, err)
	}

	if m.cloud != nil {
		// TODO-offload: currently we send all tenants and if it did find one in the cloud will delete
		// better to filter the passed shards and get the frozen only
		if err := idx.dropCloudShards(ctx, m.cloud, toRemove, m.nodeId); err != nil {
			return fmt.Errorf("drop tenant shards %v during update index: %w", toRemove, err)
		}
	}

	return nil
}

func (m *Migrator) updateIndexShards(ctx context.Context, idx *Index,
	incomingSS *sharding.State,
) error {
	requestedShards := incomingSS.AllLocalPhysicalShards()
	existingShards := make(map[string]ShardLike)

	if err := idx.ForEachShard(func(name string, shard ShardLike) error {
		existingShards[name] = shard
		return nil
	}); err != nil {
		return fmt.Errorf("failed to iterate over loaded shards: %w", err)
	}

	// Initialize missing shards and shutdown unneeded ones
	for shardName := range existingShards {
		if !slices.Contains(requestedShards, shardName) {
			if err := idx.UnloadLocalShard(ctx, shardName); err != nil {
				// TODO: an error should be returned but keeping the old behavior for now
				m.logger.WithField("shard", shardName).Error("shutdown shard during update index: %w", err)
				continue
			}
		}
	}

	for _, shardName := range requestedShards {
		if _, exists := existingShards[shardName]; !exists {
			if err := idx.initLocalShard(ctx, shardName); err != nil {
				return fmt.Errorf("add missing shard %s during update index: %w", shardName, err)
			}
		}
	}

	return nil
}

func (m *Migrator) updateIndexAddMissingProperties(ctx context.Context, idx *Index,
	incomingClass *models.Class,
) error {
	for _, prop := range incomingClass.Properties {
		// Returning an error in idx.ForEachShard stops the range.
		// So if one shard is missing the property bucket, we know
		// that the property needs to be added to the index, and
		// don't need to continue iterating over all shards
		errMissingProp := errors.New("missing prop")
		// Ensure we iterate over loaded shard to avoid force loading a lazy loaded shard
		err := idx.ForEachLoadedShard(func(name string, shard ShardLike) error {
			bucket := shard.Store().Bucket(helpers.BucketFromPropNameLSM(prop.Name))
			if bucket == nil {
				return errMissingProp
			}
			return nil
		})
		if errors.Is(err, errMissingProp) {
			if err := idx.addProperty(ctx, prop); err != nil {
				return fmt.Errorf("add missing prop %s during update index: %w", prop.Name, err)
			}
		}
	}
	return nil
}

func (m *Migrator) AddProperty(ctx context.Context, className string, prop ...*models.Property) error {
	indexID := indexID(schema.ClassName(className))

	m.classLocks.Lock(indexID)
	defer m.classLocks.Unlock(indexID)

	idx := m.db.GetIndex(schema.ClassName(className))
	if idx == nil {
		return errors.Errorf("cannot add property to a non-existing index for %s", className)
	}

	return idx.addProperty(ctx, prop...)
}

// DropProperty is ignored, API compliant change
func (m *Migrator) DropProperty(ctx context.Context, className string, propertyName string) error {
	// ignore but don't error
	return nil
}

func (m *Migrator) UpdateProperty(ctx context.Context, className string, propName string, newName *string) error {
	if newName != nil {
		return errors.New("weaviate does not support renaming of properties")
	}

	return nil
}

func (m *Migrator) GetShardsQueueSize(ctx context.Context, className, tenant string) (map[string]int64, error) {
	indexID := indexID(schema.ClassName(className))

	m.classLocks.Lock(indexID)
	defer m.classLocks.Unlock(indexID)

	idx := m.db.GetIndex(schema.ClassName(className))
	if idx == nil {
		return nil, errors.Errorf("cannot get shards status for a non-existing index for %s", className)
	}

	return idx.getShardsQueueSize(ctx, tenant)
}

func (m *Migrator) GetShardsStatus(ctx context.Context, className, tenant string) (map[string]string, error) {
	indexID := indexID(schema.ClassName(className))

	m.classLocks.Lock(indexID)
	defer m.classLocks.Unlock(indexID)

	idx := m.db.GetIndex(schema.ClassName(className))
	if idx == nil {
		return nil, errors.Errorf("cannot get shards status for a non-existing index for %s", className)
	}

	return idx.getShardsStatus(ctx, tenant)
}

func (m *Migrator) UpdateShardStatus(ctx context.Context, className, shardName, targetStatus string, schemaVersion uint64) error {
	indexID := indexID(schema.ClassName(className))

	m.classLocks.Lock(indexID)
	defer m.classLocks.Unlock(indexID)

	idx := m.db.GetIndex(schema.ClassName(className))
	if idx == nil {
		return errors.Errorf("cannot update shard status to a non-existing index for %s", className)
	}

	return idx.updateShardStatus(ctx, shardName, targetStatus, schemaVersion)
}

// NewTenants creates new partitions
func (m *Migrator) NewTenants(ctx context.Context, class *models.Class, creates []*schemaUC.CreateTenantPayload) error {
	indexID := indexID(schema.ClassName(class.Class))

	m.classLocks.Lock(indexID)
	defer m.classLocks.Unlock(indexID)

	idx := m.db.GetIndex(schema.ClassName(class.Class))
	if idx == nil {
		return fmt.Errorf("cannot find index for %q", class.Class)
	}

	ec := errorcompounder.New()
	for _, pl := range creates {
		if pl.Status != models.TenantActivityStatusHOT {
			continue // skip creating inactive shards
		}

		err := idx.initLocalShard(ctx, pl.Name)
		ec.Add(err)
	}
	return ec.ToError()
}

// UpdateTenants activates or deactivates tenant partitions and returns a commit func
// that can be used to either commit or rollback the changes
func (m *Migrator) UpdateTenants(ctx context.Context, class *models.Class, updates []*schemaUC.UpdateTenantPayload, implicitTenantActivation bool) error {
	indexID := indexID(schema.ClassName(class.Class))

	m.classLocks.Lock(indexID)
	defer m.classLocks.Unlock(indexID)

	idx := m.db.GetIndex(schema.ClassName(class.Class))
	if idx == nil {
		return fmt.Errorf("cannot find index for %q", class.Class)
	}

	hot := make([]string, 0, len(updates))
	cold := make([]string, 0, len(updates))
	freezing := make([]string, 0, len(updates))
	frozen := make([]string, 0, len(updates))
	unfreezing := make([]string, 0, len(updates))

	for _, tenant := range updates {
		switch tenant.Status {
		case models.TenantActivityStatusHOT:
			hot = append(hot, tenant.Name)
		case models.TenantActivityStatusCOLD:
			cold = append(cold, tenant.Name)
		case models.TenantActivityStatusFROZEN:
			frozen = append(frozen, tenant.Name)

		case types.TenantActivityStatusFREEZING: // never arrives from user
			freezing = append(freezing, tenant.Name)
		case types.TenantActivityStatusUNFREEZING: // never arrives from user
			unfreezing = append(unfreezing, tenant.Name)
		}
	}

	ec := errorcompounder.NewSafe()
	if len(hot) > 0 {
		m.logger.WithField("action", "tenants_to_hot").Debug(hot)
		idx.shardTransferMutex.RLock()
		defer idx.shardTransferMutex.RUnlock()

		eg := enterrors.NewErrorGroupWrapper(m.logger)
		eg.SetLimit(_NUMCPU * 2)

		for _, name := range hot {
			name := name // prevent loop variable capture
			// enterrors.GoWrapper(func() {
			// The timeout is rather arbitrary. It's meant to be so high that it can
			// never stop a valid tenant activation use case, but low enough to
			// prevent a context-leak.

			eg.Go(func() error {
				ctx, cancel := context.WithTimeout(context.Background(), 1*time.Hour)
				defer cancel()

				if err := idx.LoadLocalShard(ctx, name, implicitTenantActivation); err != nil {
					ec.Add(err)
					idx.logger.WithFields(logrus.Fields{
						"action": "tenant_activation_lazy_load_shard",
						"shard":  name,
					}).WithError(err).Errorf("loading shard %q failed", name)
				}
				return nil
			})
		}

		eg.Wait()
	}

	if len(cold) > 0 {
		m.logger.WithField("action", "tenants_to_cold").Debug(cold)
		idx.shardTransferMutex.RLock()
		defer idx.shardTransferMutex.RUnlock()

		eg := enterrors.NewErrorGroupWrapper(m.logger)
		eg.SetLimit(_NUMCPU * 2)

		for _, name := range cold {
			name := name

			eg.Go(func() error {
				idx.closeLock.RLock()
				defer idx.closeLock.RUnlock()

				if idx.closed {
					m.logger.WithField("index", idx.ID()).Debug("index is already shut down or dropped")
					ec.Add(errAlreadyShutdown)
					return nil
				}

				idx.shardCreateLocks.Lock(name)
				defer idx.shardCreateLocks.Unlock(name)

				shard, ok := idx.shards.LoadAndDelete(name)
				if !ok {
					m.logger.WithField("shard", name).Debug("already shut down or dropped")
					return nil // shard already does not exist or inactive
				}

				m.logger.WithField("shard", name).Debug("starting shutdown")

				if err := shard.Shutdown(ctx); err != nil {
					if errors.Is(err, errAlreadyShutdown) {
						m.logger.WithField("shard", shard.Name()).Debug("already shut down or dropped")
					} else {
						idx.logger.
							WithField("action", "shard_shutdown").
							WithField("shard", shard.ID()).
							Error(err)
						ec.Add(err)
					}
				}

				return nil
			})
		}

		eg.Wait()
	}

	if len(frozen) > 0 {
		m.logger.WithField("action", "tenants_to_frozen").Debug(frozen)
		m.frozen(ctx, idx, frozen, ec)
	}

	if len(freezing) > 0 {
		m.logger.WithField("action", "tenants_to_freezing").Debug(freezing)
		m.freeze(ctx, idx, class.Class, freezing, ec)
	}

	if len(unfreezing) > 0 {
		m.logger.WithField("action", "tenants_to_unfreezing").Debug(unfreezing)
		m.unfreeze(ctx, idx, class.Class, unfreezing, ec)
	}

	return ec.ToError()
}

// DeleteTenants deletes tenants
// CAUTION: will not delete inactive tenants (shard files will not be removed)
func (m *Migrator) DeleteTenants(ctx context.Context, class string, tenants []*models.Tenant) error {
	indexID := indexID(schema.ClassName(class))

	m.classLocks.Lock(indexID)
	defer m.classLocks.Unlock(indexID)

	idx := m.db.GetIndex(schema.ClassName(class))
	if idx == nil {
		return nil
	}

	// Collect tenant names and frozen tenant names
	allTenantNames := make([]string, 0, len(tenants))
	frozenTenants := make([]string, 0, len(tenants))

	for _, tenant := range tenants {
		allTenantNames = append(allTenantNames, tenant.Name)
		if tenant.ActivityStatus == models.TenantActivityStatusFROZEN ||
			tenant.ActivityStatus == models.TenantActivityStatusFREEZING {
			frozenTenants = append(frozenTenants, tenant.Name)
		}
	}

	if err := idx.dropShards(allTenantNames); err != nil {
		return err
	}

	if m.cloud != nil && len(frozenTenants) > 0 {
		if err := idx.dropCloudShards(ctx, m.cloud, frozenTenants, m.nodeId); err != nil {
			return fmt.Errorf("drop tenant shards %v during update index: %w", frozenTenants, err)
		}
	}

	return nil
}

func (m *Migrator) UpdateVectorIndexConfig(ctx context.Context,
	className string, updated schemaConfig.VectorIndexConfig,
) error {
	indexID := indexID(schema.ClassName(className))

	m.classLocks.Lock(indexID)
	defer m.classLocks.Unlock(indexID)

	idx := m.db.GetIndex(schema.ClassName(className))
	if idx == nil {
		return errors.Errorf("cannot update vector index config of non-existing index for %s", className)
	}

	return idx.updateVectorIndexConfig(ctx, updated)
}

func (m *Migrator) UpdateVectorIndexConfigs(ctx context.Context,
	className string, updated map[string]schemaConfig.VectorIndexConfig,
) error {
	indexID := indexID(schema.ClassName(className))

	m.classLocks.Lock(indexID)
	defer m.classLocks.Unlock(indexID)

	idx := m.db.GetIndex(schema.ClassName(className))
	if idx == nil {
		return errors.Errorf("cannot update vector config of non-existing index for %s", className)
	}

	return idx.updateVectorIndexConfigs(ctx, updated)
}

func (m *Migrator) ValidateVectorIndexConfigUpdate(
	old, updated schemaConfig.VectorIndexConfig,
) error {
	// hnsw is the only supported vector index type at the moment, so no need
	// to check, we can always use that an hnsw-specific validation should be
	// used for now.
	switch old.IndexType() {
	case vectorindex.VectorIndexTypeHNSW:
		return hnsw.ValidateUserConfigUpdate(old, updated)
	case vectorindex.VectorIndexTypeFLAT:
		return flat.ValidateUserConfigUpdate(old, updated)
	case vectorindex.VectorIndexTypeDYNAMIC:
		return dynamic.ValidateUserConfigUpdate(old, updated)
	}
	return fmt.Errorf("invalid index type: %s", old.IndexType())
}

func (m *Migrator) ValidateVectorIndexConfigsUpdate(old, updated map[string]schemaConfig.VectorIndexConfig,
) error {
	for vecName := range old {
		if err := m.ValidateVectorIndexConfigUpdate(old[vecName], updated[vecName]); err != nil {
			return fmt.Errorf("vector %q", vecName)
		}
	}
	return nil
}

func (m *Migrator) ValidateInvertedIndexConfigUpdate(old, updated *models.InvertedIndexConfig,
) error {
	return inverted.ValidateUserConfigUpdate(old, updated)
}

func (m *Migrator) UpdateInvertedIndexConfig(ctx context.Context, className string,
	updated *models.InvertedIndexConfig,
) error {
	indexID := indexID(schema.ClassName(className))

	m.classLocks.Lock(indexID)
	defer m.classLocks.Unlock(indexID)

	idx := m.db.GetIndex(schema.ClassName(className))
	if idx == nil {
		return errors.Errorf("cannot update inverted index config of non-existing index for %s", className)
	}

	conf := inverted.ConfigFromModel(updated)

	return idx.updateInvertedIndexConfig(ctx, conf)
}

func (m *Migrator) UpdateReplicationConfig(ctx context.Context, className string, cfg *models.ReplicationConfig) error {
	if cfg == nil {
		return nil
	}

	indexID := indexID(schema.ClassName(className))

	m.classLocks.Lock(indexID)
	defer m.classLocks.Unlock(indexID)

	idx := m.db.GetIndex(schema.ClassName(className))
	if idx == nil {
		return errors.Errorf("cannot update replication factor of non-existing index for %s", className)
	}

	if err := idx.updateReplicationConfig(ctx, cfg); err != nil {
		return fmt.Errorf("update replication config for class %q: %w", className, err)
	}

	return nil
}

func (m *Migrator) RecalculateVectorDimensions(ctx context.Context) error {
	count := 0
	m.logger.
		WithField("action", "reindex").
		Info("Reindexing dimensions, this may take a while")

	m.db.indexLock.Lock()
	defer m.db.indexLock.Unlock()

	// Iterate over all indexes
	for _, index := range m.db.indices {
		err := index.ForEachShard(func(name string, shard ShardLike) error {
			return shard.resetDimensionsLSM()
		})
		if err != nil {
			m.logger.WithField("action", "reindex").WithError(err).Warn("could not reset vector dimensions")
			return err
		}

		// Iterate over all shards
		err = index.IterateObjects(ctx, func(index *Index, shard ShardLike, object *storobj.Object) error {
			count = count + 1
			return object.IterateThroughVectorDimensions(func(targetVector string, dims int) error {
				if err = shard.extendDimensionTrackerLSM(dims, object.DocID, targetVector); err != nil {
					return fmt.Errorf("failed to extend dimension tracker for vector %q: %w", targetVector, err)
				}
				return nil
			})
		})
		if err != nil {
			m.logger.WithField("action", "reindex").WithError(err).Warn("could not extend vector dimensions")
			return err
		}
	}
	f := func() {
		for {
			m.logger.
				WithField("action", "reindex").
				Warnf("Reindexed %v objects. Reindexing dimensions complete. Please remove environment variable REINDEX_VECTOR_DIMENSIONS_AT_STARTUP before next startup", count)
			time.Sleep(5 * time.Minute)
		}
	}
	enterrors.GoWrapper(f, m.logger)

	return nil
}

func (m *Migrator) RecountProperties(ctx context.Context) error {
	count := 0
	m.logger.
		WithField("action", "recount").
		Info("Recounting properties, this may take a while")

	m.db.indexLock.Lock()
	defer m.db.indexLock.Unlock()
	// Iterate over all indexes
	for _, index := range m.db.indices {

		// Clear the shards before counting
		err := index.IterateShards(ctx, func(index *Index, shard ShardLike) error {
			shard.GetPropertyLengthTracker().Clear()
			return nil
		})
		if err != nil {
			m.logger.WithField("error", err).Error("could not clear prop lengths")
		}

		// Iterate over all shards
		err = index.IterateObjects(ctx, func(index *Index, shard ShardLike, object *storobj.Object) error {
			count = count + 1
			props, _, err := shard.AnalyzeObject(object)
			if err != nil {
				m.logger.WithField("error", err).Error("could not analyze object")
				return nil
			}

			if err := shard.SetPropertyLengths(props); err != nil {
				m.logger.WithField("error", err).Error("could not add prop lengths")
				return nil
			}

			shard.GetPropertyLengthTracker().Flush()

			return nil
		})
		if err != nil {
			m.logger.WithField("error", err).Error("could not iterate over objects")
		}

		// Flush the GetPropertyLengthTracker() to disk
		err = index.IterateShards(ctx, func(index *Index, shard ShardLike) error {
			return shard.GetPropertyLengthTracker().Flush()
		})
		if err != nil {
			m.logger.WithField("error", err).Error("could not flush prop lengths")
		}

	}
	f := func() {
		for {
			m.logger.
				WithField("action", "recount").
				Warnf("Recounted %v objects. Recounting properties complete. Please remove environment variable 	RECOUNT_PROPERTIES_AT_STARTUP before next startup", count)
			time.Sleep(5 * time.Minute)
		}
	}
	enterrors.GoWrapper(f, m.logger)

	return nil
}

func (m *Migrator) InvertedReindex(ctx context.Context, taskNamesWithArgs map[string]any) error {
	var errs errorcompounder.ErrorCompounder
	errs.Add(m.doInvertedReindex(ctx, taskNamesWithArgs))
	errs.Add(m.doInvertedIndexMissingTextFilterable(ctx, taskNamesWithArgs))
	return errs.ToError()
}

func (m *Migrator) doInvertedReindex(ctx context.Context, taskNamesWithArgs map[string]any) error {
	tasks := map[string]ShardInvertedReindexTask{}
	for name, args := range taskNamesWithArgs {
		switch name {
		case "ShardInvertedReindexTaskSetToRoaringSet":
			tasks[name] = &ShardInvertedReindexTaskSetToRoaringSet{}
		case "ShardInvertedReindexTask_SpecifiedIndex":
			if args == nil {
				return fmt.Errorf("no args given for %q reindex task", name)
			}
			argsMap, ok := args.(map[string][]string)
			if !ok {
				return fmt.Errorf("invalid args given for %q reindex task", name)
			}
			classNamesWithPropertyNames := map[string]map[string]struct{}{}
			for class, props := range argsMap {
				classNamesWithPropertyNames[class] = map[string]struct{}{}
				for _, prop := range props {
					classNamesWithPropertyNames[class][prop] = struct{}{}
				}
			}
			tasks[name] = &ShardInvertedReindexTask_SpecifiedIndex{
				classNamesWithPropertyNames: classNamesWithPropertyNames,
			}
		}
	}

	if len(tasks) == 0 {
		return nil
	}

	eg := enterrors.NewErrorGroupWrapper(m.logger)
	eg.SetLimit(_NUMCPU)
	for _, index := range m.db.indices {
		index.ForEachShard(func(name string, shard ShardLike) error {
			eg.Go(func() error {
				reindexer := NewShardInvertedReindexer(shard, m.logger)
				for taskName, task := range tasks {
					reindexer.AddTask(task)
					m.logInvertedReindexShard(shard).
						WithField("task", taskName).
						Info("About to start inverted reindexing, this may take a while")
				}
				if err := reindexer.Do(ctx); err != nil {
					m.logInvertedReindexShard(shard).
						WithError(err).
						Error("failed reindexing")
					return errors.Wrapf(err, "failed reindexing shard '%s'", shard.ID())
				}
				m.logInvertedReindexShard(shard).
					Info("Finished inverted reindexing")
				return nil
			}, name)
			return nil
		})
	}
	return eg.Wait()
}

func (m *Migrator) doInvertedIndexMissingTextFilterable(ctx context.Context, taskNamesWithArgs map[string]any) error {
	if _, ok := taskNamesWithArgs["ShardInvertedReindexTaskMissingTextFilterable"]; !ok {
		return nil
	}

	task := newShardInvertedReindexTaskMissingTextFilterable(m)
	if err := task.init(); err != nil {
		m.logMissingFilterable().WithError(err).Error("failed init missing text filterable task")
		return errors.Wrap(err, "failed init missing text filterable task")
	}

	if len(task.migrationState.MissingFilterableClass2Props) == 0 {
		m.logMissingFilterable().Info("no classes to create filterable index, skipping")
		return nil
	}

	m.logMissingFilterable().Info("staring missing text filterable task")

	eg := enterrors.NewErrorGroupWrapper(m.logger)
	eg.SetLimit(_NUMCPU * 2)
	for _, index := range m.db.indices {
		index := index
		className := index.Config.ClassName.String()

		if _, ok := task.migrationState.MissingFilterableClass2Props[className]; !ok {
			continue
		}

		eg.Go(func() error {
			errgrpShards := enterrors.NewErrorGroupWrapper(m.logger)
			index.ForEachShard(func(_ string, shard ShardLike) error {
				errgrpShards.Go(func() error {
					m.logMissingFilterableShard(shard).
						Info("starting filterable indexing on shard, this may take a while")

					reindexer := NewShardInvertedReindexer(shard, m.logger)
					reindexer.AddTask(task)

					if err := reindexer.Do(ctx); err != nil {
						m.logMissingFilterableShard(shard).
							WithError(err).
							Error("failed filterable indexing on shard")
						return errors.Wrapf(err, "failed filterable indexing for shard '%s' of index '%s'",
							shard.ID(), index.ID())
					}
					m.logMissingFilterableShard(shard).
						Info("finished filterable indexing on shard")
					return nil
				}, shard.ID())
				return nil
			})

			if err := errgrpShards.Wait(); err != nil {
				m.logMissingFilterableIndex(index).
					WithError(err).
					Error("failed filterable indexing on index")
				return errors.Wrapf(err, "failed filterable indexing of index '%s'", index.ID())
			}

			if err := task.updateMigrationStateAndSave(className); err != nil {
				m.logMissingFilterableIndex(index).
					WithError(err).
					Error("failed updating migration state file")
				return errors.Wrapf(err, "failed updating migration state file for class '%s'", className)
			}

			m.logMissingFilterableIndex(index).
				Info("finished filterable indexing on index")

			return nil
		}, index.ID())
	}

	if err := eg.Wait(); err != nil {
		m.logMissingFilterable().
			WithError(err).
			Error("failed missing text filterable task")
		return errors.Wrap(err, "failed missing text filterable task")
	}

	m.logMissingFilterable().Info("finished missing text filterable task")
	return nil
}

func (m *Migrator) logInvertedReindex() *logrus.Entry {
	return m.logger.WithField("action", "inverted_reindex")
}

func (m *Migrator) logInvertedReindexShard(shard ShardLike) *logrus.Entry {
	return m.logInvertedReindex().
		WithField("index", shard.Index().ID()).
		WithField("shard", shard.ID())
}

func (m *Migrator) logMissingFilterable() *logrus.Entry {
	return m.logger.WithField("action", "ii_missing_text_filterable")
}

func (m *Migrator) logMissingFilterableIndex(index *Index) *logrus.Entry {
	return m.logMissingFilterable().WithField("index", index.ID())
}

func (m *Migrator) logMissingFilterableShard(shard ShardLike) *logrus.Entry {
	return m.logMissingFilterableIndex(shard.Index()).WithField("shard", shard.ID())
}

// As of v1.19 property's IndexInverted setting is replaced with IndexFilterable
// and IndexSearchable
// Filterable buckets use roaring set strategy and searchable ones use map strategy
// (therefore are applicable just for text/text[])
// Since both type of buckets can coexist for text/text[] props they need to be
// distinguished by their name: searchable bucket has "searchable" suffix.
// Up until v1.19 default text/text[]/string/string[] (string/string[] deprecated since v1.19)
// strategy for buckets was map, migrating from pre v1.19 to v1.19 needs to properly
// handle existing text/text[] buckets of map strategy having filterable bucket name.
//
// Enabled InvertedIndex translates in v1.19 to both InvertedFilterable and InvertedSearchable
// enabled, but since only searchable bucket exist (with filterable name), it has to be renamed
// to searchable bucket.
// Though IndexFilterable setting is enabled filterable index does not exists,
// therefore shards are switched into fallback mode, to use searchable buckets instead of
// filterable ones whenever filtered are expected.
// Fallback mode effectively sets IndexFilterable to false, although it stays enabled according
// to schema.
//
// If filterable indexes will be created (that is up to user to decide whether missing indexes
// should be created later on), shards will not be working in fallback mode, and actual filterable index
// will be used when needed.
func (m *Migrator) AdjustFilterablePropSettings(ctx context.Context) error {
	f2sm := newFilterableToSearchableMigrator(m)
	if err := f2sm.migrate(ctx); err != nil {
		return err
	}
	return f2sm.switchShardsToFallbackMode(ctx)
}

func (m *Migrator) WaitForStartup(ctx context.Context) error {
	return m.db.WaitForStartup(ctx)
}

// Shutdown no-op if db was never loaded
func (m *Migrator) Shutdown(ctx context.Context) error {
	if !m.db.StartupComplete() {
		return nil
	}
	m.logger.Info("closing loaded database ...")
	return m.db.Shutdown(ctx)
}<|MERGE_RESOLUTION|>--- conflicted
+++ resolved
@@ -139,11 +139,8 @@
 			IndexRangeableInMemory:                       m.db.config.IndexRangeableInMemory,
 			MaxSegmentSize:                               m.db.config.MaxSegmentSize,
 			TrackVectorDimensions:                        m.db.config.TrackVectorDimensions,
-<<<<<<< HEAD
+			TrackVectorDimensionsInterval:                m.db.config.TrackVectorDimensionsInterval,
 			UsageEnabled:                                 m.db.config.UsageEnabled,
-=======
-			TrackVectorDimensionsInterval:                m.db.config.TrackVectorDimensionsInterval,
->>>>>>> b527caae
 			AvoidMMap:                                    m.db.config.AvoidMMap,
 			DisableLazyLoadShards:                        m.db.config.DisableLazyLoadShards,
 			ForceFullReplicasSearch:                      m.db.config.ForceFullReplicasSearch,
