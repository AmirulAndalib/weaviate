//                           _       _
// __      _____  __ ___   ___  __ _| |_ ___
// \ \ /\ / / _ \/ _` \ \ / / |/ _` | __/ _ \
//  \ V  V /  __/ (_| |\ V /| | (_| | ||  __/
//   \_/\_/ \___|\__,_| \_/ |_|\__,_|\__\___|
//
//  Copyright © 2016 - 2024 Weaviate B.V. All rights reserved.
//
//  CONTACT: hello@weaviate.io
//

package db

import (
	"context"
	"fmt"
	"os"
	"path"
	"runtime"
	"runtime/debug"
	golangSort "sort"
	"strings"
	"sync"
	"sync/atomic"
	"time"

	"github.com/pkg/errors"

	"github.com/go-openapi/strfmt"
	"github.com/google/uuid"
	"github.com/sirupsen/logrus"
	"github.com/weaviate/weaviate/adapters/repos/db/aggregator"
	"github.com/weaviate/weaviate/adapters/repos/db/helpers"
	"github.com/weaviate/weaviate/adapters/repos/db/indexcheckpoint"
	"github.com/weaviate/weaviate/adapters/repos/db/inverted"
	"github.com/weaviate/weaviate/adapters/repos/db/inverted/stopwords"
	"github.com/weaviate/weaviate/adapters/repos/db/lsmkv"
	"github.com/weaviate/weaviate/adapters/repos/db/sorter"
	"github.com/weaviate/weaviate/adapters/repos/db/vector/hnsw"
	"github.com/weaviate/weaviate/entities/additional"
	"github.com/weaviate/weaviate/entities/aggregation"
	"github.com/weaviate/weaviate/entities/autocut"
	"github.com/weaviate/weaviate/entities/errorcompounder"
	enterrors "github.com/weaviate/weaviate/entities/errors"
	"github.com/weaviate/weaviate/entities/filters"
	"github.com/weaviate/weaviate/entities/models"
	"github.com/weaviate/weaviate/entities/multi"
	"github.com/weaviate/weaviate/entities/schema"
	schemaConfig "github.com/weaviate/weaviate/entities/schema/config"
	"github.com/weaviate/weaviate/entities/search"
	"github.com/weaviate/weaviate/entities/searchparams"
	"github.com/weaviate/weaviate/entities/storobj"
	"github.com/weaviate/weaviate/usecases/config"
	"github.com/weaviate/weaviate/usecases/memwatch"
	"github.com/weaviate/weaviate/usecases/monitoring"
	"github.com/weaviate/weaviate/usecases/objects"
	"github.com/weaviate/weaviate/usecases/replica"
	schemaUC "github.com/weaviate/weaviate/usecases/schema"
	"github.com/weaviate/weaviate/usecases/sharding"
)

var (
	errTenantNotFound  = errors.New("tenant not found")
	errTenantNotActive = errors.New("tenant not active")

	// Use runtime.GOMAXPROCS instead of runtime.NumCPU because NumCPU returns
	// the physical CPU cores. However, in a containerization context, that might
	// not be what we want. The physical node could have 128 cores, but we could
	// be cgroup-limited to 2 cores. In that case, we want 2 to be our limit, not
	// 128. It isn't guaranteed that MAXPROCS reflects the cgroup limit, but at
	// least there is a chance that it was set correctly. If not, it defaults to
	// NumCPU anyway, so we're not any worse off.
	_NUMCPU          = runtime.GOMAXPROCS(0)
	ErrShardNotFound = errors.New("shard not found")
)

// shardMap is a syn.Map which specialized in storing shards
type shardMap sync.Map

// Range calls f sequentially for each key and value present in the map.
// If f returns an error, range stops the iteration
func (m *shardMap) Range(f func(name string, shard ShardLike) error) (err error) {
	(*sync.Map)(m).Range(func(key, value any) bool {
		err = f(key.(string), value.(ShardLike))
		return err == nil
	})
	return err
}

// RangeConcurrently calls f for each key and value present in the map with at
// most _NUMCPU executors running in parallel. As opposed to [Range] it does
// not guarantee an exit on the first error.
func (m *shardMap) RangeConcurrently(logger logrus.FieldLogger, f func(name string, shard ShardLike) error) (err error) {
	eg := enterrors.NewErrorGroupWrapper(logger)
	eg.SetLimit(_NUMCPU)
	(*sync.Map)(m).Range(func(key, value any) bool {
		name, shard := key.(string), value.(ShardLike)
		eg.Go(func() error {
			return f(name, shard)
		}, name, shard)
		return true
	})

	return eg.Wait()
}

// Load returns the shard or nil if no shard is present.
func (m *shardMap) Load(name string) ShardLike {
	v, ok := (*sync.Map)(m).Load(name)
	if !ok {
		return nil
	}
	return v.(ShardLike)
}

// Store sets a shard giving its name and value
func (m *shardMap) Store(name string, shard ShardLike) {
	(*sync.Map)(m).Store(name, shard)
}

// Swap swaps the shard for a key and returns the previous value if any.
// The loaded result reports whether the key was present.
func (m *shardMap) Swap(name string, shard ShardLike) (previous ShardLike, loaded bool) {
	v, ok := (*sync.Map)(m).Swap(name, shard)
	if v == nil || !ok {
		return nil, ok
	}
	return v.(ShardLike), ok
}

// CompareAndSwap swaps the old and new values for key if the value stored in the map is equal to old.
func (m *shardMap) CompareAndSwap(name string, old, new ShardLike) bool {
	return (*sync.Map)(m).CompareAndSwap(name, old, new)
}

// LoadAndDelete deletes the value for a key, returning the previous value if any.
// The loaded result reports whether the key was present.
func (m *shardMap) LoadAndDelete(name string) (ShardLike, bool) {
	v, ok := (*sync.Map)(m).LoadAndDelete(name)
	if v == nil || !ok {
		return nil, ok
	}
	return v.(ShardLike), ok
}

// Index is the logical unit which contains all the data for one particular
// class. An index can be further broken up into self-contained units, called
// Shards, to allow for easy distribution across Nodes
type Index struct {
	classSearcher             inverted.ClassSearcher // to allow for nested by-references searches
	shards                    shardMap
	Config                    IndexConfig
	vectorIndexUserConfig     schemaConfig.VectorIndexConfig
	vectorIndexUserConfigLock sync.Mutex
	vectorIndexUserConfigs    map[string]schemaConfig.VectorIndexConfig
	getSchema                 schemaUC.SchemaGetter
	logger                    logrus.FieldLogger
	remote                    *sharding.RemoteIndex
	stopwords                 *stopwords.Detector
	replicator                *replica.Replicator

	invertedIndexConfig     schema.InvertedIndexConfig
	invertedIndexConfigLock sync.Mutex

	// This lock should be used together with the db indexLock.
	//
	// The db indexlock locks the map that contains all indices against changes and should be used while iterating.
	// This lock protects this specific index form being deleted while in use. Use Rlock to signal that it is in use.
	// This way many goroutines can use a specific index in parallel. The delete-routine will try to acquire a RWlock.
	//
	// Usage:
	// Lock the whole db using db.indexLock
	// pick the indices you want and Rlock them
	// unlock db.indexLock
	// Use the indices
	// RUnlock all picked indices
	dropIndex sync.RWMutex

	metrics          *Metrics
	centralJobQueue  chan job
	indexCheckpoints *indexcheckpoint.Checkpoints

	partitioningEnabled bool

	cycleCallbacks *indexCycleCallbacks

	backupMutex backupMutex
	lastBackup  atomic.Pointer[BackupState]

	// canceled when either Shutdown or Drop called
	closingCtx    context.Context
	closingCancel context.CancelFunc

	// always true if lazy shard loading is off, in the case of lazy shard
	// loading will be set to true once the last shard was loaded.
	allShardsReady   atomic.Bool
	allocChecker     memwatch.AllocChecker
	shardCreateLocks *shardCreateLocks
}

func (i *Index) GetShards() []ShardLike {
	var out []ShardLike
	i.shards.Range(func(_ string, shard ShardLike) error {
		out = append(out, shard)
		return nil
	})

	return out
}

func (i *Index) ID() string {
	return indexID(i.Config.ClassName)
}

func (i *Index) path() string {
	return path.Join(i.Config.RootPath, i.ID())
}

type nodeResolver interface {
	NodeHostname(nodeName string) (string, bool)
}

// NewIndex creates an index with the specified amount of shards, using only
// the shards that are local to a node
func NewIndex(ctx context.Context, cfg IndexConfig,
	shardState *sharding.State, invertedIndexConfig schema.InvertedIndexConfig,
	vectorIndexUserConfig schemaConfig.VectorIndexConfig,
	vectorIndexUserConfigs map[string]schemaConfig.VectorIndexConfig,
	sg schemaUC.SchemaGetter,
	cs inverted.ClassSearcher, logger logrus.FieldLogger,
	nodeResolver nodeResolver, remoteClient sharding.RemoteIndexClient,
	replicaClient replica.Client,
	promMetrics *monitoring.PrometheusMetrics, class *models.Class, jobQueueCh chan job,
	indexCheckpoints *indexcheckpoint.Checkpoints,
	allocChecker memwatch.AllocChecker,
) (*Index, error) {
	sd, err := stopwords.NewDetectorFromConfig(invertedIndexConfig.Stopwords)
	if err != nil {
		return nil, errors.Wrap(err, "failed to create new index")
	}

	repl := replica.NewReplicator(cfg.ClassName.String(),
		sg, nodeResolver, replicaClient, logger)

	if cfg.QueryNestedRefLimit == 0 {
		cfg.QueryNestedRefLimit = config.DefaultQueryNestedCrossReferenceLimit
	}

	index := &Index{
		Config:                 cfg,
		getSchema:              sg,
		logger:                 logger,
		classSearcher:          cs,
		vectorIndexUserConfig:  vectorIndexUserConfig,
		vectorIndexUserConfigs: vectorIndexUserConfigs,
		invertedIndexConfig:    invertedIndexConfig,
		stopwords:              sd,
		replicator:             repl,
		remote: sharding.NewRemoteIndex(cfg.ClassName.String(), sg,
			nodeResolver, remoteClient),
		metrics:             NewMetrics(logger, promMetrics, cfg.ClassName.String(), "n/a"),
		centralJobQueue:     jobQueueCh,
		partitioningEnabled: shardState.PartitioningEnabled,
		backupMutex:         backupMutex{log: logger, retryDuration: mutexRetryDuration, notifyDuration: mutexNotifyDuration},
		indexCheckpoints:    indexCheckpoints,
		allocChecker:        allocChecker,
		shardCreateLocks:    newShardCreateLocks(),
	}
	index.closingCtx, index.closingCancel = context.WithCancel(context.Background())

	index.initCycleCallbacks()

	if err := index.checkSingleShardMigration(shardState); err != nil {
		return nil, errors.Wrap(err, "migrating sharding state from previous version")
	}

	if err := os.MkdirAll(index.path(), os.ModePerm); err != nil {
		return nil, fmt.Errorf("init index %q: %w", index.ID(), err)
	}

	if err := index.initAndStoreShards(ctx, shardState, class, promMetrics); err != nil {
		return nil, err
	}

	index.cycleCallbacks.compactionCycle.Start()
	index.cycleCallbacks.flushCycle.Start()

	return index, nil
}

// since called in Index's constructor there is no risk same shard will be inited/created in parallel,
// therefore shardCreateLocks are not used here
func (i *Index) initAndStoreShards(ctx context.Context, shardState *sharding.State, class *models.Class,
	promMetrics *monitoring.PrometheusMetrics,
) error {
	if i.Config.DisableLazyLoadShards {
		eg := enterrors.NewErrorGroupWrapper(i.logger)
		eg.SetLimit(_NUMCPU)

		for _, shardName := range shardState.AllLocalPhysicalShards() {
			physical := shardState.Physical[shardName]
			if physical.ActivityStatus() != models.TenantActivityStatusHOT {
				// do not instantiate inactive shard
				continue
			}

			shardName := shardName // prevent loop variable capture
			eg.Go(func() error {
				shard, err := NewShard(ctx, promMetrics, shardName, i, class, i.centralJobQueue, i.indexCheckpoints)
				if err != nil {
					return fmt.Errorf("init shard %s of index %s: %w", shardName, i.ID(), err)
				}

				i.shards.Store(shardName, shard)
				return nil
			}, shardName)
		}

		if err := eg.Wait(); err != nil {
			return err
		}

		i.allShardsReady.Store(true)
		return nil
	}

	for _, shardName := range shardState.AllLocalPhysicalShards() {
		physical := shardState.Physical[shardName]
		if physical.ActivityStatus() != models.TenantActivityStatusHOT {
			// do not instantiate inactive shard
			continue
		}

		shard := NewLazyLoadShard(ctx, promMetrics, shardName, i, class, i.centralJobQueue, i.indexCheckpoints, i.allocChecker)
		i.shards.Store(shardName, shard)
	}

	f := func() {
		ticker := time.NewTicker(time.Second)
		defer ticker.Stop()
		defer i.allShardsReady.Store(true)
		i.ForEachShard(func(name string, shard ShardLike) error {
			// prioritize closingCtx over ticker:
			// check closing again in case of ticker was selected when both
			// cases where available
			select {
			case <-i.closingCtx.Done():
				// break loop by returning error
				return i.closingCtx.Err()
			case <-ticker.C:
				select {
				case <-i.closingCtx.Done():
					// break loop by returning error
					return i.closingCtx.Err()
				default:
					shard.(*LazyLoadShard).Load(context.Background())
					return nil
				}
			}
		})
	}
	enterrors.GoWrapper(f, i.logger)

	return nil
}

// used to init/create shard in different moments of index's lifecycle, therefore it needs to be called
// within shardCreateLocks to prevent parallel create/init of the same shard
func (i *Index) initAndStoreShard(ctx context.Context, shardName string, class *models.Class,
	promMetrics *monitoring.PrometheusMetrics,
) error {
	if i.Config.DisableLazyLoadShards {
		if err := i.allocChecker.CheckMappingAndReserve(3, int(lsmkv.FlushAfterDirtyDefault.Seconds())); err != nil {
			return errors.Wrap(err, "memory pressure: cannot init shard")
		}

		shard, err := NewShard(ctx, promMetrics, shardName, i, class, i.centralJobQueue, i.indexCheckpoints)
		if err != nil {
			return fmt.Errorf("init shard %s of index %s: %w", shardName, i.ID(), err)
		}
		i.shards.Store(shardName, shard)
		return nil
	}

	shard := NewLazyLoadShard(ctx, promMetrics, shardName, i, class, i.centralJobQueue, i.indexCheckpoints, i.allocChecker)
	i.shards.Store(shardName, shard)
	return nil
}

// Iterate over all objects in the index, applying the callback function to each one.  Adding or removing objects during iteration is not supported.
func (i *Index) IterateObjects(ctx context.Context, cb func(index *Index, shard ShardLike, object *storobj.Object) error) (err error) {
	return i.ForEachShard(func(_ string, shard ShardLike) error {
		wrapper := func(object *storobj.Object) error {
			return cb(i, shard, object)
		}
		bucket := shard.Store().Bucket(helpers.ObjectsBucketLSM)
		return bucket.IterateObjects(ctx, wrapper)
	})
}

func (i *Index) ForEachShard(f func(name string, shard ShardLike) error) error {
	return i.shards.Range(f)
}

func (i *Index) ForEachShardConcurrently(f func(name string, shard ShardLike) error) error {
	return i.shards.RangeConcurrently(i.logger, f)
}

// Iterate over all objects in the shard, applying the callback function to each one.  Adding or removing objects during iteration is not supported.
func (i *Index) IterateShards(ctx context.Context, cb func(index *Index, shard ShardLike) error) (err error) {
	return i.ForEachShard(func(key string, shard ShardLike) error {
		return cb(i, shard)
	})
}

// Problem: this function should be in shard.go, it circumvents the shard abstraction
func (i *Index) addProperty(ctx context.Context, props []*models.Property) error {
	if !lsmkv.FeatureUseMergedBuckets {

		eg := enterrors.NewErrorGroupWrapper(i.logger)

		i.ForEachShard(func(key string, shard ShardLike) error {
			shard.CreatePropertyIndex_unmerged(ctx, eg, props)
			return nil
		})

		if err := eg.Wait(); err != nil {
			return errors.Wrapf(err, "extend idx '%s' with properties '%v", i.ID(), props)
		}

		return nil
	} else {
		return i.ForEachShard(func(key string, shard ShardLike) error {
			err := shard.createPropertyIndex(ctx, nil, props)
			if err != nil {
				return errors.Wrapf(err, "extend idx '%s' with property '%v", i.ID(), props)
			}
			return nil
		})
	}
}

func (i *Index) addUUIDProperty(ctx context.Context) error {
	return i.ForEachShard(func(name string, shard ShardLike) error {
		err := shard.addIDProperty(ctx)
		if err != nil {
			return errors.Wrapf(err, "add id property to shard %q", name)
		}
		return nil
	})
}

func (i *Index) addDimensionsProperty(ctx context.Context) error {
	return i.ForEachShard(func(name string, shard ShardLike) error {
		if err := shard.addDimensionsProperty(ctx); err != nil {
			return errors.Wrapf(err, "add dimensions property to shard %q", name)
		}
		return nil
	})
}

func (i *Index) addTimestampProperties(ctx context.Context) error {
	return i.ForEachShard(func(name string, shard ShardLike) error {
		if err := shard.addTimestampProperties(ctx); err != nil {
			return errors.Wrapf(err, "add timestamp properties to shard %q", name)
		}
		return nil
	})
}

func (i *Index) updateVectorIndexConfig(ctx context.Context,
	updated schemaConfig.VectorIndexConfig,
) error {
	// an updated is not specific to one shard, but rather all
	err := i.ForEachShard(func(name string, shard ShardLike) error {
		// At the moment, we don't do anything in an update that could fail, but
		// technically this should be part of some sort of a two-phase commit  or
		// have another way to rollback if we have updates that could potentially
		// fail in the future. For now that's not a realistic risk.
		if err := shard.UpdateVectorIndexConfig(ctx, updated); err != nil {
			return errors.Wrapf(err, "shard %s", name)
		}
		return nil
	})
	if err != nil {
		return err
	}
	i.vectorIndexUserConfigLock.Lock()
	defer i.vectorIndexUserConfigLock.Unlock()

	i.vectorIndexUserConfig = updated

	return nil
}

func (i *Index) updateVectorIndexConfigs(ctx context.Context,
	updated map[string]schemaConfig.VectorIndexConfig,
) error {
	err := i.ForEachShard(func(name string, shard ShardLike) error {
		if err := shard.UpdateVectorIndexConfigs(ctx, updated); err != nil {
			return fmt.Errorf("shard %q: %w", name, err)
		}
		return nil
	})
	if err != nil {
		return err
	}

	i.vectorIndexUserConfigLock.Lock()
	defer i.vectorIndexUserConfigLock.Unlock()

	for targetName, targetCfg := range updated {
		i.vectorIndexUserConfigs[targetName] = targetCfg
	}

	return nil
}

func (i *Index) getInvertedIndexConfig() schema.InvertedIndexConfig {
	i.invertedIndexConfigLock.Lock()
	defer i.invertedIndexConfigLock.Unlock()

	return i.invertedIndexConfig
}

func (i *Index) updateInvertedIndexConfig(ctx context.Context,
	updated schema.InvertedIndexConfig,
) error {
	i.invertedIndexConfigLock.Lock()
	defer i.invertedIndexConfigLock.Unlock()

	i.invertedIndexConfig = updated

	return nil
}

type IndexConfig struct {
	RootPath                  string
	ClassName                 schema.ClassName
	QueryMaximumResults       int64
	QueryNestedRefLimit       int64
	ResourceUsage             config.ResourceUsage
	MemtablesFlushDirtyAfter  int
	MemtablesInitialSizeMB    int
	MemtablesMaxSizeMB        int
	MemtablesMinActiveSeconds int
	MemtablesMaxActiveSeconds int
	ReplicationFactor         int64
	AvoidMMap                 bool
	DisableLazyLoadShards     bool

	TrackVectorDimensions bool
}

func indexID(class schema.ClassName) string {
	return strings.ToLower(string(class))
}

func (i *Index) determineObjectShard(id strfmt.UUID, tenant string) (string, error) {
	var shard, status string
	className := i.Config.ClassName.String()
	if tenant != "" {
		if shard, status = i.getSchema.TenantShard(className, tenant); shard != "" {
			if status == models.TenantActivityStatusHOT {
				return shard, nil
			}
			return "", objects.NewErrMultiTenancy(fmt.Errorf("%w: '%s'", errTenantNotActive, tenant))
		}
		return "", objects.NewErrMultiTenancy(fmt.Errorf("%w: %q", errTenantNotFound, tenant))
	}

	uuid, err := uuid.Parse(id.String())
	if err != nil {
		return "", fmt.Errorf("parse uuid: %q", id.String())
	}

	uuidBytes, err := uuid.MarshalBinary() // cannot error
	if err != nil {
		return "", fmt.Errorf("marshal uuid: %q", id.String())
	}
	shard = i.getSchema.ShardFromUUID(className, uuidBytes)
	return shard, err
}

func (i *Index) putObject(ctx context.Context, object *storobj.Object,
	replProps *additional.ReplicationProperties, schemaVersion uint64,
) error {
	if err := i.validateMultiTenancy(object.Object.Tenant); err != nil {
		return err
	}

	if i.Config.ClassName != object.Class() {
		return fmt.Errorf("cannot import object of class %s into index of class %s",
			object.Class(), i.Config.ClassName)
	}

	shardName, err := i.determineObjectShard(object.ID(), object.Object.Tenant)
	if err != nil {
		return objects.NewErrInvalidUserInput("determine shard: %v", err)
	}

	if i.replicationEnabled() {
		if replProps == nil {
			replProps = defaultConsistency()
		}
		cl := replica.ConsistencyLevel(replProps.ConsistencyLevel)
		if err := i.replicator.PutObject(ctx, shardName, object, cl, schemaVersion); err != nil {
			return fmt.Errorf("replicate insertion: shard=%q: %w", shardName, err)
		}
		return nil
	}

	// no replication, remote shard (or local not yet inited)
	if !i.isLocalShard(shardName) {
		if err := i.remote.PutObject(ctx, shardName, object, schemaVersion); err != nil {
			return fmt.Errorf("put remote object: shard=%q: %w", shardName, err)
		}
		return nil
	}

	// no replication, local shard
	i.backupMutex.RLock()
	defer i.backupMutex.RUnlock()

	shard, err := i.getOrInitLocalShard(ctx, shardName)
	if err != nil {
		err = ErrShardNotFound
	} else {
		err = shard.PutObject(ctx, object)
	}

	if err != nil {
		return fmt.Errorf("put local object: shard=%q: %w", shardName, err)
	}

	return nil
}

func (i *Index) IncomingPutObject(ctx context.Context, shardName string,
	object *storobj.Object, schemaVersion uint64,
) error {
	i.backupMutex.RLock()
	defer i.backupMutex.RUnlock()

	shard, err := i.getOrInitLocalShard(ctx, shardName)
	if err != nil {
		return ErrShardNotFound
	}

	// This is a bit hacky, the problem here is that storobj.Parse() currently
	// misses date fields as it has no way of knowing that a date-formatted
	// string was actually a date type. However, adding this functionality to
	// Parse() would break a lot of code, because it currently
	// schema-independent. To find out if a field is a date or date[], we need to
	// involve the schema, thus why we are doing it here. This was discovered as
	// part of https://github.com/weaviate/weaviate/issues/1775
	if err := i.parseDateFieldsInProps(object.Object.Properties); err != nil {
		return err
	}

	if err := shard.PutObject(ctx, object); err != nil {
		return err
	}

	return nil
}

func (i *Index) replicationEnabled() bool {
	return i.Config.ReplicationFactor > 1
}

// parseDateFieldsInProps checks the schema for the current class for which
// fields are date fields, then - if they are set - parses them accordingly.
// Works for both date and date[].
func (i *Index) parseDateFieldsInProps(props interface{}) error {
	if props == nil {
		return nil
	}

	propMap, ok := props.(map[string]interface{})
	if !ok {
		// don't know what to do with this
		return nil
	}

	c := i.getSchema.ReadOnlyClass(i.Config.ClassName.String())
	if c == nil {
		return fmt.Errorf("class %s not found in schema", i.Config.ClassName)
	}

	for _, prop := range c.Properties {
		if prop.DataType[0] == string(schema.DataTypeDate) {
			raw, ok := propMap[prop.Name]
			if !ok {
				// prop is not set, nothing to do
				continue
			}

			parsed, err := parseAsStringToTime(raw)
			if err != nil {
				return errors.Wrapf(err, "time prop %q", prop.Name)
			}

			propMap[prop.Name] = parsed
		}

		if prop.DataType[0] == string(schema.DataTypeDateArray) {
			raw, ok := propMap[prop.Name]
			if !ok {
				// prop is not set, nothing to do
				continue
			}

			asSlice, ok := raw.([]string)
			if !ok {
				return errors.Errorf("parse as time array, expected []interface{} got %T",
					raw)
			}
			parsedSlice := make([]interface{}, len(asSlice))
			for j := range asSlice {
				parsed, err := parseAsStringToTime(interface{}(asSlice[j]))
				if err != nil {
					return errors.Wrapf(err, "time array prop %q at pos %d", prop.Name, j)
				}

				parsedSlice[j] = parsed
			}
			propMap[prop.Name] = parsedSlice

		}
	}

	return nil
}

func parseAsStringToTime(in interface{}) (time.Time, error) {
	var parsed time.Time
	var err error

	asString, ok := in.(string)
	if !ok {
		return parsed, errors.Errorf("parse as time, expected string got %T", in)
	}

	parsed, err = time.Parse(time.RFC3339, asString)
	if err != nil {
		return parsed, err
	}

	return parsed, nil
}

// return value []error gives the error for the index with the positions
// matching the inputs
func (i *Index) putObjectBatch(ctx context.Context, objects []*storobj.Object,
	replProps *additional.ReplicationProperties, schemaVersion uint64,
) []error {
	type objsAndPos struct {
		objects []*storobj.Object
		pos     []int
	}
	out := make([]error, len(objects))
	if i.replicationEnabled() && replProps == nil {
		replProps = defaultConsistency()
	}

	byShard := map[string]objsAndPos{}
	for pos, obj := range objects {
		if err := i.validateMultiTenancy(obj.Object.Tenant); err != nil {
			out[pos] = err
			continue
		}
		shardName, err := i.determineObjectShard(obj.ID(), obj.Object.Tenant)
		if err != nil {
			out[pos] = err
			continue
		}

		group := byShard[shardName]
		group.objects = append(group.objects, obj)
		group.pos = append(group.pos, pos)
		byShard[shardName] = group
	}

	wg := &sync.WaitGroup{}
	for shardName, group := range byShard {
		shardName := shardName
		group := group
		wg.Add(1)
		f := func() {
			defer wg.Done()

			defer func() {
				err := recover()
				if err != nil {
					for pos := range group.pos {
						out[pos] = fmt.Errorf("an unexpected error occurred: %s", err)
					}
					fmt.Fprintf(os.Stderr, "panic: %s\n", err)
					debug.PrintStack()
				}
			}()
			var errs []error
			if replProps != nil {
				errs = i.replicator.PutObjects(ctx, shardName, group.objects,
					replica.ConsistencyLevel(replProps.ConsistencyLevel), schemaVersion)
			} else if !i.isLocalShard(shardName) {
				errs = i.remote.BatchPutObjects(ctx, shardName, group.objects, schemaVersion)
			} else {
				i.backupMutex.RLockGuard(func() error {
					shard, err := i.getOrInitLocalShard(ctx, shardName)
					if err != nil {
						errs = duplicateErr(ErrShardNotFound, len(group.objects))
					} else {
						errs = shard.PutObjectBatch(ctx, group.objects)
					}
					return nil
				})
			}
			for i, err := range errs {
				desiredPos := group.pos[i]
				out[desiredPos] = err
			}
		}
		enterrors.GoWrapper(f, i.logger)
	}

	wg.Wait()

	return out
}

func duplicateErr(in error, count int) []error {
	out := make([]error, count)
	for i := range out {
		out[i] = in
	}

	return out
}

func (i *Index) IncomingBatchPutObjects(ctx context.Context, shardName string,
	objects []*storobj.Object, schemaVersion uint64,
) []error {
	i.backupMutex.RLock()
	defer i.backupMutex.RUnlock()

	shard, err := i.getOrInitLocalShard(ctx, shardName)
	if err != nil {
		return duplicateErr(ErrShardNotFound, len(objects))
	}

	// This is a bit hacky, the problem here is that storobj.Parse() currently
	// misses date fields as it has no way of knowing that a date-formatted
	// string was actually a date type. However, adding this functionality to
	// Parse() would break a lot of code, because it currently
	// schema-independent. To find out if a field is a date or date[], we need to
	// involve the schema, thus why we are doing it here. This was discovered as
	// part of https://github.com/weaviate/weaviate/issues/1775
	for j := range objects {
		if err := i.parseDateFieldsInProps(objects[j].Object.Properties); err != nil {
			return duplicateErr(err, len(objects))
		}
	}

	return shard.PutObjectBatch(ctx, objects)
}

// return value map[int]error gives the error for the index as it received it
func (i *Index) AddReferencesBatch(ctx context.Context, refs objects.BatchReferences,
	replProps *additional.ReplicationProperties, schemaVersion uint64,
) []error {
	type refsAndPos struct {
		refs objects.BatchReferences
		pos  []int
	}
	if i.replicationEnabled() && replProps == nil {
		replProps = defaultConsistency()
	}

	byShard := map[string]refsAndPos{}
	out := make([]error, len(refs))

	for pos, ref := range refs {
		if err := i.validateMultiTenancy(ref.Tenant); err != nil {
			out[pos] = err
			continue
		}
		shardName, err := i.determineObjectShard(ref.From.TargetID, ref.Tenant)
		if err != nil {
			out[pos] = err
			continue
		}

		group := byShard[shardName]
		group.refs = append(group.refs, ref)
		group.pos = append(group.pos, pos)
		byShard[shardName] = group
	}

	for shardName, group := range byShard {
		var errs []error
		if i.replicationEnabled() {
			errs = i.replicator.AddReferences(ctx, shardName, group.refs, replica.ConsistencyLevel(replProps.ConsistencyLevel), schemaVersion)
		} else if !i.isLocalShard(shardName) {
			errs = i.remote.BatchAddReferences(ctx, shardName, group.refs, schemaVersion)
		} else {
			i.backupMutex.RLockGuard(func() error {
				shard, err := i.getOrInitLocalShard(ctx, shardName)
				if err != nil {
					errs = duplicateErr(ErrShardNotFound, len(group.refs))
				} else {
					errs = shard.AddReferencesBatch(ctx, group.refs)
				}
				return nil
			})
		}
		for i, err := range errs {
			desiredPos := group.pos[i]
			out[desiredPos] = err
		}
	}

	return out
}

func (i *Index) IncomingBatchAddReferences(ctx context.Context, shardName string,
	refs objects.BatchReferences, schemaVersion uint64,
) []error {
	i.backupMutex.RLock()
	defer i.backupMutex.RUnlock()

	shard, err := i.getOrInitLocalShard(ctx, shardName)
	if err != nil {
		return duplicateErr(ErrShardNotFound, len(refs))
	}

	return shard.AddReferencesBatch(ctx, refs)
}

func (i *Index) objectByID(ctx context.Context, id strfmt.UUID,
	props search.SelectProperties, addl additional.Properties,
	replProps *additional.ReplicationProperties, tenant string,
) (*storobj.Object, error) {
	if err := i.validateMultiTenancy(tenant); err != nil {
		return nil, err
	}

	shardName, err := i.determineObjectShard(id, tenant)
	if err != nil {
		switch err.(type) {
		case objects.ErrMultiTenancy:
			return nil, objects.NewErrMultiTenancy(fmt.Errorf("determine shard: %w", err))
		default:
			return nil, objects.NewErrInvalidUserInput("determine shard: %v", err)
		}
	}

	var obj *storobj.Object

	if i.replicationEnabled() {
		if replProps == nil {
			replProps = defaultConsistency()
		}
		if replProps.NodeName != "" {
			obj, err = i.replicator.NodeObject(ctx, replProps.NodeName, shardName, id, props, addl)
		} else {
			obj, err = i.replicator.GetOne(ctx,
				replica.ConsistencyLevel(replProps.ConsistencyLevel), shardName, id, props, addl)
		}
		return obj, err
	}

	if !i.isLocalShard(shardName) {
		if obj, err = i.remote.GetObject(ctx, shardName, id, props, addl); err != nil {
			return obj, fmt.Errorf("get remote object: shard=%s: %w", shardName, err)
		}
	} else {
		shard, err := i.getOrInitLocalShard(ctx, shardName)
		if err != nil {
			return obj, ErrShardNotFound
		} else {
			if obj, err = shard.ObjectByID(ctx, id, props, addl); err != nil {
				return obj, fmt.Errorf("get local object: shard=%s: %w", shardName, err)
			}
		}
	}

	return obj, nil
}

func (i *Index) IncomingGetObject(ctx context.Context, shardName string,
	id strfmt.UUID, props search.SelectProperties,
	additional additional.Properties,
) (*storobj.Object, error) {
	shard, err := i.getOrInitLocalShard(ctx, shardName)
	if err != nil {
		return nil, ErrShardNotFound
	}

	return shard.ObjectByID(ctx, id, props, additional)
}

func (i *Index) IncomingMultiGetObjects(ctx context.Context, shardName string,
	ids []strfmt.UUID,
) ([]*storobj.Object, error) {
	shard, err := i.getOrInitLocalShard(ctx, shardName)
	if err != nil {
		return nil, ErrShardNotFound
	}

	return shard.MultiObjectByID(ctx, wrapIDsInMulti(ids))
}

func (i *Index) multiObjectByID(ctx context.Context,
	query []multi.Identifier, tenant string,
) ([]*storobj.Object, error) {
	if err := i.validateMultiTenancy(tenant); err != nil {
		return nil, err
	}

	type idsAndPos struct {
		ids []multi.Identifier
		pos []int
	}

	byShard := map[string]idsAndPos{}
	for pos, id := range query {
		shardName, err := i.determineObjectShard(strfmt.UUID(id.ID), tenant)
		if err != nil {
			return nil, objects.NewErrInvalidUserInput("determine shard: %v", err)
		}

		group := byShard[shardName]
		group.ids = append(group.ids, id)
		group.pos = append(group.pos, pos)
		byShard[shardName] = group
	}

	out := make([]*storobj.Object, len(query))

	for shardName, group := range byShard {

		var objects []*storobj.Object
		var err error

		if !i.isLocalShard(shardName) {
			objects, err = i.remote.MultiGetObjects(ctx, shardName, extractIDsFromMulti(group.ids))
			if err != nil {
				return nil, errors.Wrapf(err, "remote shard %s", shardName)
			}
		} else {
			shard, err := i.getOrInitLocalShard(ctx, shardName)
			if err != nil {
				err = ErrShardNotFound
			} else {
				objects, err = shard.MultiObjectByID(ctx, group.ids)
			}
			if err != nil {
				return nil, errors.Wrapf(err, "shard %s", shardId(i.ID(), shardName))
			}
		}

		for i, obj := range objects {
			desiredPos := group.pos[i]
			out[desiredPos] = obj
		}
	}

	return out, nil
}

func extractIDsFromMulti(in []multi.Identifier) []strfmt.UUID {
	out := make([]strfmt.UUID, len(in))

	for i, id := range in {
		out[i] = strfmt.UUID(id.ID)
	}

	return out
}

func wrapIDsInMulti(in []strfmt.UUID) []multi.Identifier {
	out := make([]multi.Identifier, len(in))

	for i, id := range in {
		out[i] = multi.Identifier{ID: string(id)}
	}

	return out
}

func (i *Index) exists(ctx context.Context, id strfmt.UUID,
	replProps *additional.ReplicationProperties, tenant string,
) (bool, error) {
	if err := i.validateMultiTenancy(tenant); err != nil {
		return false, err
	}

	shardName, err := i.determineObjectShard(id, tenant)
	if err != nil {
		switch err.(type) {
		case objects.ErrMultiTenancy:
			return false, objects.NewErrMultiTenancy(fmt.Errorf("determine shard: %w", err))
		default:
			return false, objects.NewErrInvalidUserInput("determine shard: %v", err)
		}
	}

	var exists bool
	if i.replicationEnabled() {
		if replProps == nil {
			replProps = defaultConsistency()
		}
		cl := replica.ConsistencyLevel(replProps.ConsistencyLevel)
		return i.replicator.Exists(ctx, cl, shardName, id)
	}

	if !i.isLocalShard(shardName) {
		exists, err = i.remote.Exists(ctx, shardName, id)
		if err != nil {
			owner, _ := i.getSchema.ShardOwner(i.Config.ClassName.String(), shardName)
			err = fmt.Errorf("exists remotely: shard=%q owner=%q: %w", shardName, owner, err)
		}
	} else {
		var shard ShardLike
		shard, err = i.getOrInitLocalShard(ctx, shardName)
		if err != nil {
			err = ErrShardNotFound
		} else {
			exists, err = shard.Exists(ctx, id)
			if err != nil {
				err = fmt.Errorf("exists locally: shard=%q: %w", shardName, err)
			}
		}
	}

	return exists, err
}

func (i *Index) IncomingExists(ctx context.Context, shardName string,
	id strfmt.UUID,
) (bool, error) {
	shard, err := i.getOrInitLocalShard(ctx, shardName)
	if err != nil {
		return false, ErrShardNotFound
	}

	return shard.Exists(ctx, id)
}

func (i *Index) objectSearch(ctx context.Context, limit int, filters *filters.LocalFilter,
	keywordRanking *searchparams.KeywordRanking, sort []filters.Sort, cursor *filters.Cursor,
	addlProps additional.Properties, replProps *additional.ReplicationProperties, tenant string, autoCut int,
) ([]*storobj.Object, []float32, error) {
	if err := i.validateMultiTenancy(tenant); err != nil {
		return nil, nil, err
	}

	shardNames, err := i.targetShardNames(tenant)
	if err != nil || len(shardNames) == 0 {
		return nil, nil, err
	}

	// If the request is a BM25F with no properties selected, use all possible properties
	if keywordRanking != nil && keywordRanking.Type == "bm25" && len(keywordRanking.Properties) == 0 {

		cl := i.getSchema.ReadOnlyClass(i.Config.ClassName.String())
		if cl == nil {
			return nil, nil, fmt.Errorf("class %s not found in schema", i.Config.ClassName)
		}

		propHash := cl.Properties
		// Get keys of hash
		for _, v := range propHash {
			if inverted.PropertyHasSearchableIndex(i.getSchema.ReadOnlyClass(i.Config.ClassName.String()), v.Name) {
				keywordRanking.Properties = append(keywordRanking.Properties, v.Name)
			}
		}

		// WEAVIATE-471 - error if we can't find a property to search
		if len(keywordRanking.Properties) == 0 {
			return nil, []float32{}, errors.New(
				"No properties provided, and no indexed properties found in class")
		}
	}

	outObjects, outScores, err := i.objectSearchByShard(ctx, limit,
		filters, keywordRanking, sort, cursor, addlProps, shardNames)
	if err != nil {
		return nil, nil, err
	}

	if len(outObjects) == len(outScores) {
		if keywordRanking != nil && keywordRanking.Type == "bm25" {
			for ii := range outObjects {
				oo := outObjects[ii]

				if oo.AdditionalProperties() == nil {
					oo.Object.Additional = make(map[string]interface{})
				}

				// Additional score is filled in by the top level function

				// Collect all keys starting with "BM25F" and add them to the Additional
				if keywordRanking.AdditionalExplanations {
					explainScore := ""
					for k, v := range oo.Object.Additional {
						if strings.HasPrefix(k, "BM25F") {

							explainScore = fmt.Sprintf("%v, %v:%v", explainScore, k, v)
							delete(oo.Object.Additional, k)
						}
					}
					oo.Object.Additional["explainScore"] = explainScore
				}
			}
		}
	}

	if len(sort) > 0 {
		if len(shardNames) > 1 {
			var err error
			outObjects, outScores, err = i.sort(outObjects, outScores, sort, limit)
			if err != nil {
				return nil, nil, errors.Wrap(err, "sort")
			}
		}
	} else if keywordRanking != nil {
		outObjects, outScores = i.sortKeywordRanking(outObjects, outScores)
	} else if len(shardNames) > 1 && !addlProps.ReferenceQuery {
		// sort only for multiple shards (already sorted for single)
		// and for not reference nested query (sort is applied for root query)
		outObjects, outScores = i.sortByID(outObjects, outScores)
	}

	if autoCut > 0 {
		cutOff := autocut.Autocut(outScores, autoCut)
		outObjects = outObjects[:cutOff]
		outScores = outScores[:cutOff]
	}

	// if this search was caused by a reference property
	// search, we should not limit the number of results.
	// for example, if the query contains a where filter
	// whose operator is `And`, and one of the operands
	// contains a path to a reference prop, the Search
	// caused by such a ref prop being limited can cause
	// the `And` to return no results where results would
	// be expected. we won't know that unless we search
	// and return all referenced object properties.
	if !addlProps.ReferenceQuery && len(outObjects) > limit {
		if len(outObjects) == len(outScores) {
			outScores = outScores[:limit]
		}
		outObjects = outObjects[:limit]
	}

	if i.replicationEnabled() {
		if replProps == nil {
			replProps = defaultConsistency(replica.One)
		}
		l := replica.ConsistencyLevel(replProps.ConsistencyLevel)
		err = i.replicator.CheckConsistency(ctx, l, outObjects)
		if err != nil {
			i.logger.WithField("action", "object_search").
				Errorf("failed to check consistency of search results: %v", err)
		}
	}

	return outObjects, outScores, nil
}

func (i *Index) objectSearchByShard(ctx context.Context, limit int, filters *filters.LocalFilter,
	keywordRanking *searchparams.KeywordRanking, sort []filters.Sort, cursor *filters.Cursor,
	addlProps additional.Properties, shards []string,
) ([]*storobj.Object, []float32, error) {
	resultObjects, resultScores := objectSearchPreallocate(limit, shards)

	eg := enterrors.NewErrorGroupWrapper(i.logger, "filters:", filters)
	eg.SetLimit(_NUMCPU * 2)
	shardResultLock := sync.Mutex{}
	for _, shardName := range shards {
		shardName := shardName

		eg.Go(func() error {
			var (
				objs     []*storobj.Object
				scores   []float32
				nodeName string
				err      error
			)

<<<<<<< HEAD
			if shard := i.localShard(shardName); shard != nil {
				nodeName = i.getSchema.NodeName()
				objs, scores, err = shard.ObjectSearch(ctx, limit, filters, keywordRanking, sort, cursor, addlProps)
				if err != nil {
					return fmt.Errorf("local shard object search %s: %w", shard.ID(), err)
				}
			} else {
=======
			if !i.isLocalShard(shardName) {
>>>>>>> 3d408cca
				objs, scores, nodeName, err = i.remote.SearchShard(
					ctx, shardName, nil, "", limit, filters, keywordRanking,
					sort, cursor, nil, addlProps, i.replicationEnabled())
				if err != nil {
					return fmt.Errorf("remote shard object search %s: %w", shardName, err)
				}
			} else {
				shard, err := i.getOrInitLocalShard(ctx, shardName)
				if err != nil {
					err = ErrShardNotFound
				} else {
					objs, scores, err = shard.ObjectSearch(ctx, limit, filters, keywordRanking, sort, cursor, addlProps)
				}
				if err != nil {
					return fmt.Errorf(
						"local shard object search %s: %w", shard.ID(), err)
				}
				nodeName = i.getSchema.NodeName()
			}

			if i.replicationEnabled() {
				storobj.AddOwnership(objs, nodeName, shardName)
			}

			shardResultLock.Lock()
			resultObjects = append(resultObjects, objs...)
			resultScores = append(resultScores, scores...)
			shardResultLock.Unlock()
			return nil
		}, shardName)
	}
	if err := eg.Wait(); err != nil {
		return nil, nil, err
	}

	if len(resultObjects) == len(resultScores) {

		// Force a stable sort order by UUID

		type resultSortable struct {
			object *storobj.Object
			score  float32
		}
		objs := resultObjects
		scores := resultScores
		var results []resultSortable = make([]resultSortable, len(objs))
		for i := range objs {
			results[i] = resultSortable{
				object: objs[i],
				score:  scores[i],
			}
		}

		golangSort.Slice(results, func(i, j int) bool {
			if results[i].score == results[j].score {
				return results[i].object.Object.ID > results[j].object.Object.ID
			}

			return results[i].score > results[j].score
		})

		var finalObjs []*storobj.Object = make([]*storobj.Object, len(results))
		var finalScores []float32 = make([]float32, len(results))
		for i, result := range results {

			finalObjs[i] = result.object
			finalScores[i] = result.score
		}

		return finalObjs, finalScores, nil
	}

	return resultObjects, resultScores, nil
}

func (i *Index) sortByID(objects []*storobj.Object, scores []float32,
) ([]*storobj.Object, []float32) {
	return newIDSorter().sort(objects, scores)
}

func (i *Index) sortKeywordRanking(objects []*storobj.Object,
	scores []float32,
) ([]*storobj.Object, []float32) {
	return newScoresSorter().sort(objects, scores)
}

func (i *Index) sort(objects []*storobj.Object, scores []float32,
	sort []filters.Sort, limit int,
) ([]*storobj.Object, []float32, error) {
	return sorter.NewObjectsSorter(i.getSchema.ReadOnlyClass).
		Sort(objects, scores, limit, sort)
}

func (i *Index) mergeGroups(objects []*storobj.Object, dists []float32,
	groupBy *searchparams.GroupBy, limit, shardCount int,
) ([]*storobj.Object, []float32, error) {
	return newGroupMerger(objects, dists, groupBy).Do()
}

func (i *Index) singleLocalShardObjectVectorSearch(ctx context.Context, searchVector []float32,
	targetVector string, dist float32, limit int, filters *filters.LocalFilter,
	sort []filters.Sort, groupBy *searchparams.GroupBy, additional additional.Properties,
	shardName string,
) ([]*storobj.Object, []float32, error) {
	shard, err := i.getOrInitLocalShard(ctx, shardName)
	if err != nil {
		return nil, nil, errors.Wrapf(err, "shard %s", shardId(i.ID(), shardName))
	} else {
		res, resDists, err := shard.ObjectVectorSearch(
			ctx, searchVector, targetVector, dist, limit, filters, sort, groupBy, additional)
		if err != nil {
			return nil, nil, errors.Wrapf(err, "shard %s", shard.ID())
		}
		return res, resDists, nil
	}
}

// to be called after validating multi-tenancy
func (i *Index) targetShardNames(tenant string) ([]string, error) {
	className := i.Config.ClassName.String()
	if !i.partitioningEnabled {
		return i.getSchema.CopyShardingState(className).AllPhysicalShards(), nil
	}

	if tenant == "" {
		return []string{}, objects.NewErrMultiTenancy(fmt.Errorf("tenant name is empty"))
	}

	if shard, status := i.getSchema.TenantShard(className, tenant); shard != "" {
		if status == models.TenantActivityStatusHOT {
			return []string{shard}, nil
		}
		return []string{}, objects.NewErrMultiTenancy(fmt.Errorf("%w: '%s'", errTenantNotActive, tenant))
	}
	return []string{}, objects.NewErrMultiTenancy(fmt.Errorf("%w: %q", errTenantNotFound, tenant))
}

func (i *Index) objectVectorSearch(ctx context.Context, searchVector []float32,
	targetVector string, dist float32, limit int, filters *filters.LocalFilter, sort []filters.Sort,
	groupBy *searchparams.GroupBy, additional additional.Properties,
	replProps *additional.ReplicationProperties, tenant string,
) ([]*storobj.Object, []float32, error) {
	if err := i.validateMultiTenancy(tenant); err != nil {
		return nil, nil, err
	}
	shardNames, err := i.targetShardNames(tenant)
	if err != nil || len(shardNames) == 0 {
		return nil, nil, err
	}

	if len(shardNames) == 1 {
		if i.isLocalShard(shardNames[0]) {
			return i.singleLocalShardObjectVectorSearch(ctx, searchVector, targetVector, dist, limit, filters,
				sort, groupBy, additional, shardNames[0])
		}
	}

	// a limit of -1 is used to signal a search by distance. if that is
	// the case we have to adjust how we calculate the output capacity
	var shardCap int
	if limit < 0 {
		shardCap = len(shardNames) * hnsw.DefaultSearchByDistInitialLimit
	} else {
		shardCap = len(shardNames) * limit
	}

	eg := enterrors.NewErrorGroupWrapper(i.logger, "tenant:", tenant)
	eg.SetLimit(_NUMCPU * 2)
	m := &sync.Mutex{}

	out := make([]*storobj.Object, 0, shardCap)
	dists := make([]float32, 0, shardCap)
	for _, shardName := range shardNames {
		shardName := shardName
		eg.Go(func() error {
			var (
				res      []*storobj.Object
				resDists []float32
				nodeName string
				err      error
			)

			if !i.isLocalShard(shardName) {
				res, resDists, nodeName, err = i.remote.SearchShard(ctx,
					shardName, searchVector, targetVector, limit, filters,
					nil, sort, nil, groupBy, additional, i.replicationEnabled())
				if err != nil {
					return errors.Wrapf(err, "remote shard %s", shardName)
				}
			} else {
				shard, err := i.getOrInitLocalShard(ctx, shardName)
				if err != nil {
					err = ErrShardNotFound
				} else {
					res, resDists, err = shard.ObjectVectorSearch(
						ctx, searchVector, targetVector, dist, limit, filters, sort, groupBy, additional)
				}
				if err != nil {
					return errors.Wrapf(err, "shard %s", shard.ID())
				}
				nodeName = i.getSchema.NodeName()
			}
			if i.replicationEnabled() {
				storobj.AddOwnership(res, nodeName, shardName)
			}

			m.Lock()
			out = append(out, res...)
			dists = append(dists, resDists...)
			m.Unlock()

			return nil
		}, shardName)
	}

	if err := eg.Wait(); err != nil {
		return nil, nil, err
	}

	if len(shardNames) == 1 {
		return out, dists, nil
	}

	if len(shardNames) > 1 && groupBy != nil {
		return i.mergeGroups(out, dists, groupBy, limit, len(shardNames))
	}

	if len(shardNames) > 1 && len(sort) > 0 {
		return i.sort(out, dists, sort, limit)
	}

	out, dists = newDistancesSorter().sort(out, dists)
	if limit > 0 && len(out) > limit {
		out = out[:limit]
		dists = dists[:limit]
	}

	if i.replicationEnabled() {
		if replProps == nil {
			replProps = defaultConsistency(replica.One)
		}
		l := replica.ConsistencyLevel(replProps.ConsistencyLevel)
		err = i.replicator.CheckConsistency(ctx, l, out)
		if err != nil {
			i.logger.WithField("action", "object_vector_search").
				Errorf("failed to check consistency of search results: %v", err)
		}
	}

	return out, dists, nil
}

func (i *Index) IncomingSearch(ctx context.Context, shardName string,
	searchVector []float32, targetVector string, distance float32, limit int,
	filters *filters.LocalFilter, keywordRanking *searchparams.KeywordRanking,
	sort []filters.Sort, cursor *filters.Cursor, groupBy *searchparams.GroupBy,
	additional additional.Properties,
) ([]*storobj.Object, []float32, error) {
	shard, err := i.getOrInitLocalShard(ctx, shardName)
	if err != nil {
		return nil, nil, ErrShardNotFound
	}

	if searchVector == nil {
		res, scores, err := shard.ObjectSearch(ctx, limit, filters, keywordRanking, sort, cursor, additional)
		if err != nil {
			return nil, nil, err
		}

		return res, scores, nil
	}

	res, resDists, err := shard.ObjectVectorSearch(
		ctx, searchVector, targetVector, distance, limit, filters, sort, groupBy, additional)
	if err != nil {
		return nil, nil, errors.Wrapf(err, "shard %s", shard.ID())
	}

	return res, resDists, nil
}

func (i *Index) deleteObject(ctx context.Context, id strfmt.UUID,
	replProps *additional.ReplicationProperties, tenant string, schemaVersion uint64,
) error {
	if err := i.validateMultiTenancy(tenant); err != nil {
		return err
	}

	shardName, err := i.determineObjectShard(id, tenant)
	if err != nil {
		return objects.NewErrInvalidUserInput("determine shard: %v", err)
	}

	if i.replicationEnabled() {
		if replProps == nil {
			replProps = defaultConsistency()
		}
		cl := replica.ConsistencyLevel(replProps.ConsistencyLevel)
		if err := i.replicator.DeleteObject(ctx, shardName, id, cl, schemaVersion); err != nil {
			return fmt.Errorf("replicate deletion: shard=%q %w", shardName, err)
		}
		return nil
	}

	// no replication, remote shard (or local not yet inited)
	if !i.isLocalShard(shardName) {
		if err := i.remote.DeleteObject(ctx, shardName, id, schemaVersion); err != nil {
			return fmt.Errorf("delete remote object: shard=%q: %w", shardName, err)
		}
		return nil
	}

	// no replication, local shard
	i.backupMutex.RLock()
	defer i.backupMutex.RUnlock()

	shard, err := i.getOrInitLocalShard(ctx, shardName)
	if err != nil {
		err = ErrShardNotFound
	} else {
		err = shard.DeleteObject(ctx, id)
	}
	if err != nil {
		return fmt.Errorf("delete local object: shard=%q: %w", shardName, err)
	}
	return nil
}

func (i *Index) IncomingDeleteObject(ctx context.Context, shardName string,
	id strfmt.UUID, schemaVersion uint64,
) error {
	i.backupMutex.RLock()
	defer i.backupMutex.RUnlock()

	shard, err := i.getOrInitLocalShard(ctx, shardName)
	if err != nil {
		return ErrShardNotFound
	}
	return shard.DeleteObject(ctx, id)
}

// checks whether shard is inited locally
// (shard not inited may still belong to local node,
// due to eventual consistency it may not be inited yet)
func (i *Index) isLocalShard(name string) bool {
	return i.shards.Load(name) != nil
}

// Intended to run on "receiver" nodes, where local shard
// is expected to exist and be active
// Method first tries to get shard from Index::shards map,
// or inits shard and adds it to the map if shard was not found
func (i *Index) getOrInitLocalShard(ctx context.Context, shardName string) (ShardLike, error) {
	if shard := i.shards.Load(shardName); shard != nil {
		return shard, nil
	}

	className := i.Config.ClassName.String()
	class := i.getSchema.ReadOnlyClass(className)
	return i.initLocalShard(ctx, shardName, class)
}

func (i *Index) initLocalShard(ctx context.Context, shardName string, class *models.Class) (ShardLike, error) {
	// make sure same shard is not inited in parallel
	i.shardCreateLocks.Lock(shardName)
	defer i.shardCreateLocks.Unlock(shardName)

	// check if created in the meantime by concurrent call
	if shard := i.shards.Load(shardName); shard != nil {
		return shard, nil
	}

	if err := i.initAndStoreShard(ctx, shardName, class, i.metrics.baseMetrics); err != nil {
		return nil, err
	}
	return i.shards.Load(shardName), nil
}

func (i *Index) mergeObject(ctx context.Context, merge objects.MergeDocument, replProps *additional.ReplicationProperties, tenant string, schemaVersion uint64) error {
	if err := i.validateMultiTenancy(tenant); err != nil {
		return err
	}

	shardName, err := i.determineObjectShard(merge.ID, tenant)
	if err != nil {
		return objects.NewErrInvalidUserInput("determine shard: %v", err)
	}

	if i.replicationEnabled() {
		if replProps == nil {
			replProps = defaultConsistency()
		}
		cl := replica.ConsistencyLevel(replProps.ConsistencyLevel)
		if err := i.replicator.MergeObject(ctx, shardName, &merge, cl, schemaVersion); err != nil {
			return fmt.Errorf("replicate single update: %w", err)
		}
		return nil
	}

	// no replication, remote shard (or local not yet inited)
	if !i.isLocalShard(shardName) {
		if err := i.remote.MergeObject(ctx, shardName, merge, schemaVersion); err != nil {
			return fmt.Errorf("update remote object: shard=%q: %w", shardName, err)
		}
		return nil
	}

	// no replication, local shard
	i.backupMutex.RLock()
	defer i.backupMutex.RUnlock()

	shard, err := i.getOrInitLocalShard(ctx, shardName)
	if err != nil {
		err = ErrShardNotFound
	} else {
		err = shard.MergeObject(ctx, merge)
	}
	if err != nil {
		return fmt.Errorf("update local object: shard=%q: %w", shardName, err)
	}

	return nil
}

func (i *Index) IncomingMergeObject(ctx context.Context, shardName string,
	mergeDoc objects.MergeDocument, schemaVersion uint64,
) error {
	i.backupMutex.RLock()
	defer i.backupMutex.RUnlock()

	shard, err := i.getOrInitLocalShard(ctx, shardName)
	if err != nil {
		return ErrShardNotFound
	}

	return shard.MergeObject(ctx, mergeDoc)
}

func (i *Index) aggregate(ctx context.Context,
	params aggregation.Params,
) (*aggregation.Result, error) {
	if err := i.validateMultiTenancy(params.Tenant); err != nil {
		return nil, err
	}

	shardNames, err := i.targetShardNames(params.Tenant)
	if err != nil || len(shardNames) == 0 {
		return nil, err
	}

	results := make([]*aggregation.Result, len(shardNames))
	for j, shardName := range shardNames {
		var err error
		var res *aggregation.Result
		if !i.isLocalShard(shardName) {
			res, err = i.remote.Aggregate(ctx, shardName, params)
		} else {
			var shard ShardLike
			shard, err = i.getOrInitLocalShard(ctx, shardName)
			if err != nil {
				err = ErrShardNotFound
			} else {
				res, err = shard.Aggregate(ctx, params)
			}
		}
		if err != nil {
			return nil, errors.Wrapf(err, "shard %s", shardName)
		}

		results[j] = res
	}

	return aggregator.NewShardCombiner().Do(results), nil
}

func (i *Index) IncomingAggregate(ctx context.Context, shardName string,
	params aggregation.Params,
) (*aggregation.Result, error) {
	shard, err := i.getOrInitLocalShard(ctx, shardName)
	if err != nil {
		return nil, ErrShardNotFound
	}

	return shard.Aggregate(ctx, params)
}

func (i *Index) drop() error {
	i.closingCancel()

	eg := enterrors.NewErrorGroupWrapper(i.logger)
	eg.SetLimit(_NUMCPU * 2)
	fields := logrus.Fields{"action": "drop_shard", "class": i.Config.ClassName}
	dropShard := func(name string, shard ShardLike) error {
		if shard == nil {
			return nil
		}
		eg.Go(func() error {
			if err := shard.drop(); err != nil {
				logrus.WithFields(fields).WithField("id", shard.ID()).Error(err)
			}
			return nil
		})
		return nil
	}

	i.backupMutex.RLock()
	defer i.backupMutex.RUnlock()

	i.shards.Range(dropShard)
	if err := eg.Wait(); err != nil {
		return err
	}

	// Dropping the shards only unregisters the shards callbacks, but we still
	// need to stop the cycle managers that those shards used to register with.
	ctx, cancel := context.WithTimeout(context.Background(), 60*time.Second)
	defer cancel()

	if err := i.stopCycleManagers(ctx, "drop"); err != nil {
		return err
	}

	return os.RemoveAll(i.path())
}

func (i *Index) dropShards(names []string) error {
	i.backupMutex.RLock()
	defer i.backupMutex.RUnlock()

	ec := &errorcompounder.ErrorCompounder{}
	eg := enterrors.NewErrorGroupWrapper(i.logger)
	eg.SetLimit(_NUMCPU * 2)

	for _, name := range names {
		name := name
		eg.Go(func() error {
			i.shardCreateLocks.Lock(name)
			defer i.shardCreateLocks.Unlock(name)

			shard, ok := i.shards.Swap(name, nil) // swap shard for nil
			i.shards.LoadAndDelete(name)          // then remove entry

			if !ok || shard == nil {
				return nil // shard already does not exist (or inactive)
			}

			if err := shard.drop(); err != nil {
				ec.Add(err)
				i.logger.WithField("action", "drop_shard").
					WithField("shard", shard.ID()).Error(err)
			}
			return nil
		})
	}

	eg.Wait()
	return ec.ToError()
}

func (i *Index) Shutdown(ctx context.Context) error {
	i.closingCancel()

	i.backupMutex.RLock()
	defer i.backupMutex.RUnlock()

	// TODO allow every resource cleanup to run, before returning early with error
	if err := i.ForEachShard(func(name string, shard ShardLike) error {
		if err := shard.Shutdown(ctx); err != nil {
			return errors.Wrapf(err, "shutdown shard %q", name)
		}
		return nil
	}); err != nil {
		return err
	}
	if err := i.stopCycleManagers(ctx, "shutdown"); err != nil {
		return err
	}

	return nil
}

func (i *Index) stopCycleManagers(ctx context.Context, usecase string) error {
	if err := i.cycleCallbacks.compactionCycle.StopAndWait(ctx); err != nil {
		return fmt.Errorf("%s: stop compaction cycle: %w", usecase, err)
	}
	if err := i.cycleCallbacks.flushCycle.StopAndWait(ctx); err != nil {
		return fmt.Errorf("%s: stop flush cycle: %w", usecase, err)
	}
	if err := i.cycleCallbacks.vectorCommitLoggerCycle.StopAndWait(ctx); err != nil {
		return fmt.Errorf("%s: stop vector commit logger cycle: %w", usecase, err)
	}
	if err := i.cycleCallbacks.vectorTombstoneCleanupCycle.StopAndWait(ctx); err != nil {
		return fmt.Errorf("%s: stop vector tombstone cleanup cycle: %w", usecase, err)
	}
	if err := i.cycleCallbacks.geoPropsCommitLoggerCycle.StopAndWait(ctx); err != nil {
		return fmt.Errorf("%s: stop geo props commit logger cycle: %w", usecase, err)
	}
	if err := i.cycleCallbacks.geoPropsTombstoneCleanupCycle.StopAndWait(ctx); err != nil {
		return fmt.Errorf("%s: stop geo props tombstone cleanup cycle: %w", usecase, err)
	}
	return nil
}

func (i *Index) getShardsQueueSize(ctx context.Context, tenant string) (map[string]int64, error) {
	shardsQueueSize := make(map[string]int64)

	// TODO-RAFT should be strongly consistent?
	shardState := i.getSchema.CopyShardingState(i.Config.ClassName.String())
	shardNames := shardState.AllPhysicalShards()

	for _, shardName := range shardNames {
		if tenant != "" && shardName != tenant {
			continue
		}
		var err error
		var size int64
		if !shardState.IsLocalShard(shardName) {
			size, err = i.remote.GetShardQueueSize(ctx, shardName)
		} else {
			shard := i.shards.Load(shardName)
			if shard == nil {
				err = errors.Errorf("shard %s does not exist", shardName)
			} else {
				if shard.hasTargetVectors() {
					for _, queue := range shard.Queues() {
						size += queue.Size()
					}
				} else {
					size = shard.Queue().Size()
				}
			}
		}
		if err != nil {
			return nil, errors.Wrapf(err, "shard %s", shardName)
		}

		shardsQueueSize[shardName] = size
	}

	return shardsQueueSize, nil
}

func (i *Index) IncomingGetShardQueueSize(ctx context.Context, shardName string) (int64, error) {
	shard, err := i.getOrInitLocalShard(ctx, shardName)
	if err != nil {
		return 0, ErrShardNotFound
	}

	if !shard.hasTargetVectors() {
		return shard.Queue().Size(), nil
	}
	size := int64(0)
	for _, queue := range shard.Queues() {
		size += queue.Size()
	}
	return size, nil
}

func (i *Index) getShardsStatus(ctx context.Context, tenant string) (map[string]string, error) {
	shardsStatus := make(map[string]string)

	// TODO-RAFT should be strongly consistent?
	shardState := i.getSchema.CopyShardingState(i.Config.ClassName.String())
	shardNames := shardState.AllPhysicalShards()

	for _, shardName := range shardNames {
		if tenant != "" && shardName != tenant {
			continue
		}
		var err error
		var status string
		if !shardState.IsLocalShard(shardName) {
			status, err = i.remote.GetShardStatus(ctx, shardName)
		} else {
			shard := i.shards.Load(shardName)
			if shard == nil {
				err = errors.Errorf("shard %s does not exist", shardName)
			} else {
				status = shard.GetStatus().String()
			}
		}
		if err != nil {
			return nil, errors.Wrapf(err, "shard %s", shardName)
		}

		shardsStatus[shardName] = status
	}

	return shardsStatus, nil
}

func (i *Index) IncomingGetShardStatus(ctx context.Context, shardName string) (string, error) {
	shard, err := i.getOrInitLocalShard(ctx, shardName)
	if err != nil {
		return "", ErrShardNotFound
	}
	return shard.GetStatus().String(), nil
}

func (i *Index) updateShardStatus(ctx context.Context, shardName, targetStatus string, schemaVersion uint64) error {
	if !i.isLocalShard(shardName) {
		return i.remote.UpdateShardStatus(ctx, shardName, targetStatus, schemaVersion)
	}

	shard, err := i.getOrInitLocalShard(ctx, shardName)
	if err != nil {
		return ErrShardNotFound
	}
	return shard.UpdateStatus(targetStatus)
}

func (i *Index) IncomingUpdateShardStatus(ctx context.Context, shardName, targetStatus string, schemaVersion uint64) error {
	shard, err := i.getOrInitLocalShard(ctx, shardName)
	if err != nil {
		return ErrShardNotFound
	}
	return shard.UpdateStatus(targetStatus)
}

func (i *Index) notifyReady() {
	i.ForEachShard(func(name string, shard ShardLike) error {
		shard.NotifyReady()
		return nil
	})
}

func (i *Index) findUUIDs(ctx context.Context,
	filters *filters.LocalFilter, tenant string,
) (map[string][]strfmt.UUID, error) {
	before := time.Now()
	defer i.metrics.BatchDelete(before, "filter_total")

	if err := i.validateMultiTenancy(tenant); err != nil {
		return nil, err
	}

	shardNames, err := i.targetShardNames(tenant)
	if err != nil {
		return nil, err
	}

	results := make(map[string][]strfmt.UUID)
	for _, shardName := range shardNames {
		if !i.isLocalShard(shardName) {
			results[shardName], err = i.remote.FindUUIDs(ctx, shardName, filters)
		} else {
			var shard ShardLike
			shard, err = i.getOrInitLocalShard(ctx, shardName)
			if err != nil {
				err = ErrShardNotFound
			} else {
				results[shardName], err = shard.FindUUIDs(ctx, filters)
			}
		}

		if err != nil {
			return nil, fmt.Errorf("find matching doc ids in shard %q: %w", shardName, err)
		}
	}

	return results, nil
}

func (i *Index) IncomingFindUUIDs(ctx context.Context, shardName string,
	filters *filters.LocalFilter,
) ([]strfmt.UUID, error) {
	shard, err := i.getOrInitLocalShard(ctx, shardName)
	if err != nil {
		return nil, ErrShardNotFound
	}

	return shard.FindUUIDs(ctx, filters)
}

func (i *Index) batchDeleteObjects(ctx context.Context, shardUUIDs map[string][]strfmt.UUID,
	dryRun bool, replProps *additional.ReplicationProperties, schemaVersion uint64,
) (objects.BatchSimpleObjects, error) {
	before := time.Now()
	defer i.metrics.BatchDelete(before, "delete_from_shards_total")

	type result struct {
		objs objects.BatchSimpleObjects
	}

	if i.replicationEnabled() && replProps == nil {
		replProps = defaultConsistency()
	}

	wg := &sync.WaitGroup{}
	ch := make(chan result, len(shardUUIDs))
	for shardName, uuids := range shardUUIDs {
		uuids := uuids
		shardName := shardName
		wg.Add(1)
		f := func() {
			defer wg.Done()

			var objs objects.BatchSimpleObjects
			if i.replicationEnabled() {
				objs = i.replicator.DeleteObjects(ctx, shardName, uuids,
					dryRun, replica.ConsistencyLevel(replProps.ConsistencyLevel), schemaVersion)
			} else if !i.isLocalShard(shardName) {
				objs = i.remote.DeleteObjectBatch(ctx, shardName, uuids, dryRun, schemaVersion)
			} else {
				i.backupMutex.RLockGuard(func() error {
					shard, err := i.getOrInitLocalShard(ctx, shardName)
					if err != nil {
						objs = objects.BatchSimpleObjects{objects.BatchSimpleObject{Err: ErrShardNotFound}}
					} else {
						objs = shard.DeleteObjectBatch(ctx, uuids, dryRun)
					}
					return nil
				})
			}
			ch <- result{objs}
		}
		enterrors.GoWrapper(f, i.logger)
	}

	wg.Wait()
	close(ch)

	var out objects.BatchSimpleObjects
	for res := range ch {
		out = append(out, res.objs...)
	}

	return out, nil
}

func (i *Index) IncomingDeleteObjectBatch(ctx context.Context, shardName string,
	uuids []strfmt.UUID, dryRun bool, schemaVersion uint64,
) objects.BatchSimpleObjects {
	i.backupMutex.RLock()
	defer i.backupMutex.RUnlock()

	shard, err := i.getOrInitLocalShard(ctx, shardName)
	if err != nil {
		return objects.BatchSimpleObjects{
			objects.BatchSimpleObject{Err: ErrShardNotFound},
		}
	}

	return shard.DeleteObjectBatch(ctx, uuids, dryRun)
}

func defaultConsistency(l ...replica.ConsistencyLevel) *additional.ReplicationProperties {
	rp := &additional.ReplicationProperties{}
	if len(l) != 0 {
		rp.ConsistencyLevel = string(l[0])
	} else {
		rp.ConsistencyLevel = string(replica.Quorum)
	}
	return rp
}

func objectSearchPreallocate(limit int, shards []string) ([]*storobj.Object, []float32) {
	perShardLimit := config.DefaultQueryMaximumResults
	if perShardLimit > int64(limit) {
		perShardLimit = int64(limit)
	}
	capacity := perShardLimit * int64(len(shards))
	objects := make([]*storobj.Object, 0, capacity)
	scores := make([]float32, 0, capacity)

	return objects, scores
}

func (i *Index) validateMultiTenancy(tenant string) error {
	if i.partitioningEnabled && tenant == "" {
		return objects.NewErrMultiTenancy(
			fmt.Errorf("class %s has multi-tenancy enabled, but request was without tenant", i.Config.ClassName),
		)
	} else if !i.partitioningEnabled && tenant != "" {
		return objects.NewErrMultiTenancy(
			fmt.Errorf("class %s has multi-tenancy disabled, but request was with tenant", i.Config.ClassName),
		)
	}
	return nil
}

func convertToVectorIndexConfig(config interface{}) schemaConfig.VectorIndexConfig {
	if config == nil {
		return nil
	}
	// in case legacy vector config was set as an empty map/object instead of nil
	if empty, ok := config.(map[string]interface{}); ok && len(empty) == 0 {
		return nil
	}
	return config.(schemaConfig.VectorIndexConfig)
}

func convertToVectorIndexConfigs(configs map[string]models.VectorConfig) map[string]schemaConfig.VectorIndexConfig {
	if len(configs) > 0 {
		vectorIndexConfigs := make(map[string]schemaConfig.VectorIndexConfig)
		for targetVector, vectorConfig := range configs {
			if vectorIndexConfig, ok := vectorConfig.VectorIndexConfig.(schemaConfig.VectorIndexConfig); ok {
				vectorIndexConfigs[targetVector] = vectorIndexConfig
			}
		}
		return vectorIndexConfigs
	}
	return nil
}

type shardCreateLocks struct {
	main  *sync.Mutex
	locks map[string]*sync.Mutex
}

func newShardCreateLocks() *shardCreateLocks {
	return &shardCreateLocks{
		main:  new(sync.Mutex),
		locks: make(map[string]*sync.Mutex),
	}
}

func (l *shardCreateLocks) Lock(name string) {
	l.shardLock(name).Lock()
}

func (l *shardCreateLocks) Unlock(name string) {
	l.shardLock(name).Unlock()
}

func (l *shardCreateLocks) Locked(name string, callback func()) {
	l.Lock(name)
	defer l.Unlock(name)

	callback()
}

func (l *shardCreateLocks) shardLock(name string) *sync.Mutex {
	l.main.Lock()
	defer l.main.Unlock()

	if _, ok := l.locks[name]; !ok {
		l.locks[name] = new(sync.Mutex)
	}
	return l.locks[name]
}<|MERGE_RESOLUTION|>--- conflicted
+++ resolved
@@ -1291,17 +1291,7 @@
 				err      error
 			)
 
-<<<<<<< HEAD
-			if shard := i.localShard(shardName); shard != nil {
-				nodeName = i.getSchema.NodeName()
-				objs, scores, err = shard.ObjectSearch(ctx, limit, filters, keywordRanking, sort, cursor, addlProps)
-				if err != nil {
-					return fmt.Errorf("local shard object search %s: %w", shard.ID(), err)
-				}
-			} else {
-=======
 			if !i.isLocalShard(shardName) {
->>>>>>> 3d408cca
 				objs, scores, nodeName, err = i.remote.SearchShard(
 					ctx, shardName, nil, "", limit, filters, keywordRanking,
 					sort, cursor, nil, addlProps, i.replicationEnabled())
