--- conflicted
+++ resolved
@@ -587,7 +587,6 @@
 }
 
 type IndexConfig struct {
-<<<<<<< HEAD
 	RootPath                            string
 	ClassName                           schema.ClassName
 	QueryMaximumResults                 int64
@@ -599,6 +598,7 @@
 	MemtablesMinActiveSeconds           int
 	MemtablesMaxActiveSeconds           int
 	SegmentsCleanupIntervalSeconds      int
+	CycleManagerRoutinesFactor          int
 	MaxSegmentSize                      int64
 	HNSWMaxLogSize                      int64
 	HNSWWaitForCachePrefill             bool
@@ -611,31 +611,6 @@
 	ForceFullReplicasSearch             bool
 	LSMEnableSegmentsChecksumValidation bool
 	TrackVectorDimensions               bool
-=======
-	RootPath                       string
-	ClassName                      schema.ClassName
-	QueryMaximumResults            int64
-	QueryNestedRefLimit            int64
-	ResourceUsage                  config.ResourceUsage
-	MemtablesFlushDirtyAfter       int
-	MemtablesInitialSizeMB         int
-	MemtablesMaxSizeMB             int
-	MemtablesMinActiveSeconds      int
-	MemtablesMaxActiveSeconds      int
-	SegmentsCleanupIntervalSeconds int
-	CycleManagerRoutinesFactor     int
-	MaxSegmentSize                 int64
-	HNSWMaxLogSize                 int64
-	HNSWWaitForCachePrefill        bool
-	VisitedListPoolMaxSize         int
-	ReplicationFactor              *atomic.Int64
-	DeletionStrategy               string
-	AvoidMMap                      bool
-	DisableLazyLoadShards          bool
-	ForceFullReplicasSearch        bool
-
-	TrackVectorDimensions bool
->>>>>>> 21128328
 }
 
 func indexID(class schema.ClassName) string {
