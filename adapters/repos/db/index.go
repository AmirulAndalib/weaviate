//                           _       _
// __      _____  __ ___   ___  __ _| |_ ___
// \ \ /\ / / _ \/ _` \ \ / / |/ _` | __/ _ \
//  \ V  V /  __/ (_| |\ V /| | (_| | ||  __/
//   \_/\_/ \___|\__,_| \_/ |_|\__,_|\__\___|
//
//  Copyright © 2016 - 2024 Weaviate B.V. All rights reserved.
//
//  CONTACT: hello@weaviate.io
//

package db

import (
	"context"
	"fmt"
	"os"
	"path"
	"runtime"
	"runtime/debug"
	golangSort "sort"
	"strings"
	"sync"
	"sync/atomic"
	"time"

	"github.com/weaviate/weaviate/adapters/repos/db/lsmkv"

	"github.com/pkg/errors"

	"github.com/go-openapi/strfmt"
	"github.com/google/uuid"
	"github.com/sirupsen/logrus"
	"github.com/weaviate/weaviate/adapters/repos/db/aggregator"
	"github.com/weaviate/weaviate/adapters/repos/db/helpers"
	"github.com/weaviate/weaviate/adapters/repos/db/indexcheckpoint"
	"github.com/weaviate/weaviate/adapters/repos/db/inverted"
	"github.com/weaviate/weaviate/adapters/repos/db/inverted/stopwords"
	"github.com/weaviate/weaviate/adapters/repos/db/sorter"
	"github.com/weaviate/weaviate/adapters/repos/db/vector/hnsw"
	"github.com/weaviate/weaviate/entities/additional"
	"github.com/weaviate/weaviate/entities/aggregation"
	"github.com/weaviate/weaviate/entities/autocut"
	"github.com/weaviate/weaviate/entities/errorcompounder"
	enterrors "github.com/weaviate/weaviate/entities/errors"
	"github.com/weaviate/weaviate/entities/filters"
	"github.com/weaviate/weaviate/entities/models"
	"github.com/weaviate/weaviate/entities/multi"
	"github.com/weaviate/weaviate/entities/schema"
	schemaConfig "github.com/weaviate/weaviate/entities/schema/config"
	"github.com/weaviate/weaviate/entities/search"
	"github.com/weaviate/weaviate/entities/searchparams"
	"github.com/weaviate/weaviate/entities/storobj"
	"github.com/weaviate/weaviate/usecases/config"
	"github.com/weaviate/weaviate/usecases/memwatch"
	"github.com/weaviate/weaviate/usecases/monitoring"
	"github.com/weaviate/weaviate/usecases/objects"
	"github.com/weaviate/weaviate/usecases/replica"
	schemaUC "github.com/weaviate/weaviate/usecases/schema"
	"github.com/weaviate/weaviate/usecases/sharding"
	"github.com/weaviate/weaviate/usecases/modules"
)

var (
	errTenantNotFound  = errors.New("tenant not found")
	errTenantNotActive = errors.New("tenant not active")

	// Use runtime.GOMAXPROCS instead of runtime.NumCPU because NumCPU returns
	// the physical CPU cores. However, in a containerization context, that might
	// not be what we want. The physical node could have 128 cores, but we could
	// be cgroup-limited to 2 cores. In that case, we want 2 to be our limit, not
	// 128. It isn't guaranteed that MAXPROCS reflects the cgroup limit, but at
	// least there is a chance that it was set correctly. If not, it defaults to
	// NumCPU anyway, so we're not any worse off.
	_NUMCPU          = runtime.GOMAXPROCS(0)
	ErrShardNotFound = errors.New("shard not found")
)

// shardMap is a syn.Map which specialized in storing shards
type shardMap sync.Map

// Range calls f sequentially for each key and value present in the map.
// If f returns an error, range stops the iteration
func (m *shardMap) Range(f func(name string, shard ShardLike) error) (err error) {
	(*sync.Map)(m).Range(func(key, value any) bool {
		err = f(key.(string), value.(ShardLike))
		return err == nil
	})
	return err
}

// RangeConcurrently calls f for each key and value present in the map with at
// most _NUMCPU executors running in parallel. As opposed to [Range] it does
// not guarantee an exit on the first error.
func (m *shardMap) RangeConcurrently(logger logrus.FieldLogger, f func(name string, shard ShardLike) error) (err error) {
	eg := enterrors.NewErrorGroupWrapper(logger)
	eg.SetLimit(_NUMCPU)
	(*sync.Map)(m).Range(func(key, value any) bool {
		name, shard := key.(string), value.(ShardLike)
		eg.Go(func() error {
			return f(name, shard)
		}, name, shard)
		return true
	})

	return eg.Wait()
}

// Load returns the shard or nil if no shard is present.
func (m *shardMap) Load(name string) ShardLike {
	v, ok := (*sync.Map)(m).Load(name)
	if !ok {
		return nil
	}
	return v.(ShardLike)
}

// Store sets a shard giving its name and value
func (m *shardMap) Store(name string, shard ShardLike) {
	(*sync.Map)(m).Store(name, shard)
}

// Swap swaps the shard for a key and returns the previous value if any.
// The loaded result reports whether the key was present.
func (m *shardMap) Swap(name string, shard ShardLike) (previous ShardLike, loaded bool) {
	v, ok := (*sync.Map)(m).Swap(name, shard)
	if v == nil || !ok {
		return nil, ok
	}
	return v.(ShardLike), ok
}

// CompareAndSwap swaps the old and new values for key if the value stored in the map is equal to old.
func (m *shardMap) CompareAndSwap(name string, old, new ShardLike) bool {
	return (*sync.Map)(m).CompareAndSwap(name, old, new)
}

// LoadAndDelete deletes the value for a key, returning the previous value if any.
// The loaded result reports whether the key was present.
func (m *shardMap) LoadAndDelete(name string) (ShardLike, bool) {
	v, ok := (*sync.Map)(m).LoadAndDelete(name)
	if v == nil || !ok {
		return nil, ok
	}
	return v.(ShardLike), ok
}

// Index is the logical unit which contains all the data for one particular
// class. An index can be further broken up into self-contained units, called
// Shards, to allow for easy distribution across Nodes
type Index struct {
	classSearcher             inverted.ClassSearcher // to allow for nested by-references searches
	shards                    shardMap
	Config                    IndexConfig
	vectorIndexUserConfig     schemaConfig.VectorIndexConfig
	vectorIndexUserConfigLock sync.Mutex
	vectorIndexUserConfigs    map[string]schemaConfig.VectorIndexConfig
	getSchema                 schemaUC.SchemaGetter
	logger                    logrus.FieldLogger
	remote                    *sharding.RemoteIndex
	stopwords                 *stopwords.Detector
	replicator                *replica.Replicator

	invertedIndexConfig     schema.InvertedIndexConfig
	invertedIndexConfigLock sync.Mutex

	// This lock should be used together with the db indexLock.
	//
	// The db indexlock locks the map that contains all indices against changes and should be used while iterating.
	// This lock protects this specific index form being deleted while in use. Use Rlock to signal that it is in use.
	// This way many goroutines can use a specific index in parallel. The delete-routine will try to acquire a RWlock.
	//
	// Usage:
	// Lock the whole db using db.indexLock
	// pick the indices you want and Rlock them
	// unlock db.indexLock
	// Use the indices
	// RUnlock all picked indices
	dropIndex sync.RWMutex

	metrics          *Metrics
	centralJobQueue  chan job
	indexCheckpoints *indexcheckpoint.Checkpoints

	partitioningEnabled bool

	cycleCallbacks *indexCycleCallbacks

	backupMutex backupMutex
	lastBackup  atomic.Pointer[BackupState]

	// canceled when either Shutdown or Drop called
	closingCtx    context.Context
	closingCancel context.CancelFunc

	// always true if lazy shard loading is off, in the case of lazy shard
	// loading will be set to true once the last shard was loaded.
	allShardsReady   atomic.Bool
	allocChecker     memwatch.AllocChecker
	shardCreateLocks *shardCreateLocks
	modules 		*modules.Provider
}

func (i *Index) GetShards() []ShardLike {
	var out []ShardLike
	i.shards.Range(func(_ string, shard ShardLike) error {
		out = append(out, shard)
		return nil
	})

	return out
}

func (i *Index) ID() string {
	return indexID(i.Config.ClassName)
}

func (i *Index) path() string {
	return path.Join(i.Config.RootPath, i.ID())
}

type nodeResolver interface {
	NodeHostname(nodeName string) (string, bool)
}

// NewIndex creates an index with the specified amount of shards, using only
// the shards that are local to a node
func NewIndex(ctx context.Context, cfg IndexConfig,
	shardState *sharding.State, invertedIndexConfig schema.InvertedIndexConfig,
	vectorIndexUserConfig schemaConfig.VectorIndexConfig,
	vectorIndexUserConfigs map[string]schemaConfig.VectorIndexConfig,
	sg schemaUC.SchemaGetter,
	cs inverted.ClassSearcher, logger logrus.FieldLogger,
	nodeResolver nodeResolver, remoteClient sharding.RemoteIndexClient,
	replicaClient replica.Client,
	promMetrics *monitoring.PrometheusMetrics, class *models.Class, jobQueueCh chan job,
	indexCheckpoints *indexcheckpoint.Checkpoints,
	allocChecker memwatch.AllocChecker,
) (*Index, error) {
	sd, err := stopwords.NewDetectorFromConfig(invertedIndexConfig.Stopwords)
	if err != nil {
		return nil, errors.Wrap(err, "failed to create new index")
	}

	repl := replica.NewReplicator(cfg.ClassName.String(),
		sg, nodeResolver, replicaClient, logger)

	if cfg.QueryNestedRefLimit == 0 {
		cfg.QueryNestedRefLimit = config.DefaultQueryNestedCrossReferenceLimit
	}

	index := &Index{
		Config:                 cfg,
		getSchema:              sg,
		logger:                 logger,
		classSearcher:          cs,
		vectorIndexUserConfig:  vectorIndexUserConfig,
		vectorIndexUserConfigs: vectorIndexUserConfigs,
		invertedIndexConfig:    invertedIndexConfig,
		stopwords:              sd,
		replicator:             repl,
		remote: sharding.NewRemoteIndex(cfg.ClassName.String(), sg,
			nodeResolver, remoteClient),
		metrics:             NewMetrics(logger, promMetrics, cfg.ClassName.String(), "n/a"),
		centralJobQueue:     jobQueueCh,
		partitioningEnabled: shardState.PartitioningEnabled,
		backupMutex:         backupMutex{log: logger, retryDuration: mutexRetryDuration, notifyDuration: mutexNotifyDuration},
		indexCheckpoints:    indexCheckpoints,
		allocChecker:        allocChecker,
		shardCreateLocks:    newShardCreateLocks(),
	}
	index.closingCtx, index.closingCancel = context.WithCancel(context.Background())

	index.initCycleCallbacks()

	if err := index.checkSingleShardMigration(shardState); err != nil {
		return nil, errors.Wrap(err, "migrating sharding state from previous version")
	}

	if err := os.MkdirAll(index.path(), os.ModePerm); err != nil {
		return nil, fmt.Errorf("init index %q: %w", index.ID(), err)
	}

	if err := index.initAndStoreShards(ctx, shardState, class, promMetrics); err != nil {
		return nil, err
	}

	index.cycleCallbacks.compactionCycle.Start()
	index.cycleCallbacks.flushCycle.Start()

	return index, nil
}

// since called in Index's constructor there is no risk same shard will be inited/created in parallel,
// therefore shardCreateLocks are not used here
func (i *Index) initAndStoreShards(ctx context.Context, shardState *sharding.State, class *models.Class,
	promMetrics *monitoring.PrometheusMetrics,
) error {
	if i.Config.DisableLazyLoadShards {
		eg := enterrors.NewErrorGroupWrapper(i.logger)
		eg.SetLimit(_NUMCPU)

		for _, shardName := range shardState.AllLocalPhysicalShards() {
			physical := shardState.Physical[shardName]
			if physical.ActivityStatus() != models.TenantActivityStatusHOT {
				// do not instantiate inactive shard
				continue
			}

			shardName := shardName // prevent loop variable capture
			eg.Go(func() error {
				shard, err := NewShard(ctx, promMetrics, shardName, i, class, i.centralJobQueue, i.indexCheckpoints)
				if err != nil {
					return fmt.Errorf("init shard %s of index %s: %w", shardName, i.ID(), err)
				}

				i.shards.Store(shardName, shard)
				return nil
			}, shardName)
		}

		if err := eg.Wait(); err != nil {
			return err
		}

		i.allShardsReady.Store(true)
		return nil
	}

	for _, shardName := range shardState.AllLocalPhysicalShards() {
		physical := shardState.Physical[shardName]
		if physical.ActivityStatus() != models.TenantActivityStatusHOT {
			// do not instantiate inactive shard
			continue
		}

		shard := NewLazyLoadShard(ctx, promMetrics, shardName, i, class, i.centralJobQueue, i.indexCheckpoints, i.allocChecker)
		i.shards.Store(shardName, shard)
	}

	f := func() {
		ticker := time.NewTicker(time.Second)
		defer ticker.Stop()
		defer i.allShardsReady.Store(true)
		i.ForEachShard(func(name string, shard ShardLike) error {
			// prioritize closingCtx over ticker:
			// check closing again in case of ticker was selected when both
			// cases where available
			select {
			case <-i.closingCtx.Done():
				// break loop by returning error
				return i.closingCtx.Err()
			case <-ticker.C:
				select {
				case <-i.closingCtx.Done():
					// break loop by returning error
					return i.closingCtx.Err()
				default:
					shard.(*LazyLoadShard).Load(context.Background())
					return nil
				}
			}
		})
	}
	enterrors.GoWrapper(f, i.logger)

	return nil
}

// used to init/create shard in different moments of index's lifecycle, therefore it needs to be called
// within shardCreateLocks to prevent parallel create/init of the same shard
func (i *Index) initAndStoreShard(ctx context.Context, shardName string, class *models.Class,
	promMetrics *monitoring.PrometheusMetrics,
) error {
	if i.Config.DisableLazyLoadShards {
		if err := i.allocChecker.CheckMappingAndReserve(3, int(lsmkv.FlushAfterDirtyDefault.Seconds())); err != nil {
			return errors.Wrap(err, "memory pressure: cannot init shard")
		}

		shard, err := NewShard(ctx, promMetrics, shardName, i, class, i.centralJobQueue, i.indexCheckpoints)
		if err != nil {
			return fmt.Errorf("init shard %s of index %s: %w", shardName, i.ID(), err)
		}
		i.shards.Store(shardName, shard)
		return nil
	}

	shard := NewLazyLoadShard(ctx, promMetrics, shardName, i, class, i.centralJobQueue, i.indexCheckpoints, i.allocChecker)
	i.shards.Store(shardName, shard)
	return nil
}

// Iterate over all objects in the index, applying the callback function to each one.  Adding or removing objects during iteration is not supported.
func (i *Index) IterateObjects(ctx context.Context, cb func(index *Index, shard ShardLike, object *storobj.Object) error) (err error) {
	return i.ForEachShard(func(_ string, shard ShardLike) error {
		wrapper := func(object *storobj.Object) error {
			return cb(i, shard, object)
		}
		bucket := shard.Store().Bucket(helpers.ObjectsBucketLSM)
		return bucket.IterateObjects(ctx, wrapper)
	})
}

func (i *Index) ForEachShard(f func(name string, shard ShardLike) error) error {
	return i.shards.Range(f)
}

func (i *Index) ForEachShardConcurrently(f func(name string, shard ShardLike) error) error {
	return i.shards.RangeConcurrently(i.logger, f)
}

// Iterate over all objects in the shard, applying the callback function to each one.  Adding or removing objects during iteration is not supported.
func (i *Index) IterateShards(ctx context.Context, cb func(index *Index, shard ShardLike) error) (err error) {
	return i.ForEachShard(func(key string, shard ShardLike) error {
		return cb(i, shard)
	})
}

func (i *Index) addProperty(ctx context.Context, props ...*models.Property) error {
	eg := enterrors.NewErrorGroupWrapper(i.logger)
	eg.SetLimit(_NUMCPU)

	i.ForEachShard(func(key string, shard ShardLike) error {
		shard.createPropertyIndex(ctx, eg, props...)
		if err := eg.Wait(); err != nil {
			return errors.Wrapf(err, "extend idx '%s' with properties '%v", i.ID(), props)
		}
		return nil
	})
	return nil
}

func (i *Index) addUUIDProperty(ctx context.Context) error {
	return i.ForEachShard(func(name string, shard ShardLike) error {
		err := shard.addIDProperty(ctx)
		if err != nil {
			return errors.Wrapf(err, "add id property to shard %q", name)
		}
		return nil
	})
}

func (i *Index) addDimensionsProperty(ctx context.Context) error {
	return i.ForEachShard(func(name string, shard ShardLike) error {
		if err := shard.addDimensionsProperty(ctx); err != nil {
			return errors.Wrapf(err, "add dimensions property to shard %q", name)
		}
		return nil
	})
}

func (i *Index) addTimestampProperties(ctx context.Context) error {
	return i.ForEachShard(func(name string, shard ShardLike) error {
		if err := shard.addTimestampProperties(ctx); err != nil {
			return errors.Wrapf(err, "add timestamp properties to shard %q", name)
		}
		return nil
	})
}

func (i *Index) updateVectorIndexConfig(ctx context.Context,
	updated schemaConfig.VectorIndexConfig,
) error {
	// an updated is not specific to one shard, but rather all
	err := i.ForEachShard(func(name string, shard ShardLike) error {
		// At the moment, we don't do anything in an update that could fail, but
		// technically this should be part of some sort of a two-phase commit  or
		// have another way to rollback if we have updates that could potentially
		// fail in the future. For now that's not a realistic risk.
		if err := shard.UpdateVectorIndexConfig(ctx, updated); err != nil {
			return errors.Wrapf(err, "shard %s", name)
		}
		return nil
	})
	if err != nil {
		return err
	}
	i.vectorIndexUserConfigLock.Lock()
	defer i.vectorIndexUserConfigLock.Unlock()

	i.vectorIndexUserConfig = updated

	return nil
}

func (i *Index) updateVectorIndexConfigs(ctx context.Context,
	updated map[string]schemaConfig.VectorIndexConfig,
) error {
	err := i.ForEachShard(func(name string, shard ShardLike) error {
		if err := shard.UpdateVectorIndexConfigs(ctx, updated); err != nil {
			return fmt.Errorf("shard %q: %w", name, err)
		}
		return nil
	})
	if err != nil {
		return err
	}

	i.vectorIndexUserConfigLock.Lock()
	defer i.vectorIndexUserConfigLock.Unlock()

	for targetName, targetCfg := range updated {
		i.vectorIndexUserConfigs[targetName] = targetCfg
	}

	return nil
}

func (i *Index) getInvertedIndexConfig() schema.InvertedIndexConfig {
	i.invertedIndexConfigLock.Lock()
	defer i.invertedIndexConfigLock.Unlock()

	return i.invertedIndexConfig
}

func (i *Index) updateInvertedIndexConfig(ctx context.Context,
	updated schema.InvertedIndexConfig,
) error {
	i.invertedIndexConfigLock.Lock()
	defer i.invertedIndexConfigLock.Unlock()

	i.invertedIndexConfig = updated

	return nil
}

type IndexConfig struct {
	RootPath                  string
	ClassName                 schema.ClassName
	QueryMaximumResults       int64
	QueryNestedRefLimit       int64
	ResourceUsage             config.ResourceUsage
	MemtablesFlushDirtyAfter  int
	MemtablesInitialSizeMB    int
	MemtablesMaxSizeMB        int
	MemtablesMinActiveSeconds int
	MemtablesMaxActiveSeconds int
	ReplicationFactor         int64
	AvoidMMap                 bool
	DisableLazyLoadShards     bool

	TrackVectorDimensions bool
}

func indexID(class schema.ClassName) string {
	return strings.ToLower(string(class))
}

func (i *Index) determineObjectShard(id strfmt.UUID, tenant string) (string, error) {
	var shard, status string
	className := i.Config.ClassName.String()
	if tenant != "" {
		if shard, status = i.getSchema.TenantShard(className, tenant); shard != "" {
			if status == models.TenantActivityStatusHOT {
				return shard, nil
			}
			return "", objects.NewErrMultiTenancy(fmt.Errorf("%w: '%s'", errTenantNotActive, tenant))
		}
		return "", objects.NewErrMultiTenancy(fmt.Errorf("%w: %q", errTenantNotFound, tenant))
	}

	uuid, err := uuid.Parse(id.String())
	if err != nil {
		return "", fmt.Errorf("parse uuid: %q", id.String())
	}

	uuidBytes, err := uuid.MarshalBinary() // cannot error
	if err != nil {
		return "", fmt.Errorf("marshal uuid: %q", id.String())
	}
	shard = i.getSchema.ShardFromUUID(className, uuidBytes)
	return shard, err
}

func (i *Index) putObject(ctx context.Context, object *storobj.Object,
	replProps *additional.ReplicationProperties, schemaVersion uint64,
) error {
	if err := i.validateMultiTenancy(object.Object.Tenant); err != nil {
		return err
	}

	if i.Config.ClassName != object.Class() {
		return fmt.Errorf("cannot import object of class %s into index of class %s",
			object.Class(), i.Config.ClassName)
	}

	shardName, err := i.determineObjectShard(object.ID(), object.Object.Tenant)
	if err != nil {
		return objects.NewErrInvalidUserInput("determine shard: %v", err)
	}

	if i.replicationEnabled() {
		if replProps == nil {
			replProps = defaultConsistency()
		}
		cl := replica.ConsistencyLevel(replProps.ConsistencyLevel)
		if err := i.replicator.PutObject(ctx, shardName, object, cl, schemaVersion); err != nil {
			return fmt.Errorf("replicate insertion: shard=%q: %w", shardName, err)
		}
		return nil
	}

	// no replication, remote shard (or local not yet inited)
	shard := i.localShard(shardName)
	if shard == nil {
		if err := i.remote.PutObject(ctx, shardName, object, schemaVersion); err != nil {
			return fmt.Errorf("put remote object: shard=%q: %w", shardName, err)
		}
		return nil
	}

	// no replication, local shard
	i.backupMutex.RLock()
	defer i.backupMutex.RUnlock()

	err = shard.PutObject(ctx, object)
	if err != nil {
		return fmt.Errorf("put local object: shard=%q: %w", shardName, err)
	}

	return nil
}

func (i *Index) IncomingPutObject(ctx context.Context, shardName string,
	object *storobj.Object, schemaVersion uint64,
) error {
	i.backupMutex.RLock()
	defer i.backupMutex.RUnlock()

	shard, err := i.getOrInitLocalShard(ctx, shardName)
	if err != nil {
		return ErrShardNotFound
	}

	// This is a bit hacky, the problem here is that storobj.Parse() currently
	// misses date fields as it has no way of knowing that a date-formatted
	// string was actually a date type. However, adding this functionality to
	// Parse() would break a lot of code, because it currently
	// schema-independent. To find out if a field is a date or date[], we need to
	// involve the schema, thus why we are doing it here. This was discovered as
	// part of https://github.com/weaviate/weaviate/issues/1775
	if err := i.parseDateFieldsInProps(object.Object.Properties); err != nil {
		return err
	}

	if err := shard.PutObject(ctx, object); err != nil {
		return err
	}

	return nil
}

func (i *Index) replicationEnabled() bool {
	return i.Config.ReplicationFactor > 1
}

// parseDateFieldsInProps checks the schema for the current class for which
// fields are date fields, then - if they are set - parses them accordingly.
// Works for both date and date[].
func (i *Index) parseDateFieldsInProps(props interface{}) error {
	if props == nil {
		return nil
	}

	propMap, ok := props.(map[string]interface{})
	if !ok {
		// don't know what to do with this
		return nil
	}

	c := i.getSchema.ReadOnlyClass(i.Config.ClassName.String())
	if c == nil {
		return fmt.Errorf("class %s not found in schema", i.Config.ClassName)
	}

	for _, prop := range c.Properties {
		if prop.DataType[0] == string(schema.DataTypeDate) {
			raw, ok := propMap[prop.Name]
			if !ok {
				// prop is not set, nothing to do
				continue
			}

			parsed, err := parseAsStringToTime(raw)
			if err != nil {
				return errors.Wrapf(err, "time prop %q", prop.Name)
			}

			propMap[prop.Name] = parsed
		}

		if prop.DataType[0] == string(schema.DataTypeDateArray) {
			raw, ok := propMap[prop.Name]
			if !ok {
				// prop is not set, nothing to do
				continue
			}

			asSlice, ok := raw.([]string)
			if !ok {
				return errors.Errorf("parse as time array, expected []interface{} got %T",
					raw)
			}
			parsedSlice := make([]interface{}, len(asSlice))
			for j := range asSlice {
				parsed, err := parseAsStringToTime(interface{}(asSlice[j]))
				if err != nil {
					return errors.Wrapf(err, "time array prop %q at pos %d", prop.Name, j)
				}

				parsedSlice[j] = parsed
			}
			propMap[prop.Name] = parsedSlice

		}
	}

	return nil
}

func parseAsStringToTime(in interface{}) (time.Time, error) {
	var parsed time.Time
	var err error

	asString, ok := in.(string)
	if !ok {
		return parsed, errors.Errorf("parse as time, expected string got %T", in)
	}

	parsed, err = time.Parse(time.RFC3339, asString)
	if err != nil {
		return parsed, err
	}

	return parsed, nil
}

// return value []error gives the error for the index with the positions
// matching the inputs
func (i *Index) putObjectBatch(ctx context.Context, objects []*storobj.Object,
	replProps *additional.ReplicationProperties, schemaVersion uint64,
) []error {
	type objsAndPos struct {
		objects []*storobj.Object
		pos     []int
	}
	out := make([]error, len(objects))
	if i.replicationEnabled() && replProps == nil {
		replProps = defaultConsistency()
	}

	byShard := map[string]objsAndPos{}
	for pos, obj := range objects {
		if err := i.validateMultiTenancy(obj.Object.Tenant); err != nil {
			out[pos] = err
			continue
		}
		shardName, err := i.determineObjectShard(obj.ID(), obj.Object.Tenant)
		if err != nil {
			out[pos] = err
			continue
		}

		group := byShard[shardName]
		group.objects = append(group.objects, obj)
		group.pos = append(group.pos, pos)
		byShard[shardName] = group
	}

	wg := &sync.WaitGroup{}
	for shardName, group := range byShard {
		shardName := shardName
		group := group
		wg.Add(1)
		f := func() {
			defer wg.Done()

			defer func() {
				err := recover()
				if err != nil {
					for pos := range group.pos {
						out[pos] = fmt.Errorf("an unexpected error occurred: %s", err)
					}
					fmt.Fprintf(os.Stderr, "panic: %s\n", err)
					debug.PrintStack()
				}
			}()
			var errs []error
			if replProps != nil {
				errs = i.replicator.PutObjects(ctx, shardName, group.objects,
					replica.ConsistencyLevel(replProps.ConsistencyLevel), schemaVersion)
			} else if shard := i.localShard(shardName); shard != nil {
				i.backupMutex.RLockGuard(func() error {
					errs = shard.PutObjectBatch(ctx, group.objects)
					return nil
				})
			} else {
				errs = i.remote.BatchPutObjects(ctx, shardName, group.objects, schemaVersion)
			}
			for i, err := range errs {
				desiredPos := group.pos[i]
				out[desiredPos] = err
			}
		}
		enterrors.GoWrapper(f, i.logger)
	}

	wg.Wait()

	return out
}

func duplicateErr(in error, count int) []error {
	out := make([]error, count)
	for i := range out {
		out[i] = in
	}

	return out
}

func (i *Index) IncomingBatchPutObjects(ctx context.Context, shardName string,
	objects []*storobj.Object, schemaVersion uint64,
) []error {
	i.backupMutex.RLock()
	defer i.backupMutex.RUnlock()

	shard, err := i.getOrInitLocalShard(ctx, shardName)
	if err != nil {
		return duplicateErr(ErrShardNotFound, len(objects))
	}

	// This is a bit hacky, the problem here is that storobj.Parse() currently
	// misses date fields as it has no way of knowing that a date-formatted
	// string was actually a date type. However, adding this functionality to
	// Parse() would break a lot of code, because it currently
	// schema-independent. To find out if a field is a date or date[], we need to
	// involve the schema, thus why we are doing it here. This was discovered as
	// part of https://github.com/weaviate/weaviate/issues/1775
	for j := range objects {
		if err := i.parseDateFieldsInProps(objects[j].Object.Properties); err != nil {
			return duplicateErr(err, len(objects))
		}
	}

	return shard.PutObjectBatch(ctx, objects)
}

// return value map[int]error gives the error for the index as it received it
func (i *Index) AddReferencesBatch(ctx context.Context, refs objects.BatchReferences,
	replProps *additional.ReplicationProperties, schemaVersion uint64,
) []error {
	type refsAndPos struct {
		refs objects.BatchReferences
		pos  []int
	}
	if i.replicationEnabled() && replProps == nil {
		replProps = defaultConsistency()
	}

	byShard := map[string]refsAndPos{}
	out := make([]error, len(refs))

	for pos, ref := range refs {
		if err := i.validateMultiTenancy(ref.Tenant); err != nil {
			out[pos] = err
			continue
		}
		shardName, err := i.determineObjectShard(ref.From.TargetID, ref.Tenant)
		if err != nil {
			out[pos] = err
			continue
		}

		group := byShard[shardName]
		group.refs = append(group.refs, ref)
		group.pos = append(group.pos, pos)
		byShard[shardName] = group
	}

	for shardName, group := range byShard {
		var errs []error
		if i.replicationEnabled() {
			errs = i.replicator.AddReferences(ctx, shardName, group.refs, replica.ConsistencyLevel(replProps.ConsistencyLevel), schemaVersion)
		} else if shard := i.localShard(shardName); shard != nil {
			i.backupMutex.RLockGuard(func() error {
				errs = shard.AddReferencesBatch(ctx, group.refs)
				return nil
			})
		} else {
			errs = i.remote.BatchAddReferences(ctx, shardName, group.refs, schemaVersion)
		}
		for i, err := range errs {
			desiredPos := group.pos[i]
			out[desiredPos] = err
		}
	}

	return out
}

func (i *Index) IncomingBatchAddReferences(ctx context.Context, shardName string,
	refs objects.BatchReferences, schemaVersion uint64,
) []error {
	i.backupMutex.RLock()
	defer i.backupMutex.RUnlock()

	shard, err := i.getOrInitLocalShard(ctx, shardName)
	if err != nil {
		return duplicateErr(ErrShardNotFound, len(refs))
	}

	return shard.AddReferencesBatch(ctx, refs)
}

func (i *Index) objectByID(ctx context.Context, id strfmt.UUID,
	props search.SelectProperties, addl additional.Properties,
	replProps *additional.ReplicationProperties, tenant string,
) (*storobj.Object, error) {
	if err := i.validateMultiTenancy(tenant); err != nil {
		return nil, err
	}

	shardName, err := i.determineObjectShard(id, tenant)
	if err != nil {
		switch err.(type) {
		case objects.ErrMultiTenancy:
			return nil, objects.NewErrMultiTenancy(fmt.Errorf("determine shard: %w", err))
		default:
			return nil, objects.NewErrInvalidUserInput("determine shard: %v", err)
		}
	}

	var obj *storobj.Object

	if i.replicationEnabled() {
		if replProps == nil {
			replProps = defaultConsistency()
		}
		if replProps.NodeName != "" {
			obj, err = i.replicator.NodeObject(ctx, replProps.NodeName, shardName, id, props, addl)
		} else {
			obj, err = i.replicator.GetOne(ctx,
				replica.ConsistencyLevel(replProps.ConsistencyLevel), shardName, id, props, addl)
		}
		return obj, err
	}

	if shard := i.localShard(shardName); shard != nil {
		if obj, err = shard.ObjectByID(ctx, id, props, addl); err != nil {
			return obj, fmt.Errorf("get local object: shard=%s: %w", shardName, err)
		}
	} else {
		if obj, err = i.remote.GetObject(ctx, shardName, id, props, addl); err != nil {
			return obj, fmt.Errorf("get remote object: shard=%s: %w", shardName, err)
		}
	}

	return obj, nil
}

func (i *Index) IncomingGetObject(ctx context.Context, shardName string,
	id strfmt.UUID, props search.SelectProperties,
	additional additional.Properties,
) (*storobj.Object, error) {
	shard, err := i.getOrInitLocalShard(ctx, shardName)
	if err != nil {
		return nil, ErrShardNotFound
	}

	return shard.ObjectByID(ctx, id, props, additional)
}

func (i *Index) IncomingMultiGetObjects(ctx context.Context, shardName string,
	ids []strfmt.UUID,
) ([]*storobj.Object, error) {
	shard, err := i.getOrInitLocalShard(ctx, shardName)
	if err != nil {
		return nil, ErrShardNotFound
	}

	return shard.MultiObjectByID(ctx, wrapIDsInMulti(ids))
}

func (i *Index) multiObjectByID(ctx context.Context,
	query []multi.Identifier, tenant string,
) ([]*storobj.Object, error) {
	if err := i.validateMultiTenancy(tenant); err != nil {
		return nil, err
	}

	type idsAndPos struct {
		ids []multi.Identifier
		pos []int
	}

	byShard := map[string]idsAndPos{}
	for pos, id := range query {
		shardName, err := i.determineObjectShard(strfmt.UUID(id.ID), tenant)
		if err != nil {
			return nil, objects.NewErrInvalidUserInput("determine shard: %v", err)
		}

		group := byShard[shardName]
		group.ids = append(group.ids, id)
		group.pos = append(group.pos, pos)
		byShard[shardName] = group
	}

	out := make([]*storobj.Object, len(query))

	for shardName, group := range byShard {

		var objects []*storobj.Object
		var err error

		if shard := i.localShard(shardName); shard != nil {
			objects, err = shard.MultiObjectByID(ctx, group.ids)
			if err != nil {
				return nil, errors.Wrapf(err, "local shard %s", shardId(i.ID(), shardName))
			}

		} else {
			objects, err = i.remote.MultiGetObjects(ctx, shardName, extractIDsFromMulti(group.ids))
			if err != nil {
				return nil, errors.Wrapf(err, "remote shard %s", shardName)
			}
		}

		for i, obj := range objects {
			desiredPos := group.pos[i]
			out[desiredPos] = obj
		}
	}

	return out, nil
}

func extractIDsFromMulti(in []multi.Identifier) []strfmt.UUID {
	out := make([]strfmt.UUID, len(in))

	for i, id := range in {
		out[i] = strfmt.UUID(id.ID)
	}

	return out
}

func wrapIDsInMulti(in []strfmt.UUID) []multi.Identifier {
	out := make([]multi.Identifier, len(in))

	for i, id := range in {
		out[i] = multi.Identifier{ID: string(id)}
	}

	return out
}

func (i *Index) exists(ctx context.Context, id strfmt.UUID,
	replProps *additional.ReplicationProperties, tenant string,
) (bool, error) {
	if err := i.validateMultiTenancy(tenant); err != nil {
		return false, err
	}

	shardName, err := i.determineObjectShard(id, tenant)
	if err != nil {
		switch err.(type) {
		case objects.ErrMultiTenancy:
			return false, objects.NewErrMultiTenancy(fmt.Errorf("determine shard: %w", err))
		default:
			return false, objects.NewErrInvalidUserInput("determine shard: %v", err)
		}
	}

	var exists bool
	if i.replicationEnabled() {
		if replProps == nil {
			replProps = defaultConsistency()
		}
		cl := replica.ConsistencyLevel(replProps.ConsistencyLevel)
		return i.replicator.Exists(ctx, cl, shardName, id)
	}

	if shard := i.localShard(shardName); shard != nil {
		exists, err = shard.Exists(ctx, id)
		if err != nil {
			err = fmt.Errorf("exists locally: shard=%q: %w", shardName, err)
		}

	} else {
		exists, err = i.remote.Exists(ctx, shardName, id)
		if err != nil {
			owner, _ := i.getSchema.ShardOwner(i.Config.ClassName.String(), shardName)
			err = fmt.Errorf("exists remotely: shard=%q owner=%q: %w", shardName, owner, err)
		}

	}

	return exists, err
}

func (i *Index) IncomingExists(ctx context.Context, shardName string,
	id strfmt.UUID,
) (bool, error) {
	shard, err := i.getOrInitLocalShard(ctx, shardName)
	if err != nil {
		return false, ErrShardNotFound
	}

	return shard.Exists(ctx, id)
}

func (i *Index) objectSearch(ctx context.Context, limit int, filters *filters.LocalFilter,
	keywordRanking *searchparams.KeywordRanking, sort []filters.Sort, cursor *filters.Cursor,
	addlProps additional.Properties, replProps *additional.ReplicationProperties, tenant string, autoCut int,
) ([]*storobj.Object, []float32, error) {
	if err := i.validateMultiTenancy(tenant); err != nil {
		return nil, nil, err
	}

	shardNames, err := i.targetShardNames(tenant)
	if err != nil || len(shardNames) == 0 {
		return nil, nil, err
	}

	// If the request is a BM25F with no properties selected, use all possible properties
	if keywordRanking != nil && keywordRanking.Type == "bm25" && len(keywordRanking.Properties) == 0 {

		cl := i.getSchema.ReadOnlyClass(i.Config.ClassName.String())
		if cl == nil {
			return nil, nil, fmt.Errorf("class %s not found in schema", i.Config.ClassName)
		}

		propHash := cl.Properties
		// Get keys of hash
		for _, v := range propHash {
			if inverted.PropertyHasSearchableIndex(i.getSchema.ReadOnlyClass(i.Config.ClassName.String()), v.Name) {
				keywordRanking.Properties = append(keywordRanking.Properties, v.Name)
			}
		}

		// WEAVIATE-471 - error if we can't find a property to search
		if len(keywordRanking.Properties) == 0 {
			return nil, []float32{}, errors.New(
				"No properties provided, and no indexed properties found in class")
		}
	}

	outObjects, outScores, err := i.objectSearchByShard(ctx, limit,
		filters, keywordRanking, sort, cursor, addlProps, shardNames)
	if err != nil {
		return nil, nil, err
	}

	if len(outObjects) == len(outScores) {
		if keywordRanking != nil && keywordRanking.Type == "bm25" {
			for ii := range outObjects {
				oo := outObjects[ii]

				if oo.AdditionalProperties() == nil {
					oo.Object.Additional = make(map[string]interface{})
				}

				// Additional score is filled in by the top level function

				// Collect all keys starting with "BM25F" and add them to the Additional
				if keywordRanking.AdditionalExplanations {
					explainScore := ""
					for k, v := range oo.Object.Additional {
						if strings.HasPrefix(k, "BM25F") {

							explainScore = fmt.Sprintf("%v, %v:%v", explainScore, k, v)
							delete(oo.Object.Additional, k)
						}
					}
					oo.Object.Additional["explainScore"] = explainScore
				}
			}
		}
	}

	if len(sort) > 0 {
		if len(shardNames) > 1 {
			var err error
			outObjects, outScores, err = i.sort(outObjects, outScores, sort, limit)
			if err != nil {
				return nil, nil, errors.Wrap(err, "sort")
			}
		}
	} else if keywordRanking != nil {
		outObjects, outScores = i.sortKeywordRanking(outObjects, outScores)
	} else if len(shardNames) > 1 && !addlProps.ReferenceQuery {
		// sort only for multiple shards (already sorted for single)
		// and for not reference nested query (sort is applied for root query)
		outObjects, outScores = i.sortByID(outObjects, outScores)
	}

	if autoCut > 0 {
		cutOff := autocut.Autocut(outScores, autoCut)
		outObjects = outObjects[:cutOff]
		outScores = outScores[:cutOff]
	}

	// if this search was caused by a reference property
	// search, we should not limit the number of results.
	// for example, if the query contains a where filter
	// whose operator is `And`, and one of the operands
	// contains a path to a reference prop, the Search
	// caused by such a ref prop being limited can cause
	// the `And` to return no results where results would
	// be expected. we won't know that unless we search
	// and return all referenced object properties.
	if !addlProps.ReferenceQuery && len(outObjects) > limit {
		if len(outObjects) == len(outScores) {
			outScores = outScores[:limit]
		}
		outObjects = outObjects[:limit]
	}

	if i.replicationEnabled() {
		if replProps == nil {
			replProps = defaultConsistency(replica.One)
		}
		l := replica.ConsistencyLevel(replProps.ConsistencyLevel)
		err = i.replicator.CheckConsistency(ctx, l, outObjects)
		if err != nil {
			i.logger.WithField("action", "object_search").
				Errorf("failed to check consistency of search results: %v", err)
		}
	}

	return outObjects, outScores, nil
}

func (i *Index) objectSearchByShard(ctx context.Context, limit int, filters *filters.LocalFilter,
	keywordRanking *searchparams.KeywordRanking, sort []filters.Sort, cursor *filters.Cursor,
	addlProps additional.Properties, shards []string,
) ([]*storobj.Object, []float32, error) {
	resultObjects, resultScores := objectSearchPreallocate(limit, shards)

	eg := enterrors.NewErrorGroupWrapper(i.logger, "filters:", filters)
	eg.SetLimit(_NUMCPU * 2)
	shardResultLock := sync.Mutex{}
	for _, shardName := range shards {
		shardName := shardName

		eg.Go(func() error {
			var (
				objs     []*storobj.Object
				scores   []float32
				nodeName string
				err      error
			)

			if shard := i.localShard(shardName); shard != nil {
				objs, scores, err = shard.ObjectSearch(ctx, limit, filters, keywordRanking, sort, cursor, addlProps)
				if err != nil {
					return fmt.Errorf(
						"local shard object search %s: %w", shard.ID(), err)
				}
				nodeName = i.getSchema.NodeName()

			} else {
				objs, scores, nodeName, err = i.remote.SearchShard(
					ctx, shardName, nil, "", limit, filters, keywordRanking,
					sort, cursor, nil, addlProps, i.replicationEnabled())
				if err != nil {
					return fmt.Errorf(
						"remote shard object search %s: %w", shardName, err)
				}
			}

			if i.replicationEnabled() {
				storobj.AddOwnership(objs, nodeName, shardName)
			}

			shardResultLock.Lock()
			resultObjects = append(resultObjects, objs...)
			resultScores = append(resultScores, scores...)
			shardResultLock.Unlock()

			return nil
		}, shardName)
	}
	if err := eg.Wait(); err != nil {
		return nil, nil, err
	}

	if len(resultObjects) == len(resultScores) {

		// Force a stable sort order by UUID

		type resultSortable struct {
			object *storobj.Object
			score  float32
		}
		objs := resultObjects
		scores := resultScores
		var results []resultSortable = make([]resultSortable, len(objs))
		for i := range objs {
			results[i] = resultSortable{
				object: objs[i],
				score:  scores[i],
			}
		}

		golangSort.Slice(results, func(i, j int) bool {
			if results[i].score == results[j].score {
				return results[i].object.Object.ID > results[j].object.Object.ID
			}

			return results[i].score > results[j].score
		})

		var finalObjs []*storobj.Object = make([]*storobj.Object, len(results))
		var finalScores []float32 = make([]float32, len(results))
		for i, result := range results {

			finalObjs[i] = result.object
			finalScores[i] = result.score
		}

		return finalObjs, finalScores, nil
	}

	return resultObjects, resultScores, nil
}

func (i *Index) sortByID(objects []*storobj.Object, scores []float32,
) ([]*storobj.Object, []float32) {
	return newIDSorter().sort(objects, scores)
}

func (i *Index) sortKeywordRanking(objects []*storobj.Object,
	scores []float32,
) ([]*storobj.Object, []float32) {
	return newScoresSorter().sort(objects, scores)
}

func (i *Index) sort(objects []*storobj.Object, scores []float32,
	sort []filters.Sort, limit int,
) ([]*storobj.Object, []float32, error) {
	return sorter.NewObjectsSorter(i.getSchema.ReadOnlyClass).
		Sort(objects, scores, limit, sort)
}

func (i *Index) mergeGroups(objects []*storobj.Object, dists []float32,
	groupBy *searchparams.GroupBy, limit, shardCount int,
) ([]*storobj.Object, []float32, error) {
	return newGroupMerger(objects, dists, groupBy).Do()
}

func (i *Index) singleLocalShardObjectVectorSearch(ctx context.Context, searchVector []float32,
	targetVector string, dist float32, limit int, filters *filters.LocalFilter,
	sort []filters.Sort, groupBy *searchparams.GroupBy, additional additional.Properties,
	shard ShardLike,
) ([]*storobj.Object, []float32, error) {
	res, resDists, err := shard.ObjectVectorSearch(
		ctx, searchVector, targetVector, dist, limit, filters, sort, groupBy, additional)
	if err != nil {
		return nil, nil, errors.Wrapf(err, "shard %s", shard.ID())
	}
	return res, resDists, nil
}

// to be called after validating multi-tenancy
func (i *Index) targetShardNames(tenant string) ([]string, error) {
	className := i.Config.ClassName.String()
	if !i.partitioningEnabled {
		return i.getSchema.CopyShardingState(className).AllPhysicalShards(), nil
	}

	if tenant == "" {
		return []string{}, objects.NewErrMultiTenancy(fmt.Errorf("tenant name is empty"))
	}

	if shard, status := i.getSchema.TenantShard(className, tenant); shard != "" {
		if status == models.TenantActivityStatusHOT {
			return []string{shard}, nil
		}
		return []string{}, objects.NewErrMultiTenancy(fmt.Errorf("%w: '%s'", errTenantNotActive, tenant))
	}
	return []string{}, objects.NewErrMultiTenancy(fmt.Errorf("%w: %q", errTenantNotFound, tenant))
}

func (i *Index) objectVectorSearch(ctx context.Context, searchVector []float32,
	targetVector string, dist float32, limit int, filters *filters.LocalFilter, sort []filters.Sort,
	groupBy *searchparams.GroupBy, additional additional.Properties,
	replProps *additional.ReplicationProperties, tenant string,
) ([]*storobj.Object, []float32, error) {
	if err := i.validateMultiTenancy(tenant); err != nil {
		return nil, nil, err
	}
	shardNames, err := i.targetShardNames(tenant)
	if err != nil || len(shardNames) == 0 {
		return nil, nil, err
	}

	if len(shardNames) == 1 {
		if shard := i.localShard(shardNames[0]); shard != nil {
			return i.singleLocalShardObjectVectorSearch(ctx, searchVector, targetVector, dist, limit, filters,
				sort, groupBy, additional, shard)
		}
	}

	// a limit of -1 is used to signal a search by distance. if that is
	// the case we have to adjust how we calculate the output capacity
	var shardCap int
	if limit < 0 {
		shardCap = len(shardNames) * hnsw.DefaultSearchByDistInitialLimit
	} else {
		shardCap = len(shardNames) * limit
	}

	eg := enterrors.NewErrorGroupWrapper(i.logger, "tenant:", tenant)
	eg.SetLimit(_NUMCPU * 2)
	m := &sync.Mutex{}

	out := make([]*storobj.Object, 0, shardCap)
	dists := make([]float32, 0, shardCap)
	for _, shardName := range shardNames {
		shardName := shardName
		eg.Go(func() error {
			var (
				res      []*storobj.Object
				resDists []float32
				nodeName string
				err      error
			)

			if shard := i.localShard(shardName); shard != nil {
				res, resDists, err = shard.ObjectVectorSearch(
					ctx, searchVector, targetVector, dist, limit, filters, sort, groupBy, additional)
				if err != nil {
					return errors.Wrapf(err, "shard %s", shard.ID())
				}
				nodeName = i.getSchema.NodeName()

			} else {
				res, resDists, nodeName, err = i.remote.SearchShard(ctx,
					shardName, searchVector, targetVector, limit, filters,
					nil, sort, nil, groupBy, additional, i.replicationEnabled())
				if err != nil {
					return errors.Wrapf(err, "remote shard %s", shardName)
				}

			}
			if i.replicationEnabled() {
				storobj.AddOwnership(res, nodeName, shardName)
			}

			m.Lock()
			out = append(out, res...)
			dists = append(dists, resDists...)
			m.Unlock()

			return nil
		}, shardName)
	}

	if err := eg.Wait(); err != nil {
		return nil, nil, err
	}

	if len(shardNames) == 1 {
		return out, dists, nil
	}

	if len(shardNames) > 1 && groupBy != nil {
		return i.mergeGroups(out, dists, groupBy, limit, len(shardNames))
	}

	if len(shardNames) > 1 && len(sort) > 0 {
		return i.sort(out, dists, sort, limit)
	}

	out, dists = newDistancesSorter().sort(out, dists)
	if limit > 0 && len(out) > limit {
		out = out[:limit]
		dists = dists[:limit]
	}

	if i.replicationEnabled() {
		if replProps == nil {
			replProps = defaultConsistency(replica.One)
		}
		l := replica.ConsistencyLevel(replProps.ConsistencyLevel)
		err = i.replicator.CheckConsistency(ctx, l, out)
		if err != nil {
			i.logger.WithField("action", "object_vector_search").
				Errorf("failed to check consistency of search results: %v", err)
		}
	}

	return out, dists, nil
}

func (i *Index) IncomingSearch(ctx context.Context, shardName string,
	searchVector []float32, targetVector string, distance float32, limit int,
	filters *filters.LocalFilter, keywordRanking *searchparams.KeywordRanking,
	sort []filters.Sort, cursor *filters.Cursor, groupBy *searchparams.GroupBy,
	additional additional.Properties,
) ([]*storobj.Object, []float32, error) {
	shard, err := i.getOrInitLocalShard(ctx, shardName)
	if err != nil {
		return nil, nil, ErrShardNotFound
	}

	if searchVector == nil {
		res, scores, err := shard.ObjectSearch(ctx, limit, filters, keywordRanking, sort, cursor, additional)
		if err != nil {
			return nil, nil, err
		}

		return res, scores, nil
	}

	res, resDists, err := shard.ObjectVectorSearch(
		ctx, searchVector, targetVector, distance, limit, filters, sort, groupBy, additional)
	if err != nil {
		return nil, nil, errors.Wrapf(err, "shard %s", shard.ID())
	}

	return res, resDists, nil
}

func (i *Index) deleteObject(ctx context.Context, id strfmt.UUID,
	replProps *additional.ReplicationProperties, tenant string, schemaVersion uint64,
) error {
	if err := i.validateMultiTenancy(tenant); err != nil {
		return err
	}

	shardName, err := i.determineObjectShard(id, tenant)
	if err != nil {
		return objects.NewErrInvalidUserInput("determine shard: %v", err)
	}

	if i.replicationEnabled() {
		if replProps == nil {
			replProps = defaultConsistency()
		}
		cl := replica.ConsistencyLevel(replProps.ConsistencyLevel)
		if err := i.replicator.DeleteObject(ctx, shardName, id, cl, schemaVersion); err != nil {
			return fmt.Errorf("replicate deletion: shard=%q %w", shardName, err)
		}
		return nil
	}

	// no replication, remote shard (or local not yet inited)
	shard := i.localShard(shardName)
	if shard == nil {
		if err := i.remote.DeleteObject(ctx, shardName, id, schemaVersion); err != nil {
			return fmt.Errorf("delete remote object: shard=%q: %w", shardName, err)
		}
		return nil
	}

	// no replication, local shard
	i.backupMutex.RLock()
	defer i.backupMutex.RUnlock()
	if err = shard.DeleteObject(ctx, id); err != nil {
		return fmt.Errorf("delete local object: shard=%q: %w", shardName, err)
	}
	return nil
}

func (i *Index) IncomingDeleteObject(ctx context.Context, shardName string,
	id strfmt.UUID, schemaVersion uint64,
) error {
	i.backupMutex.RLock()
	defer i.backupMutex.RUnlock()

	shard, err := i.getOrInitLocalShard(ctx, shardName)
	if err != nil {
		return ErrShardNotFound
	}
	return shard.DeleteObject(ctx, id)
}

func (i *Index) localShard(name string) ShardLike {
	return i.shards.Load(name)
}

// Intended to run on "receiver" nodes, where local shard
// is expected to exist and be active
// Method first tries to get shard from Index::shards map,
// or inits shard and adds it to the map if shard was not found
func (i *Index) getOrInitLocalShard(ctx context.Context, shardName string) (ShardLike, error) {
	if shard := i.shards.Load(shardName); shard != nil {
		return shard, nil
	}

	className := i.Config.ClassName.String()
	class := i.getSchema.ReadOnlyClass(className)
	return i.initLocalShard(ctx, shardName, class)
}

func (i *Index) initLocalShard(ctx context.Context, shardName string, class *models.Class) (ShardLike, error) {
	// make sure same shard is not inited in parallel
	i.shardCreateLocks.Lock(shardName)
	defer i.shardCreateLocks.Unlock(shardName)

	// check if created in the meantime by concurrent call
	if shard := i.shards.Load(shardName); shard != nil {
		return shard, nil
	}

	if err := i.initAndStoreShard(ctx, shardName, class, i.metrics.baseMetrics); err != nil {
		return nil, err
	}
	return i.shards.Load(shardName), nil
}

func (i *Index) mergeObject(ctx context.Context, merge objects.MergeDocument,
	replProps *additional.ReplicationProperties, tenant string, schemaVersion uint64,
) error {
	if err := i.validateMultiTenancy(tenant); err != nil {
		return err
	}

	shardName, err := i.determineObjectShard(merge.ID, tenant)
	if err != nil {
		return objects.NewErrInvalidUserInput("determine shard: %v", err)
	}

	if i.replicationEnabled() {
		if replProps == nil {
			replProps = defaultConsistency()
		}
		cl := replica.ConsistencyLevel(replProps.ConsistencyLevel)
		if err := i.replicator.MergeObject(ctx, shardName, &merge, cl, schemaVersion); err != nil {
			return fmt.Errorf("replicate single update: %w", err)
		}
		return nil
	}

	// no replication, remote shard (or local not yet inited)
	shard := i.localShard(shardName)
	if shard == nil {
		if err := i.remote.MergeObject(ctx, shardName, merge, schemaVersion); err != nil {
			return fmt.Errorf("update remote object: shard=%q: %w", shardName, err)
		}
		return nil
	}

	// no replication, local shard
	i.backupMutex.RLock()
	defer i.backupMutex.RUnlock()
	if err = shard.MergeObject(ctx, merge); err != nil {
		return fmt.Errorf("update local object: shard=%q: %w", shardName, err)
	}

	return nil
}

func (i *Index) IncomingMergeObject(ctx context.Context, shardName string,
	mergeDoc objects.MergeDocument, schemaVersion uint64,
) error {
	i.backupMutex.RLock()
	defer i.backupMutex.RUnlock()

	shard, err := i.getOrInitLocalShard(ctx, shardName)
	if err != nil {
		return ErrShardNotFound
	}

	return shard.MergeObject(ctx, mergeDoc)
}

func (i *Index) aggregate(ctx context.Context,
	params aggregation.Params, modules *modules.Provider,
) (*aggregation.Result, error) {
	if err := i.validateMultiTenancy(params.Tenant); err != nil {
		return nil, err
	}

	shardNames, err := i.targetShardNames(params.Tenant)
	if err != nil || len(shardNames) == 0 {
		return nil, err
	}

	results := make([]*aggregation.Result, len(shardNames))
	for j, shardName := range shardNames {
		var err error
		var res *aggregation.Result
		if shard := i.localShard(shardName); shard != nil {
			res, err = shard.Aggregate(ctx, params)
		} else {
<<<<<<< HEAD
			var shard ShardLike
			shard, err = i.getOrInitLocalShard(ctx, shardName)
			if err != nil {
				err = ErrShardNotFound
			} else {
				res, err = shard.Aggregate(ctx, params, modules)
			}
=======
			res, err = i.remote.Aggregate(ctx, shardName, params)
>>>>>>> 1b5ca1d0
		}
		if err != nil {
			return nil, errors.Wrapf(err, "shard %s", shardName)
		}

		results[j] = res
	}

	return aggregator.NewShardCombiner().Do(results), nil
}

func (i *Index) IncomingAggregate(ctx context.Context, shardName string,
	params aggregation.Params,
) (*aggregation.Result, error) {
	shard, err := i.getOrInitLocalShard(ctx, shardName)
	if err != nil {
		return nil, ErrShardNotFound
	}

	return shard.Aggregate(ctx, params, i.modules)
}

func (i *Index) drop() error {
	i.closingCancel()

	eg := enterrors.NewErrorGroupWrapper(i.logger)
	eg.SetLimit(_NUMCPU * 2)
	fields := logrus.Fields{"action": "drop_shard", "class": i.Config.ClassName}
	dropShard := func(name string, shard ShardLike) error {
		if shard == nil {
			return nil
		}
		eg.Go(func() error {
			if err := shard.drop(); err != nil {
				logrus.WithFields(fields).WithField("id", shard.ID()).Error(err)
			}
			return nil
		})
		return nil
	}

	i.backupMutex.RLock()
	defer i.backupMutex.RUnlock()

	i.shards.Range(dropShard)
	if err := eg.Wait(); err != nil {
		return err
	}

	// Dropping the shards only unregisters the shards callbacks, but we still
	// need to stop the cycle managers that those shards used to register with.
	ctx, cancel := context.WithTimeout(context.Background(), 60*time.Second)
	defer cancel()

	if err := i.stopCycleManagers(ctx, "drop"); err != nil {
		return err
	}

	return os.RemoveAll(i.path())
}

func (i *Index) dropShards(names []string) error {
	i.backupMutex.RLock()
	defer i.backupMutex.RUnlock()

	ec := &errorcompounder.ErrorCompounder{}
	eg := enterrors.NewErrorGroupWrapper(i.logger)
	eg.SetLimit(_NUMCPU * 2)

	for _, name := range names {
		name := name
		eg.Go(func() error {
			i.shardCreateLocks.Lock(name)
			defer i.shardCreateLocks.Unlock(name)

			shard, ok := i.shards.Swap(name, nil) // swap shard for nil
			i.shards.LoadAndDelete(name)          // then remove entry

			if !ok || shard == nil {
				return nil // shard already does not exist (or inactive)
			}

			if err := shard.drop(); err != nil {
				ec.Add(err)
				i.logger.WithField("action", "drop_shard").
					WithField("shard", shard.ID()).Error(err)
			}
			return nil
		})
	}

	eg.Wait()
	return ec.ToError()
}

func (i *Index) Shutdown(ctx context.Context) error {
	i.closingCancel()

	i.backupMutex.RLock()
	defer i.backupMutex.RUnlock()

	// TODO allow every resource cleanup to run, before returning early with error
	if err := i.ForEachShardConcurrently(func(name string, shard ShardLike) error {
		if err := shard.Shutdown(ctx); err != nil {
			return errors.Wrapf(err, "shutdown shard %q", name)
		}
		return nil
	}); err != nil {
		return err
	}
	if err := i.stopCycleManagers(ctx, "shutdown"); err != nil {
		return err
	}

	return nil
}

func (i *Index) stopCycleManagers(ctx context.Context, usecase string) error {
	if err := i.cycleCallbacks.compactionCycle.StopAndWait(ctx); err != nil {
		return fmt.Errorf("%s: stop compaction cycle: %w", usecase, err)
	}
	if err := i.cycleCallbacks.flushCycle.StopAndWait(ctx); err != nil {
		return fmt.Errorf("%s: stop flush cycle: %w", usecase, err)
	}
	if err := i.cycleCallbacks.vectorCommitLoggerCycle.StopAndWait(ctx); err != nil {
		return fmt.Errorf("%s: stop vector commit logger cycle: %w", usecase, err)
	}
	if err := i.cycleCallbacks.vectorTombstoneCleanupCycle.StopAndWait(ctx); err != nil {
		return fmt.Errorf("%s: stop vector tombstone cleanup cycle: %w", usecase, err)
	}
	if err := i.cycleCallbacks.geoPropsCommitLoggerCycle.StopAndWait(ctx); err != nil {
		return fmt.Errorf("%s: stop geo props commit logger cycle: %w", usecase, err)
	}
	if err := i.cycleCallbacks.geoPropsTombstoneCleanupCycle.StopAndWait(ctx); err != nil {
		return fmt.Errorf("%s: stop geo props tombstone cleanup cycle: %w", usecase, err)
	}
	return nil
}

func (i *Index) getShardsQueueSize(ctx context.Context, tenant string) (map[string]int64, error) {
	shardsQueueSize := make(map[string]int64)

	// TODO-RAFT should be strongly consistent?
	shardState := i.getSchema.CopyShardingState(i.Config.ClassName.String())
	shardNames := shardState.AllPhysicalShards()

	for _, shardName := range shardNames {
		if tenant != "" && shardName != tenant {
			continue
		}
		var err error
		var size int64
		if shard := i.localShard(shardName); shard != nil {
			if shard.hasTargetVectors() {
				for _, queue := range shard.Queues() {
					size += queue.Size()
				}
			} else {
				size = shard.Queue().Size()
			}
		} else {
			size, err = i.remote.GetShardQueueSize(ctx, shardName)
		}
		if err != nil {
			return nil, errors.Wrapf(err, "shard %s", shardName)
		}

		shardsQueueSize[shardName] = size
	}

	return shardsQueueSize, nil
}

func (i *Index) IncomingGetShardQueueSize(ctx context.Context, shardName string) (int64, error) {
	shard, err := i.getOrInitLocalShard(ctx, shardName)
	if err != nil {
		return 0, ErrShardNotFound
	}

	if !shard.hasTargetVectors() {
		return shard.Queue().Size(), nil
	}
	size := int64(0)
	for _, queue := range shard.Queues() {
		size += queue.Size()
	}
	return size, nil
}

func (i *Index) getShardsStatus(ctx context.Context, tenant string) (map[string]string, error) {
	shardsStatus := make(map[string]string)

	// TODO-RAFT should be strongly consistent?
	shardState := i.getSchema.CopyShardingState(i.Config.ClassName.String())
	shardNames := shardState.AllPhysicalShards()

	for _, shardName := range shardNames {
		if tenant != "" && shardName != tenant {
			continue
		}
		var err error
		var status string
		if shard := i.localShard(shardName); shard != nil {
			status = shard.GetStatus().String()
		} else {
			status, err = i.remote.GetShardStatus(ctx, shardName)
		}
		if err != nil {
			return nil, errors.Wrapf(err, "shard %s", shardName)
		}

		shardsStatus[shardName] = status
	}

	return shardsStatus, nil
}

func (i *Index) IncomingGetShardStatus(ctx context.Context, shardName string) (string, error) {
	shard, err := i.getOrInitLocalShard(ctx, shardName)
	if err != nil {
		return "", ErrShardNotFound
	}
	return shard.GetStatus().String(), nil
}

func (i *Index) updateShardStatus(ctx context.Context, shardName, targetStatus string, schemaVersion uint64) error {
	if shard := i.localShard(shardName); shard != nil {
		return shard.UpdateStatus(targetStatus)
	}
	return i.remote.UpdateShardStatus(ctx, shardName, targetStatus, schemaVersion)
}

func (i *Index) IncomingUpdateShardStatus(ctx context.Context, shardName, targetStatus string, schemaVersion uint64) error {
	shard, err := i.getOrInitLocalShard(ctx, shardName)
	if err != nil {
		return ErrShardNotFound
	}
	return shard.UpdateStatus(targetStatus)
}

func (i *Index) notifyReady() {
	i.ForEachShard(func(name string, shard ShardLike) error {
		shard.NotifyReady()
		return nil
	})
}

func (i *Index) findUUIDs(ctx context.Context,
	filters *filters.LocalFilter, tenant string,
) (map[string][]strfmt.UUID, error) {
	before := time.Now()
	defer i.metrics.BatchDelete(before, "filter_total")

	if err := i.validateMultiTenancy(tenant); err != nil {
		return nil, err
	}

	shardNames, err := i.targetShardNames(tenant)
	if err != nil {
		return nil, err
	}

	results := make(map[string][]strfmt.UUID)
	for _, shardName := range shardNames {
		if shard := i.localShard(shardName); shard != nil {
			results[shardName], err = shard.FindUUIDs(ctx, filters)
		} else {
			results[shardName], err = i.remote.FindUUIDs(ctx, shardName, filters)
		}

		if err != nil {
			return nil, fmt.Errorf("find matching doc ids in shard %q: %w", shardName, err)
		}
	}

	return results, nil
}

func (i *Index) IncomingFindUUIDs(ctx context.Context, shardName string,
	filters *filters.LocalFilter,
) ([]strfmt.UUID, error) {
	shard, err := i.getOrInitLocalShard(ctx, shardName)
	if err != nil {
		return nil, ErrShardNotFound
	}

	return shard.FindUUIDs(ctx, filters)
}

func (i *Index) batchDeleteObjects(ctx context.Context, shardUUIDs map[string][]strfmt.UUID,
	dryRun bool, replProps *additional.ReplicationProperties, schemaVersion uint64,
) (objects.BatchSimpleObjects, error) {
	before := time.Now()
	defer i.metrics.BatchDelete(before, "delete_from_shards_total")

	type result struct {
		objs objects.BatchSimpleObjects
	}

	if i.replicationEnabled() && replProps == nil {
		replProps = defaultConsistency()
	}

	wg := &sync.WaitGroup{}
	ch := make(chan result, len(shardUUIDs))
	for shardName, uuids := range shardUUIDs {
		uuids := uuids
		shardName := shardName
		wg.Add(1)
		f := func() {
			defer wg.Done()

			var objs objects.BatchSimpleObjects
			if i.replicationEnabled() {
				objs = i.replicator.DeleteObjects(ctx, shardName, uuids,
					dryRun, replica.ConsistencyLevel(replProps.ConsistencyLevel), schemaVersion)
			} else if shard := i.localShard(shardName); shard != nil {
				i.backupMutex.RLockGuard(func() error {
					objs = shard.DeleteObjectBatch(ctx, uuids, dryRun)
					return nil
				})
			} else {
				objs = i.remote.DeleteObjectBatch(ctx, shardName, uuids, dryRun, schemaVersion)
			}
			ch <- result{objs}
		}
		enterrors.GoWrapper(f, i.logger)
	}

	wg.Wait()
	close(ch)

	var out objects.BatchSimpleObjects
	for res := range ch {
		out = append(out, res.objs...)
	}

	return out, nil
}

func (i *Index) IncomingDeleteObjectBatch(ctx context.Context, shardName string,
	uuids []strfmt.UUID, dryRun bool, schemaVersion uint64,
) objects.BatchSimpleObjects {
	i.backupMutex.RLock()
	defer i.backupMutex.RUnlock()

	shard, err := i.getOrInitLocalShard(ctx, shardName)
	if err != nil {
		return objects.BatchSimpleObjects{
			objects.BatchSimpleObject{Err: ErrShardNotFound},
		}
	}

	return shard.DeleteObjectBatch(ctx, uuids, dryRun)
}

func defaultConsistency(l ...replica.ConsistencyLevel) *additional.ReplicationProperties {
	rp := &additional.ReplicationProperties{}
	if len(l) != 0 {
		rp.ConsistencyLevel = string(l[0])
	} else {
		rp.ConsistencyLevel = string(replica.Quorum)
	}
	return rp
}

func objectSearchPreallocate(limit int, shards []string) ([]*storobj.Object, []float32) {
	perShardLimit := config.DefaultQueryMaximumResults
	if perShardLimit > int64(limit) {
		perShardLimit = int64(limit)
	}
	capacity := perShardLimit * int64(len(shards))
	objects := make([]*storobj.Object, 0, capacity)
	scores := make([]float32, 0, capacity)

	return objects, scores
}

func (i *Index) validateMultiTenancy(tenant string) error {
	if i.partitioningEnabled && tenant == "" {
		return objects.NewErrMultiTenancy(
			fmt.Errorf("class %s has multi-tenancy enabled, but request was without tenant", i.Config.ClassName),
		)
	} else if !i.partitioningEnabled && tenant != "" {
		return objects.NewErrMultiTenancy(
			fmt.Errorf("class %s has multi-tenancy disabled, but request was with tenant", i.Config.ClassName),
		)
	}
	return nil
}

func convertToVectorIndexConfig(config interface{}) schemaConfig.VectorIndexConfig {
	if config == nil {
		return nil
	}
	// in case legacy vector config was set as an empty map/object instead of nil
	if empty, ok := config.(map[string]interface{}); ok && len(empty) == 0 {
		return nil
	}
	return config.(schemaConfig.VectorIndexConfig)
}

func convertToVectorIndexConfigs(configs map[string]models.VectorConfig) map[string]schemaConfig.VectorIndexConfig {
	if len(configs) > 0 {
		vectorIndexConfigs := make(map[string]schemaConfig.VectorIndexConfig)
		for targetVector, vectorConfig := range configs {
			if vectorIndexConfig, ok := vectorConfig.VectorIndexConfig.(schemaConfig.VectorIndexConfig); ok {
				vectorIndexConfigs[targetVector] = vectorIndexConfig
			}
		}
		return vectorIndexConfigs
	}
	return nil
}

type shardCreateLocks struct {
	main  *sync.Mutex
	locks map[string]*sync.Mutex
}

func newShardCreateLocks() *shardCreateLocks {
	return &shardCreateLocks{
		main:  new(sync.Mutex),
		locks: make(map[string]*sync.Mutex),
	}
}

func (l *shardCreateLocks) Lock(name string) {
	l.shardLock(name).Lock()
}

func (l *shardCreateLocks) Unlock(name string) {
	l.shardLock(name).Unlock()
}

func (l *shardCreateLocks) Locked(name string, callback func()) {
	l.Lock(name)
	defer l.Unlock(name)

	callback()
}

func (l *shardCreateLocks) shardLock(name string) *sync.Mutex {
	l.main.Lock()
	defer l.main.Unlock()

	if _, ok := l.locks[name]; !ok {
		l.locks[name] = new(sync.Mutex)
	}
	return l.locks[name]
}<|MERGE_RESOLUTION|>--- conflicted
+++ resolved
@@ -1686,19 +1686,9 @@
 		var err error
 		var res *aggregation.Result
 		if shard := i.localShard(shardName); shard != nil {
-			res, err = shard.Aggregate(ctx, params)
+			res, err = shard.Aggregate(ctx, params, modules)
 		} else {
-<<<<<<< HEAD
-			var shard ShardLike
-			shard, err = i.getOrInitLocalShard(ctx, shardName)
-			if err != nil {
-				err = ErrShardNotFound
-			} else {
-				res, err = shard.Aggregate(ctx, params, modules)
-			}
-=======
 			res, err = i.remote.Aggregate(ctx, shardName, params)
->>>>>>> 1b5ca1d0
 		}
 		if err != nil {
 			return nil, errors.Wrapf(err, "shard %s", shardName)
