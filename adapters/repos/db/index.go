//                           _       _
// __      _____  __ ___   ___  __ _| |_ ___
// \ \ /\ / / _ \/ _` \ \ / / |/ _` | __/ _ \
//  \ V  V /  __/ (_| |\ V /| | (_| | ||  __/
//   \_/\_/ \___|\__,_| \_/ |_|\__,_|\__\___|
//
//  Copyright © 2016 - 2024 Weaviate B.V. All rights reserved.
//
//  CONTACT: hello@weaviate.io
//

package db

import (
	"context"
	"fmt"
	"os"
	"path"
	"runtime"
	"runtime/debug"
	golangSort "sort"
	"strings"
	"sync"
	"sync/atomic"
	"time"

	entcfg "github.com/weaviate/weaviate/entities/config"
	"github.com/weaviate/weaviate/entities/dto"
	"github.com/weaviate/weaviate/entities/modulecapabilities"

	"github.com/go-openapi/strfmt"
	"github.com/google/uuid"
	"github.com/pkg/errors"
	"github.com/sirupsen/logrus"

	"github.com/weaviate/weaviate/adapters/repos/db/aggregator"
	"github.com/weaviate/weaviate/adapters/repos/db/helpers"
	"github.com/weaviate/weaviate/adapters/repos/db/indexcheckpoint"
	"github.com/weaviate/weaviate/adapters/repos/db/inverted"
	"github.com/weaviate/weaviate/adapters/repos/db/inverted/stopwords"
	"github.com/weaviate/weaviate/adapters/repos/db/lsmkv"
	"github.com/weaviate/weaviate/adapters/repos/db/sorter"
	"github.com/weaviate/weaviate/adapters/repos/db/vector/hnsw"
	"github.com/weaviate/weaviate/entities/additional"
	"github.com/weaviate/weaviate/entities/aggregation"
	"github.com/weaviate/weaviate/entities/autocut"
	"github.com/weaviate/weaviate/entities/errorcompounder"
	enterrors "github.com/weaviate/weaviate/entities/errors"
	"github.com/weaviate/weaviate/entities/filters"
	"github.com/weaviate/weaviate/entities/models"
	"github.com/weaviate/weaviate/entities/multi"
	"github.com/weaviate/weaviate/entities/schema"
	schemaConfig "github.com/weaviate/weaviate/entities/schema/config"
	"github.com/weaviate/weaviate/entities/search"
	"github.com/weaviate/weaviate/entities/searchparams"
	entsentry "github.com/weaviate/weaviate/entities/sentry"
	"github.com/weaviate/weaviate/entities/storagestate"
	"github.com/weaviate/weaviate/entities/storobj"
	esync "github.com/weaviate/weaviate/entities/sync"
	"github.com/weaviate/weaviate/usecases/config"
	"github.com/weaviate/weaviate/usecases/memwatch"
	"github.com/weaviate/weaviate/usecases/modules"
	"github.com/weaviate/weaviate/usecases/monitoring"
	"github.com/weaviate/weaviate/usecases/objects"
	"github.com/weaviate/weaviate/usecases/replica"
	schemaUC "github.com/weaviate/weaviate/usecases/schema"
	"github.com/weaviate/weaviate/usecases/sharding"
)

var (

	// Use runtime.GOMAXPROCS instead of runtime.NumCPU because NumCPU returns
	// the physical CPU cores. However, in a containerization context, that might
	// not be what we want. The physical node could have 128 cores, but we could
	// be cgroup-limited to 2 cores. In that case, we want 2 to be our limit, not
	// 128. It isn't guaranteed that MAXPROCS reflects the cgroup limit, but at
	// least there is a chance that it was set correctly. If not, it defaults to
	// NumCPU anyway, so we're not any worse off.
	_NUMCPU          = runtime.GOMAXPROCS(0)
	ErrShardNotFound = errors.New("shard not found")
)

// shardMap is a syn.Map which specialized in storing shards
type shardMap sync.Map

// Range calls f sequentially for each key and value present in the map.
// If f returns an error, range stops the iteration
func (m *shardMap) Range(f func(name string, shard ShardLike) error) (err error) {
	(*sync.Map)(m).Range(func(key, value any) bool {
		err = f(key.(string), value.(ShardLike))
		return err == nil
	})
	return err
}

// RangeConcurrently calls f for each key and value present in the map with at
// most _NUMCPU executors running in parallel. As opposed to [Range] it does
// not guarantee an exit on the first error.
func (m *shardMap) RangeConcurrently(logger logrus.FieldLogger, f func(name string, shard ShardLike) error) (err error) {
	eg := enterrors.NewErrorGroupWrapper(logger)
	eg.SetLimit(_NUMCPU)
	(*sync.Map)(m).Range(func(key, value any) bool {
		name, shard := key.(string), value.(ShardLike)
		eg.Go(func() error {
			return f(name, shard)
		}, name, shard)
		return true
	})

	return eg.Wait()
}

// Load returns the shard or nil if no shard is present.
func (m *shardMap) Load(name string) ShardLike {
	v, ok := (*sync.Map)(m).Load(name)
	if !ok {
		return nil
	}

	shard, ok := v.(ShardLike)
	if !ok {
		return nil
	}
	return shard
}

// Store sets a shard giving its name and value
func (m *shardMap) Store(name string, shard ShardLike) {
	(*sync.Map)(m).Store(name, shard)
}

// Swap swaps the shard for a key and returns the previous value if any.
// The loaded result reports whether the key was present.
func (m *shardMap) Swap(name string, shard ShardLike) (previous ShardLike, loaded bool) {
	v, ok := (*sync.Map)(m).Swap(name, shard)
	if v == nil || !ok {
		return nil, ok
	}
	return v.(ShardLike), ok
}

// CompareAndSwap swaps the old and new values for key if the value stored in the map is equal to old.
func (m *shardMap) CompareAndSwap(name string, old, new ShardLike) bool {
	return (*sync.Map)(m).CompareAndSwap(name, old, new)
}

// LoadAndDelete deletes the value for a key, returning the previous value if any.
// The loaded result reports whether the key was present.
func (m *shardMap) LoadAndDelete(name string) (ShardLike, bool) {
	v, ok := (*sync.Map)(m).LoadAndDelete(name)
	if v == nil || !ok {
		return nil, ok
	}
	return v.(ShardLike), ok
}

// Index is the logical unit which contains all the data for one particular
// class. An index can be further broken up into self-contained units, called
// Shards, to allow for easy distribution across Nodes
type Index struct {
	classSearcher             inverted.ClassSearcher // to allow for nested by-references searches
	shards                    shardMap
	Config                    IndexConfig
	vectorIndexUserConfig     schemaConfig.VectorIndexConfig
	vectorIndexUserConfigLock sync.Mutex
	vectorIndexUserConfigs    map[string]schemaConfig.VectorIndexConfig
	getSchema                 schemaUC.SchemaGetter
	logger                    logrus.FieldLogger
	remote                    *sharding.RemoteIndex
	stopwords                 *stopwords.Detector
	replicator                *replica.Replicator

	partitioningEnabled bool

	invertedIndexConfig     schema.InvertedIndexConfig
	invertedIndexConfigLock sync.Mutex

	// This lock should be used together with the db indexLock.
	//
	// The db indexlock locks the map that contains all indices against changes and should be used while iterating.
	// This lock protects this specific index form being deleted while in use. Use Rlock to signal that it is in use.
	// This way many goroutines can use a specific index in parallel. The delete-routine will try to acquire a RWlock.
	//
	// Usage:
	// Lock the whole db using db.indexLock
	// pick the indices you want and Rlock them
	// unlock db.indexLock
	// Use the indices
	// RUnlock all picked indices
	dropIndex sync.RWMutex

	metrics          *Metrics
	centralJobQueue  chan job
	indexCheckpoints *indexcheckpoint.Checkpoints

	cycleCallbacks *indexCycleCallbacks

	shardTransferMutex shardTransfer
	lastBackup         atomic.Pointer[BackupState]

	// canceled when either Shutdown or Drop called
	closingCtx    context.Context
	closingCancel context.CancelFunc

	// always true if lazy shard loading is off, in the case of lazy shard
	// loading will be set to true once the last shard was loaded.
	allShardsReady   atomic.Bool
	allocChecker     memwatch.AllocChecker
	shardCreateLocks *esync.KeyLocker

	asyncReplicationLock sync.RWMutex

	shardLoadLimiter ShardLoadLimiter

	closeLock sync.RWMutex
	closed    bool
}

func (i *Index) ID() string {
	return indexID(i.Config.ClassName)
}

func (i *Index) path() string {
	return path.Join(i.Config.RootPath, i.ID())
}

type nodeResolver interface {
	AllHostnames() []string
	NodeHostname(nodeName string) (string, bool)
}

// NewIndex creates an index with the specified amount of shards, using only
// the shards that are local to a node
func NewIndex(ctx context.Context, cfg IndexConfig,
	shardState *sharding.State, invertedIndexConfig schema.InvertedIndexConfig,
	vectorIndexUserConfig schemaConfig.VectorIndexConfig,
	vectorIndexUserConfigs map[string]schemaConfig.VectorIndexConfig,
	sg schemaUC.SchemaGetter,
	cs inverted.ClassSearcher, logger logrus.FieldLogger,
	nodeResolver nodeResolver, remoteClient sharding.RemoteIndexClient,
	replicaClient replica.Client,
	promMetrics *monitoring.PrometheusMetrics, class *models.Class, jobQueueCh chan job,
	indexCheckpoints *indexcheckpoint.Checkpoints,
	allocChecker memwatch.AllocChecker,
) (*Index, error) {
	sd, err := stopwords.NewDetectorFromConfig(invertedIndexConfig.Stopwords)
	if err != nil {
		return nil, errors.Wrap(err, "failed to create new index")
	}

	repl := replica.NewReplicator(cfg.ClassName.String(),
		sg, nodeResolver, string(cfg.DeletionStrategy), replicaClient, logger)

	if cfg.QueryNestedRefLimit == 0 {
		cfg.QueryNestedRefLimit = config.DefaultQueryNestedCrossReferenceLimit
	}

	index := &Index{
		Config:                 cfg,
		getSchema:              sg,
		logger:                 logger,
		classSearcher:          cs,
		vectorIndexUserConfig:  vectorIndexUserConfig,
		invertedIndexConfig:    invertedIndexConfig,
		vectorIndexUserConfigs: vectorIndexUserConfigs,
		stopwords:              sd,
		replicator:             repl,
		partitioningEnabled:    shardState.PartitioningEnabled,
		remote:                 sharding.NewRemoteIndex(cfg.ClassName.String(), sg, nodeResolver, remoteClient),
		metrics:                NewMetrics(logger, promMetrics, cfg.ClassName.String(), "n/a"),
		centralJobQueue:        jobQueueCh,
		shardTransferMutex:     shardTransfer{log: logger, retryDuration: mutexRetryDuration, notifyDuration: mutexNotifyDuration},
		indexCheckpoints:       indexCheckpoints,
		allocChecker:           allocChecker,
		shardCreateLocks:       esync.NewKeyLocker(),
		shardLoadLimiter:       cfg.ShardLoadLimiter,
	}
	index.closingCtx, index.closingCancel = context.WithCancel(context.Background())

	index.initCycleCallbacks()

	if err := index.checkSingleShardMigration(); err != nil {
		return nil, errors.Wrap(err, "migrating sharding state from previous version")
	}

	if err := os.MkdirAll(index.path(), os.ModePerm); err != nil {
		return nil, fmt.Errorf("init index %q: %w", index.ID(), err)
	}

	if err := index.initAndStoreShards(ctx, class, shardState, promMetrics); err != nil {
		return nil, err
	}

	index.cycleCallbacks.compactionCycle.Start()
	index.cycleCallbacks.compactionAuxCycle.Start()
	index.cycleCallbacks.flushCycle.Start()

	return index, nil
}

// since called in Index's constructor there is no risk same shard will be inited/created in parallel,
// therefore shardCreateLocks are not used here
func (i *Index) initAndStoreShards(ctx context.Context, class *models.Class,
	shardState *sharding.State, promMetrics *monitoring.PrometheusMetrics,
) error {
	if i.Config.DisableLazyLoadShards {
		eg := enterrors.NewErrorGroupWrapper(i.logger)
		eg.SetLimit(_NUMCPU)

		for _, shardName := range shardState.AllLocalPhysicalShards() {
			physical := shardState.Physical[shardName]
			if physical.ActivityStatus() != models.TenantActivityStatusHOT {
				// do not instantiate inactive shard
				continue
			}

			shardName := shardName // prevent loop variable capture
			eg.Go(func() error {
				if err := i.shardLoadLimiter.Acquire(ctx); err != nil {
					return fmt.Errorf("acquiring permit to load shard: %w", err)
				}
				defer i.shardLoadLimiter.Release()

				shard, err := NewShard(ctx, promMetrics, shardName, i, class, i.centralJobQueue, i.indexCheckpoints)
				if err != nil {
					return fmt.Errorf("init shard %s of index %s: %w", shardName, i.ID(), err)
				}

				i.shards.Store(shardName, shard)
				return nil
			}, shardName)
		}

		if err := eg.Wait(); err != nil {
			return err
		}

		i.allShardsReady.Store(true)
		return nil
	}

	// shards to lazily initialize are fetch once and in the same goroutine the index is initialized
	// so to avoid races if shards are deleted before being initialized
	shards := shardState.AllLocalPhysicalShards()

	for _, shardName := range shards {
		physical := shardState.Physical[shardName]
		if physical.ActivityStatus() != models.TenantActivityStatusHOT {
			// do not instantiate inactive shard
			continue
		}

		shard := NewLazyLoadShard(ctx, promMetrics, shardName, i, class, i.centralJobQueue, i.indexCheckpoints, i.allocChecker, i.shardLoadLimiter)
		i.shards.Store(shardName, shard)
	}

	initLazyShardsInBackground := func() {
		defer i.allShardsReady.Store(true)

		ticker := time.NewTicker(time.Second)
		defer ticker.Stop()

		now := time.Now()

		for _, shardName := range shards {
			// prioritize closingCtx over ticker:
			// check closing again in case of ticker was selected when both
			// cases where available
			select {
			case <-i.closingCtx.Done():
				// break loop by returning error
				i.logger.
					WithField("action", "load_all_shards").
					Errorf("failed to load all shards: %v", i.closingCtx.Err())
				return
			case <-ticker.C:
				select {
				case <-i.closingCtx.Done():
					// break loop by returning error
					i.logger.
						WithField("action", "load_all_shards").
						Errorf("failed to load all shards: %v", i.closingCtx.Err())
					return
				default:
					err := i.loadLocalShardIfActive(shardName)
					if err != nil {
						i.logger.
							WithField("action", "load_shard").
							WithField("shard_name", shardName).
							Errorf("failed to load shard: %v", err)
						return
					}
				}
			}
		}

		i.logger.
			WithField("action", "load_all_shards").
			WithField("took", time.Since(now).String()).
			Debug("finished loading all shards")
	}

	enterrors.GoWrapper(initLazyShardsInBackground, i.logger)

	return nil
}

func (i *Index) loadLocalShardIfActive(shardName string) error {
	i.shardCreateLocks.Lock(shardName)
	defer i.shardCreateLocks.Unlock(shardName)

	// check if set to inactive in the meantime by concurrent call
	shard := i.shards.Load(shardName)
	if shard == nil {
		return nil
	}

	lazyShard, ok := shard.(*LazyLoadShard)
	if ok {
		return lazyShard.Load(context.Background())
	}

	return nil
}

// used to init/create shard in different moments of index's lifecycle, therefore it needs to be called
// within shardCreateLocks to prevent parallel create/init of the same shard
func (i *Index) initShard(ctx context.Context, shardName string, class *models.Class,
	promMetrics *monitoring.PrometheusMetrics, disableLazyLoad bool,
) (ShardLike, error) {
	if disableLazyLoad {
		if err := i.allocChecker.CheckMappingAndReserve(3, int(lsmkv.FlushAfterDirtyDefault.Seconds())); err != nil {
			return nil, errors.Wrap(err, "memory pressure: cannot init shard")
		}

		if err := i.shardLoadLimiter.Acquire(ctx); err != nil {
			return nil, fmt.Errorf("acquiring permit to load shard: %w", err)
		}
		defer i.shardLoadLimiter.Release()

		shard, err := NewShard(ctx, promMetrics, shardName, i, class, i.centralJobQueue, i.indexCheckpoints)
		if err != nil {
			return nil, fmt.Errorf("init shard %s of index %s: %w", shardName, i.ID(), err)
		}

		return shard, nil
	}

	shard := NewLazyLoadShard(ctx, promMetrics, shardName, i, class, i.centralJobQueue, i.indexCheckpoints, i.allocChecker, i.shardLoadLimiter)
	return shard, nil
}

// Iterate over all objects in the index, applying the callback function to each one.  Adding or removing objects during iteration is not supported.
func (i *Index) IterateObjects(ctx context.Context, cb func(index *Index, shard ShardLike, object *storobj.Object) error) (err error) {
	return i.ForEachShard(func(_ string, shard ShardLike) error {
		wrapper := func(object *storobj.Object) error {
			return cb(i, shard, object)
		}
		bucket := shard.Store().Bucket(helpers.ObjectsBucketLSM)
		return bucket.IterateObjects(ctx, wrapper)
	})
}

// ForEachShard applies func f on each shard in the index.
//
// WARNING: only use this if you expect all LazyLoadShards to be loaded!
// Calling this method may lead to shards being force-loaded, causing
// unexpected CPU spikes. If you only want to apply f on loaded shards,
// call ForEachLoadedShard instead.
func (i *Index) ForEachShard(f func(name string, shard ShardLike) error) error {
	return i.shards.Range(f)
}

func (i *Index) ForEachLoadedShard(f func(name string, shard ShardLike) error) error {
	return i.shards.Range(func(name string, shard ShardLike) error {
		// Skip lazy loaded shard which are not loaded
		if asLazyLoadShard, ok := shard.(*LazyLoadShard); ok {
			if !asLazyLoadShard.isLoaded() {
				return nil
			}
		}
		return f(name, shard)
	})
}

func (i *Index) ForEachShardConcurrently(f func(name string, shard ShardLike) error) error {
	return i.shards.RangeConcurrently(i.logger, f)
}

// Iterate over all objects in the shard, applying the callback function to each one.  Adding or removing objects during iteration is not supported.
func (i *Index) IterateShards(ctx context.Context, cb func(index *Index, shard ShardLike) error) (err error) {
	return i.ForEachShard(func(key string, shard ShardLike) error {
		return cb(i, shard)
	})
}

func (i *Index) addProperty(ctx context.Context, props ...*models.Property) error {
	eg := enterrors.NewErrorGroupWrapper(i.logger)
	eg.SetLimit(_NUMCPU)

	i.ForEachShard(func(key string, shard ShardLike) error {
		shard.initPropertyBuckets(ctx, eg, props...)
		return nil
	})

	if err := eg.Wait(); err != nil {
		return errors.Wrapf(err, "extend idx '%s' with properties '%v", i.ID(), props)
	}
	return nil
}

func (i *Index) updateVectorIndexConfig(ctx context.Context,
	updated schemaConfig.VectorIndexConfig,
) error {
	// an updated is not specific to one shard, but rather all
	err := i.ForEachShard(func(name string, shard ShardLike) error {
		// At the moment, we don't do anything in an update that could fail, but
		// technically this should be part of some sort of a two-phase commit  or
		// have another way to rollback if we have updates that could potentially
		// fail in the future. For now that's not a realistic risk.
		if err := shard.UpdateVectorIndexConfig(ctx, updated); err != nil {
			return errors.Wrapf(err, "shard %s", name)
		}
		return nil
	})
	if err != nil {
		return err
	}
	i.vectorIndexUserConfigLock.Lock()
	defer i.vectorIndexUserConfigLock.Unlock()

	i.vectorIndexUserConfig = updated

	return nil
}

func (i *Index) updateVectorIndexConfigs(ctx context.Context,
	updated map[string]schemaConfig.VectorIndexConfig,
) error {
	err := i.ForEachShard(func(name string, shard ShardLike) error {
		if err := shard.UpdateVectorIndexConfigs(ctx, updated); err != nil {
			return fmt.Errorf("shard %q: %w", name, err)
		}
		return nil
	})
	if err != nil {
		return err
	}

	i.vectorIndexUserConfigLock.Lock()
	defer i.vectorIndexUserConfigLock.Unlock()

	for targetName, targetCfg := range updated {
		i.vectorIndexUserConfigs[targetName] = targetCfg
	}

	return nil
}

func (i *Index) getInvertedIndexConfig() schema.InvertedIndexConfig {
	i.invertedIndexConfigLock.Lock()
	defer i.invertedIndexConfigLock.Unlock()

	return i.invertedIndexConfig
}

func (i *Index) updateInvertedIndexConfig(ctx context.Context,
	updated schema.InvertedIndexConfig,
) error {
	i.invertedIndexConfigLock.Lock()
	defer i.invertedIndexConfigLock.Unlock()

	i.invertedIndexConfig = updated

	return nil
}

func asyncReplicationGloballyDisabled() bool {
	// Disable async replication regardless of class setting if env var is set
	return entcfg.Enabled(os.Getenv("ASYNC_REPLICATION_DISABLED"))
}

func (i *Index) updateAsyncReplicationConfig(ctx context.Context, enabled bool) error {
	i.asyncReplicationLock.Lock()
	defer i.asyncReplicationLock.Unlock()

	i.Config.AsyncReplicationEnabled = enabled && i.replicationEnabled() && !asyncReplicationGloballyDisabled()

	err := i.ForEachLoadedShard(func(name string, shard ShardLike) error {
		if err := shard.updateAsyncReplicationConfig(ctx, i.Config.AsyncReplicationEnabled); err != nil {
			return fmt.Errorf("updating async replication on shard %q: %w", name, err)
		}
		return nil
	})
	if err != nil {
		return err
	}

	return nil
}

type IndexConfig struct {
	RootPath                            string
	ClassName                           schema.ClassName
	QueryMaximumResults                 int64
	QueryNestedRefLimit                 int64
	ResourceUsage                       config.ResourceUsage
	MemtablesFlushDirtyAfter            int
	MemtablesInitialSizeMB              int
	MemtablesMaxSizeMB                  int
	MemtablesMinActiveSeconds           int
	MemtablesMaxActiveSeconds           int
	SegmentsCleanupIntervalSeconds      int
	SeparateObjectsCompactions          bool
	CycleManagerRoutinesFactor          int
	MaxSegmentSize                      int64
	HNSWMaxLogSize                      int64
	HNSWWaitForCachePrefill             bool
	HNSWFlatSearchConcurrency           int
	VisitedListPoolMaxSize              int
	ReplicationFactor                   *atomic.Int64
	DeletionStrategy                    string
	AsyncReplicationEnabled             bool
	AvoidMMap                           bool
	DisableLazyLoadShards               bool
	ForceFullReplicasSearch             bool
	LSMEnableSegmentsChecksumValidation bool
	TrackVectorDimensions               bool
	ShardLoadLimiter                    ShardLoadLimiter
}

func indexID(class schema.ClassName) string {
	return strings.ToLower(string(class))
}

func (i *Index) determineObjectShard(ctx context.Context, id strfmt.UUID, tenant string) (string, error) {
	return i.determineObjectShardByStatus(ctx, id, tenant, nil)
}

func (i *Index) determineObjectShardByStatus(ctx context.Context, id strfmt.UUID, tenant string, shardsStatus map[string]string) (string, error) {
	if tenant == "" {
		uuid, err := uuid.Parse(id.String())
		if err != nil {
			return "", fmt.Errorf("parse uuid: %q", id.String())
		}

		uuidBytes, err := uuid.MarshalBinary() // cannot error
		if err != nil {
			return "", fmt.Errorf("marshal uuid: %q", id.String())
		}
		return i.getSchema.ShardFromUUID(i.Config.ClassName.String(), uuidBytes), nil
	}

	var err error
	if len(shardsStatus) == 0 {
		shardsStatus, err = i.getSchema.TenantsShards(ctx, i.Config.ClassName.String(), tenant)
		if err != nil {
			return "", err
		}
	}

	if status := shardsStatus[tenant]; status != "" {
		if status == models.TenantActivityStatusHOT {
			return tenant, nil
		}
		return "", objects.NewErrMultiTenancy(fmt.Errorf("%w: '%s'", enterrors.ErrTenantNotActive, tenant))
	}
	class := i.getSchema.ReadOnlyClass(i.Config.ClassName.String())
	if class == nil {
		return "", fmt.Errorf("class %q not found in schema", i.Config.ClassName)
	}
	return "", objects.NewErrMultiTenancy(
		fmt.Errorf("%w: %q", enterrors.ErrTenantNotFound, tenant))
}

func (i *Index) putObject(ctx context.Context, object *storobj.Object,
	replProps *additional.ReplicationProperties, schemaVersion uint64,
) error {
	if err := i.validateMultiTenancy(object.Object.Tenant); err != nil {
		return err
	}

	if i.Config.ClassName != object.Class() {
		return fmt.Errorf("cannot import object of class %s into index of class %s",
			object.Class(), i.Config.ClassName)
	}

	shardName, err := i.determineObjectShard(ctx, object.ID(), object.Object.Tenant)
	if err != nil {
		return objects.NewErrInvalidUserInput("determine shard: %v", err)
	}

	if i.replicationEnabled() {
		if replProps == nil {
			replProps = defaultConsistency()
		}
		cl := replica.ConsistencyLevel(replProps.ConsistencyLevel)
		if err := i.replicator.PutObject(ctx, shardName, object, cl, schemaVersion); err != nil {
			return fmt.Errorf("replicate insertion: shard=%q: %w", shardName, err)
		}
		return nil
	}

	// no replication, remote shard (or local not yet inited)
	shard, release, err := i.GetShard(ctx, shardName)
	if err != nil {
		return err
	}

	if shard == nil {
		if err := i.remote.PutObject(ctx, shardName, object, schemaVersion); err != nil {
			return fmt.Errorf("put remote object: shard=%q: %w", shardName, err)
		}
		return nil
	}
	defer release()

	// no replication, local shard
	i.shardTransferMutex.RLock()
	defer i.shardTransferMutex.RUnlock()

	err = shard.PutObject(ctx, object)
	if err != nil {
		return fmt.Errorf("put local object: shard=%q: %w", shardName, err)
	}

	return nil
}

func (i *Index) IncomingPutObject(ctx context.Context, shardName string,
	object *storobj.Object, schemaVersion uint64,
) error {
	i.shardTransferMutex.RLock()
	defer i.shardTransferMutex.RUnlock()

	// This is a bit hacky, the problem here is that storobj.Parse() currently
	// misses date fields as it has no way of knowing that a date-formatted
	// string was actually a date type. However, adding this functionality to
	// Parse() would break a lot of code, because it currently
	// schema-independent. To find out if a field is a date or date[], we need to
	// involve the schema, thus why we are doing it here. This was discovered as
	// part of https://github.com/weaviate/weaviate/issues/1775
	if err := i.parseDateFieldsInProps(object.Object.Properties); err != nil {
		return err
	}

	shard, release, err := i.getOrInitShard(ctx, shardName)
	if err != nil {
		return err
	}
	defer release()

	return shard.PutObject(ctx, object)
}

func (i *Index) replicationEnabled() bool {
	return i.Config.ReplicationFactor.Load() > 1
}

func (i *Index) asyncReplicationEnabled() bool {
	i.asyncReplicationLock.RLock()
	defer i.asyncReplicationLock.RUnlock()

	return i.replicationEnabled() && i.Config.AsyncReplicationEnabled && !asyncReplicationGloballyDisabled()
}

// parseDateFieldsInProps checks the schema for the current class for which
// fields are date fields, then - if they are set - parses them accordingly.
// Works for both date and date[].
func (i *Index) parseDateFieldsInProps(props interface{}) error {
	if props == nil {
		return nil
	}

	propMap, ok := props.(map[string]interface{})
	if !ok {
		// don't know what to do with this
		return nil
	}

	c := i.getSchema.ReadOnlyClass(i.Config.ClassName.String())
	if c == nil {
		return fmt.Errorf("class %s not found in schema", i.Config.ClassName)
	}

	for _, prop := range c.Properties {
		if prop.DataType[0] == string(schema.DataTypeDate) {
			raw, ok := propMap[prop.Name]
			if !ok {
				// prop is not set, nothing to do
				continue
			}

			parsed, err := parseAsStringToTime(raw)
			if err != nil {
				return errors.Wrapf(err, "time prop %q", prop.Name)
			}

			propMap[prop.Name] = parsed
		}

		if prop.DataType[0] == string(schema.DataTypeDateArray) {
			raw, ok := propMap[prop.Name]
			if !ok {
				// prop is not set, nothing to do
				continue
			}

			asSlice, ok := raw.([]string)
			if !ok {
				return errors.Errorf("parse as time array, expected []interface{} got %T",
					raw)
			}
			parsedSlice := make([]interface{}, len(asSlice))
			for j := range asSlice {
				parsed, err := parseAsStringToTime(interface{}(asSlice[j]))
				if err != nil {
					return errors.Wrapf(err, "time array prop %q at pos %d", prop.Name, j)
				}

				parsedSlice[j] = parsed
			}
			propMap[prop.Name] = parsedSlice

		}
	}

	return nil
}

func parseAsStringToTime(in interface{}) (time.Time, error) {
	var parsed time.Time
	var err error

	asString, ok := in.(string)
	if !ok {
		return parsed, errors.Errorf("parse as time, expected string got %T", in)
	}

	parsed, err = time.Parse(time.RFC3339, asString)
	if err != nil {
		return parsed, err
	}

	return parsed, nil
}

// return value []error gives the error for the index with the positions
// matching the inputs
func (i *Index) putObjectBatch(ctx context.Context, objects []*storobj.Object,
	replProps *additional.ReplicationProperties, schemaVersion uint64,
) []error {
	type objsAndPos struct {
		objects []*storobj.Object
		pos     []int
	}
	out := make([]error, len(objects))
	if i.replicationEnabled() && replProps == nil {
		replProps = defaultConsistency()
	}

	byShard := map[string]objsAndPos{}
	// get all tenants shards
	tenants := make([]string, len(objects))
	tenantsStatus := map[string]string{}
	var err error
	for _, obj := range objects {
		if obj.Object.Tenant == "" {
			continue
		}
		tenants = append(tenants, obj.Object.Tenant)
	}

	if len(tenants) > 0 {
		tenantsStatus, err = i.getSchema.TenantsShards(ctx, i.Config.ClassName.String(), tenants...)
		if err != nil {
			return []error{err}
		}
	}

	for pos, obj := range objects {
		if err := i.validateMultiTenancy(obj.Object.Tenant); err != nil {
			out[pos] = err
			continue
		}
		shardName, err := i.determineObjectShardByStatus(ctx, obj.ID(), obj.Object.Tenant, tenantsStatus)
		if err != nil {
			out[pos] = err
			continue
		}

		group := byShard[shardName]
		group.objects = append(group.objects, obj)
		group.pos = append(group.pos, pos)
		byShard[shardName] = group
	}

	wg := &sync.WaitGroup{}
	for shardName, group := range byShard {
		shardName := shardName
		group := group
		wg.Add(1)
		f := func() {
			defer wg.Done()

			defer func() {
				err := recover()
				if err != nil {
					for pos := range group.pos {
						out[pos] = fmt.Errorf("an unexpected error occurred: %s", err)
					}
					fmt.Fprintf(os.Stderr, "panic: %s\n", err)
					entsentry.Recover(err)
					debug.PrintStack()
				}
			}()
			var errs []error
			if replProps != nil {
				errs = i.replicator.PutObjects(ctx, shardName, group.objects,
					replica.ConsistencyLevel(replProps.ConsistencyLevel), schemaVersion)
			} else {
				shard, release, err := i.GetShard(ctx, shardName)
				if err != nil {
					errs = []error{err}
				} else if shard != nil {
					i.shardTransferMutex.RLockGuard(func() error {
						defer release()
						errs = shard.PutObjectBatch(ctx, group.objects)
						return nil
					})
				} else {
					errs = i.remote.BatchPutObjects(ctx, shardName, group.objects, schemaVersion)
				}
			}

			for i, err := range errs {
				desiredPos := group.pos[i]
				out[desiredPos] = err
			}
		}
		enterrors.GoWrapper(f, i.logger)
	}

	wg.Wait()

	return out
}

func duplicateErr(in error, count int) []error {
	out := make([]error, count)
	for i := range out {
		out[i] = in
	}

	return out
}

func (i *Index) IncomingBatchPutObjects(ctx context.Context, shardName string,
	objects []*storobj.Object, schemaVersion uint64,
) []error {
	i.shardTransferMutex.RLock()
	defer i.shardTransferMutex.RUnlock()

	// This is a bit hacky, the problem here is that storobj.Parse() currently
	// misses date fields as it has no way of knowing that a date-formatted
	// string was actually a date type. However, adding this functionality to
	// Parse() would break a lot of code, because it currently
	// schema-independent. To find out if a field is a date or date[], we need to
	// involve the schema, thus why we are doing it here. This was discovered as
	// part of https://github.com/weaviate/weaviate/issues/1775
	for j := range objects {
		if err := i.parseDateFieldsInProps(objects[j].Object.Properties); err != nil {
			return duplicateErr(err, len(objects))
		}
	}

	shard, release, err := i.getOrInitShard(ctx, shardName)
	if err != nil {
		return duplicateErr(err, len(objects))
	}
	defer release()

	return shard.PutObjectBatch(ctx, objects)
}

// return value map[int]error gives the error for the index as it received it
func (i *Index) AddReferencesBatch(ctx context.Context, refs objects.BatchReferences,
	replProps *additional.ReplicationProperties, schemaVersion uint64,
) []error {
	type refsAndPos struct {
		refs objects.BatchReferences
		pos  []int
	}
	if i.replicationEnabled() && replProps == nil {
		replProps = defaultConsistency()
	}

	byShard := map[string]refsAndPos{}
	out := make([]error, len(refs))

	for pos, ref := range refs {
		if err := i.validateMultiTenancy(ref.Tenant); err != nil {
			out[pos] = err
			continue
		}
		shardName, err := i.determineObjectShard(ctx, ref.From.TargetID, ref.Tenant)
		if err != nil {
			out[pos] = err
			continue
		}

		group := byShard[shardName]
		group.refs = append(group.refs, ref)
		group.pos = append(group.pos, pos)
		byShard[shardName] = group
	}

	for shardName, group := range byShard {
		var errs []error
		if i.replicationEnabled() {
			errs = i.replicator.AddReferences(ctx, shardName, group.refs, replica.ConsistencyLevel(replProps.ConsistencyLevel), schemaVersion)
		} else {
			shard, release, err := i.GetShard(ctx, shardName)
			if err != nil {
				errs = duplicateErr(err, len(group.refs))
			} else if shard != nil {
				i.shardTransferMutex.RLockGuard(func() error {
					defer release()
					errs = shard.AddReferencesBatch(ctx, group.refs)
					return nil
				})
			} else {
				errs = i.remote.BatchAddReferences(ctx, shardName, group.refs, schemaVersion)
			}
		}

		for i, err := range errs {
			desiredPos := group.pos[i]
			out[desiredPos] = err
		}
	}

	return out
}

func (i *Index) IncomingBatchAddReferences(ctx context.Context, shardName string,
	refs objects.BatchReferences, schemaVersion uint64,
) []error {
	i.shardTransferMutex.RLock()
	defer i.shardTransferMutex.RUnlock()

	shard, release, err := i.getOrInitShard(ctx, shardName)
	if err != nil {
		return duplicateErr(err, len(refs))
	}
	defer release()

	return shard.AddReferencesBatch(ctx, refs)
}

func (i *Index) objectByID(ctx context.Context, id strfmt.UUID,
	props search.SelectProperties, addl additional.Properties,
	replProps *additional.ReplicationProperties, tenant string,
) (*storobj.Object, error) {
	if err := i.validateMultiTenancy(tenant); err != nil {
		return nil, err
	}

	shardName, err := i.determineObjectShard(ctx, id, tenant)
	if err != nil {
		switch err.(type) {
		case objects.ErrMultiTenancy:
			return nil, objects.NewErrMultiTenancy(fmt.Errorf("determine shard: %w", err))
		default:
			return nil, objects.NewErrInvalidUserInput("determine shard: %v", err)
		}
	}

	var obj *storobj.Object

	if i.replicationEnabled() {
		if replProps == nil {
			replProps = defaultConsistency()
		}
		if replProps.NodeName != "" {
			obj, err = i.replicator.NodeObject(ctx, replProps.NodeName, shardName, id, props, addl)
		} else {
			obj, err = i.replicator.GetOne(ctx,
				replica.ConsistencyLevel(replProps.ConsistencyLevel), shardName, id, props, addl)
		}
		return obj, err
	}

	shard, release, err := i.GetShard(ctx, shardName)
	if err != nil {
		return obj, err
	}

	if shard != nil {
		defer release()
		if obj, err = shard.ObjectByID(ctx, id, props, addl); err != nil {
			return obj, fmt.Errorf("get local object: shard=%s: %w", shardName, err)
		}
	} else {
		if obj, err = i.remote.GetObject(ctx, shardName, id, props, addl); err != nil {
			return obj, fmt.Errorf("get remote object: shard=%s: %w", shardName, err)
		}
	}

	return obj, nil
}

func (i *Index) IncomingGetObject(ctx context.Context, shardName string,
	id strfmt.UUID, props search.SelectProperties,
	additional additional.Properties,
) (*storobj.Object, error) {
	shard, release, err := i.getOrInitShard(ctx, shardName)
	if err != nil {
		return nil, err
	}
	defer release()

	if shard.GetStatus() == storagestate.StatusLoading {
		return nil, enterrors.NewErrUnprocessable(fmt.Errorf("local %s shard is not ready", shardName))
	}

	return shard.ObjectByID(ctx, id, props, additional)
}

func (i *Index) IncomingMultiGetObjects(ctx context.Context, shardName string,
	ids []strfmt.UUID,
) ([]*storobj.Object, error) {
	shard, release, err := i.getOrInitShard(ctx, shardName)
	if err != nil {
		return nil, err
	}
	defer release()

	if shard.GetStatus() == storagestate.StatusLoading {
		return nil, enterrors.NewErrUnprocessable(fmt.Errorf("local %s shard is not ready", shardName))
	}

	return shard.MultiObjectByID(ctx, wrapIDsInMulti(ids))
}

func (i *Index) multiObjectByID(ctx context.Context,
	query []multi.Identifier, tenant string,
) ([]*storobj.Object, error) {
	if err := i.validateMultiTenancy(tenant); err != nil {
		return nil, err
	}

	type idsAndPos struct {
		ids []multi.Identifier
		pos []int
	}

	byShard := map[string]idsAndPos{}
	for pos, id := range query {
		shardName, err := i.determineObjectShard(ctx, strfmt.UUID(id.ID), tenant)
		if err != nil {
			return nil, objects.NewErrInvalidUserInput("determine shard: %v", err)
		}

		group := byShard[shardName]
		group.ids = append(group.ids, id)
		group.pos = append(group.pos, pos)
		byShard[shardName] = group
	}

	out := make([]*storobj.Object, len(query))

	for shardName, group := range byShard {
		var objects []*storobj.Object
		var err error

		shard, release, err := i.GetShard(ctx, shardName)
		if err != nil {
			return nil, err
		} else if shard != nil {
			defer release()
			objects, err = shard.MultiObjectByID(ctx, group.ids)
			if err != nil {
				return nil, errors.Wrapf(err, "local shard %s", shardId(i.ID(), shardName))
			}
		} else {
			objects, err = i.remote.MultiGetObjects(ctx, shardName, extractIDsFromMulti(group.ids))
			if err != nil {
				return nil, errors.Wrapf(err, "remote shard %s", shardName)
			}
		}

		for i, obj := range objects {
			desiredPos := group.pos[i]
			out[desiredPos] = obj
		}
	}

	return out, nil
}

func extractIDsFromMulti(in []multi.Identifier) []strfmt.UUID {
	out := make([]strfmt.UUID, len(in))

	for i, id := range in {
		out[i] = strfmt.UUID(id.ID)
	}

	return out
}

func wrapIDsInMulti(in []strfmt.UUID) []multi.Identifier {
	out := make([]multi.Identifier, len(in))

	for i, id := range in {
		out[i] = multi.Identifier{ID: string(id)}
	}

	return out
}

func (i *Index) exists(ctx context.Context, id strfmt.UUID,
	replProps *additional.ReplicationProperties, tenant string,
) (bool, error) {
	if err := i.validateMultiTenancy(tenant); err != nil {
		return false, err
	}

	shardName, err := i.determineObjectShard(ctx, id, tenant)
	if err != nil {
		switch err.(type) {
		case objects.ErrMultiTenancy:
			return false, objects.NewErrMultiTenancy(fmt.Errorf("determine shard: %w", err))
		default:
			return false, objects.NewErrInvalidUserInput("determine shard: %v", err)
		}
	}

	var exists bool
	if i.replicationEnabled() {
		if replProps == nil {
			replProps = defaultConsistency()
		}
		cl := replica.ConsistencyLevel(replProps.ConsistencyLevel)
		return i.replicator.Exists(ctx, cl, shardName, id)
	}

	shard, release, err := i.GetShard(ctx, shardName)
	if err != nil {
		return exists, err
	}

	if shard != nil {
		defer release()
		exists, err = shard.Exists(ctx, id)
		if err != nil {
			err = fmt.Errorf("exists locally: shard=%q: %w", shardName, err)
		}
	} else {
		exists, err = i.remote.Exists(ctx, shardName, id)
		if err != nil {
			owner, _ := i.getSchema.ShardOwner(i.Config.ClassName.String(), shardName)
			err = fmt.Errorf("exists remotely: shard=%q owner=%q: %w", shardName, owner, err)
		}
	}

	return exists, err
}

func (i *Index) IncomingExists(ctx context.Context, shardName string,
	id strfmt.UUID,
) (bool, error) {
	shard, release, err := i.getOrInitShard(ctx, shardName)
	if err != nil {
		return false, err
	}
	defer release()

	if shard.GetStatus() == storagestate.StatusLoading {
		return false, enterrors.NewErrUnprocessable(fmt.Errorf("local %s shard is not ready", shardName))
	}

	return shard.Exists(ctx, id)
}

func (i *Index) objectSearch(ctx context.Context, limit int, filters *filters.LocalFilter,
	keywordRanking *searchparams.KeywordRanking, sort []filters.Sort, cursor *filters.Cursor,
	addlProps additional.Properties, replProps *additional.ReplicationProperties, tenant string, autoCut int,
	properties []string,
) ([]*storobj.Object, []float32, error) {
	if err := i.validateMultiTenancy(tenant); err != nil {
		return nil, nil, err
	}

	shardNames, err := i.targetShardNames(ctx, tenant)
	if err != nil || len(shardNames) == 0 {
		return nil, nil, err
	}

	// If the request is a BM25F with no properties selected, use all possible properties
	if keywordRanking != nil && keywordRanking.Type == "bm25" && len(keywordRanking.Properties) == 0 {

		cl := i.getSchema.ReadOnlyClass(i.Config.ClassName.String())
		if cl == nil {
			return nil, nil, fmt.Errorf("class %s not found in schema", i.Config.ClassName)
		}

		propHash := cl.Properties
		// Get keys of hash
		for _, v := range propHash {
			if inverted.PropertyHasSearchableIndex(i.getSchema.ReadOnlyClass(i.Config.ClassName.String()), v.Name) {
				keywordRanking.Properties = append(keywordRanking.Properties, v.Name)
			}
		}

		// WEAVIATE-471 - error if we can't find a property to search
		if len(keywordRanking.Properties) == 0 {
			return nil, []float32{}, errors.New(
				"No properties provided, and no indexed properties found in class")
		}
	}

	outObjects, outScores, err := i.objectSearchByShard(ctx, limit,
		filters, keywordRanking, sort, cursor, addlProps, shardNames, properties)
	if err != nil {
		return nil, nil, err
	}

	if len(outObjects) == len(outScores) {
		if keywordRanking != nil && keywordRanking.Type == "bm25" {
			for ii := range outObjects {
				oo := outObjects[ii]

				if oo.AdditionalProperties() == nil {
					oo.Object.Additional = make(map[string]interface{})
				}

				// Additional score is filled in by the top level function

				// Collect all keys starting with "BM25F" and add them to the Additional
				if keywordRanking.AdditionalExplanations {
					explainScore := ""
					for k, v := range oo.Object.Additional {
						if strings.HasPrefix(k, "BM25F") {

							explainScore = fmt.Sprintf("%v, %v:%v", explainScore, k, v)
							delete(oo.Object.Additional, k)
						}
					}
					oo.Object.Additional["explainScore"] = explainScore
				}
			}
		}
	}

	if len(sort) > 0 {
		if len(shardNames) > 1 {
			var err error
			outObjects, outScores, err = i.sort(outObjects, outScores, sort, limit)
			if err != nil {
				return nil, nil, errors.Wrap(err, "sort")
			}
		}
	} else if keywordRanking != nil {
		outObjects, outScores = i.sortKeywordRanking(outObjects, outScores)
	} else if len(shardNames) > 1 && !addlProps.ReferenceQuery {
		// sort only for multiple shards (already sorted for single)
		// and for not reference nested query (sort is applied for root query)
		outObjects, outScores = i.sortByID(outObjects, outScores)
	}

	if autoCut > 0 {
		cutOff := autocut.Autocut(outScores, autoCut)
		outObjects = outObjects[:cutOff]
		outScores = outScores[:cutOff]
	}

	// if this search was caused by a reference property
	// search, we should not limit the number of results.
	// for example, if the query contains a where filter
	// whose operator is `And`, and one of the operands
	// contains a path to a reference prop, the Search
	// caused by such a ref prop being limited can cause
	// the `And` to return no results where results would
	// be expected. we won't know that unless we search
	// and return all referenced object properties.
	if !addlProps.ReferenceQuery && len(outObjects) > limit {
		if len(outObjects) == len(outScores) {
			outScores = outScores[:limit]
		}
		outObjects = outObjects[:limit]
	}

	if i.replicationEnabled() {
		if replProps == nil {
			replProps = defaultConsistency(replica.One)
		}
		l := replica.ConsistencyLevel(replProps.ConsistencyLevel)
		err = i.replicator.CheckConsistency(ctx, l, outObjects)
		if err != nil {
			i.logger.WithField("action", "object_search").
				Errorf("failed to check consistency of search results: %v", err)
		}
	}

	return outObjects, outScores, nil
}

func (i *Index) objectSearchByShard(ctx context.Context, limit int, filters *filters.LocalFilter,
	keywordRanking *searchparams.KeywordRanking, sort []filters.Sort, cursor *filters.Cursor,
	addlProps additional.Properties, shards []string, properties []string,
) ([]*storobj.Object, []float32, error) {
	resultObjects, resultScores := objectSearchPreallocate(limit, shards)

	eg := enterrors.NewErrorGroupWrapper(i.logger, "filters:", filters)
	eg.SetLimit(_NUMCPU * 2)
	shardResultLock := sync.Mutex{}
	for _, shardName := range shards {
		shardName := shardName

		eg.Go(func() error {
			var (
				objs     []*storobj.Object
				scores   []float32
				nodeName string
				err      error
			)

			shard, release, err := i.GetShard(ctx, shardName)
			if err != nil {
				return err
			}

			if shard != nil {
				defer release()
				localCtx := helpers.InitSlowQueryDetails(ctx)
				helpers.AnnotateSlowQueryLog(localCtx, "is_coordinator", true)
				objs, scores, err = shard.ObjectSearch(localCtx, limit, filters, keywordRanking, sort, cursor, addlProps, properties)
				if err != nil {
					return fmt.Errorf(
						"local shard object search %s: %w", shard.ID(), err)
				}
				nodeName = i.getSchema.NodeName()
			} else {
<<<<<<< HEAD
				objs, scores, nodeName, err = i.remote.SearchShard(
					ctx, shardName, nil, nil, limit, filters, keywordRanking,
					sort, cursor, nil, addlProps, i.replicationEnabled(), nil, properties)
=======
				i.logger.WithField("shardName", shardName).Debug("shard was not found locally, search for object remotely")

				objs, scores, nodeName, err = i.remote.SearchShard(
					ctx, shardName, nil, nil, 0, limit, filters, keywordRanking,
					sort, cursor, nil, addlProps, i.replicationEnabled(), nil)
>>>>>>> 4a1e00db
				if err != nil {
					return fmt.Errorf(
						"remote shard object search %s: %w", shardName, err)
				}
			}

			if i.replicationEnabled() {
				storobj.AddOwnership(objs, nodeName, shardName)
			}

			shardResultLock.Lock()
			resultObjects = append(resultObjects, objs...)
			resultScores = append(resultScores, scores...)
			shardResultLock.Unlock()

			return nil
		}, shardName)
	}
	if err := eg.Wait(); err != nil {
		return nil, nil, err
	}

	if len(resultObjects) == len(resultScores) {

		// Force a stable sort order by UUID

		type resultSortable struct {
			object *storobj.Object
			score  float32
		}
		objs := resultObjects
		scores := resultScores
		var results []resultSortable = make([]resultSortable, len(objs))
		for i := range objs {
			results[i] = resultSortable{
				object: objs[i],
				score:  scores[i],
			}
		}

		golangSort.Slice(results, func(i, j int) bool {
			if results[i].score == results[j].score {
				return results[i].object.Object.ID > results[j].object.Object.ID
			}

			return results[i].score > results[j].score
		})

		var finalObjs []*storobj.Object = make([]*storobj.Object, len(results))
		var finalScores []float32 = make([]float32, len(results))
		for i, result := range results {

			finalObjs[i] = result.object
			finalScores[i] = result.score
		}

		return finalObjs, finalScores, nil
	}

	return resultObjects, resultScores, nil
}

func (i *Index) sortByID(objects []*storobj.Object, scores []float32,
) ([]*storobj.Object, []float32) {
	return newIDSorter().sort(objects, scores)
}

func (i *Index) sortKeywordRanking(objects []*storobj.Object,
	scores []float32,
) ([]*storobj.Object, []float32) {
	return newScoresSorter().sort(objects, scores)
}

func (i *Index) sort(objects []*storobj.Object, scores []float32,
	sort []filters.Sort, limit int,
) ([]*storobj.Object, []float32, error) {
	return sorter.NewObjectsSorter(i.getSchema.ReadOnlyClass).
		Sort(objects, scores, limit, sort)
}

func (i *Index) mergeGroups(objects []*storobj.Object, dists []float32,
	groupBy *searchparams.GroupBy, limit, shardCount int,
) ([]*storobj.Object, []float32, error) {
	return newGroupMerger(objects, dists, groupBy).Do()
}

func (i *Index) singleLocalShardObjectVectorSearch(ctx context.Context, searchVectors [][]float32,
	targetVectors []string, dist float32, limit int, filters *filters.LocalFilter,
	sort []filters.Sort, groupBy *searchparams.GroupBy, additional additional.Properties,
	shard ShardLike, targetCombination *dto.TargetCombination, properties []string,
) ([]*storobj.Object, []float32, error) {
	ctx = helpers.InitSlowQueryDetails(ctx)
	helpers.AnnotateSlowQueryLog(ctx, "is_coordinator", true)
	if shard.GetStatus() == storagestate.StatusLoading {
		return nil, nil, enterrors.NewErrUnprocessable(fmt.Errorf("local %s shard is not ready", shard.Name()))
	}
	res, resDists, err := shard.ObjectVectorSearch(
		ctx, searchVectors, targetVectors, dist, limit, filters, sort, groupBy, additional, targetCombination, properties)
	if err != nil {
		return nil, nil, errors.Wrapf(err, "shard %s", shard.ID())
	}
	return res, resDists, nil
}

// to be called after validating multi-tenancy
func (i *Index) targetShardNames(ctx context.Context, tenant string) ([]string, error) {
	className := i.Config.ClassName.String()
	if !i.partitioningEnabled {
		return i.getSchema.CopyShardingState(className).AllPhysicalShards(), nil
	}

	if tenant == "" {
		return []string{}, objects.NewErrMultiTenancy(fmt.Errorf("tenant name is empty"))
	}

	tenantShards, err := i.getSchema.OptimisticTenantStatus(ctx, className, tenant)
	if err != nil {
		return nil, err
	}

	if tenantShards[tenant] != "" {
		if tenantShards[tenant] == models.TenantActivityStatusHOT {
			return []string{tenant}, nil
		}
		return []string{}, objects.NewErrMultiTenancy(fmt.Errorf("%w: '%s'", enterrors.ErrTenantNotActive, tenant))
	}
	return []string{}, objects.NewErrMultiTenancy(
		fmt.Errorf("%w: %q", enterrors.ErrTenantNotFound, tenant))
}

func (i *Index) localShardSearch(ctx context.Context, searchVectors [][]float32,
	targetVectors []string, dist float32, limit int, localFilters *filters.LocalFilter,
	sort []filters.Sort, groupBy *searchparams.GroupBy, additionalProps additional.Properties,
	targetCombination *dto.TargetCombination, properties []string, shardName string,
) ([]*storobj.Object, []float32, error) {
	shard, release, err := i.GetShard(ctx, shardName)
	if err != nil {
		return nil, nil, err
	}
	if shard != nil {
		defer release()
	}

	localCtx := helpers.InitSlowQueryDetails(ctx)
	helpers.AnnotateSlowQueryLog(localCtx, "is_coordinator", true)
	localShardResult, localShardScores, err := shard.ObjectVectorSearch(
		localCtx, searchVectors, targetVectors, dist, limit, localFilters, sort, groupBy, additionalProps, targetCombination, properties)
	if err != nil {
		return nil, nil, errors.Wrapf(err, "shard %s", shard.ID())
	}
	// Append result to out
	if i.replicationEnabled() {
		storobj.AddOwnership(localShardResult, i.getSchema.NodeName(), shardName)
	}
	return localShardResult, localShardScores, nil
}

func (i *Index) remoteShardSearch(ctx context.Context, searchVectors [][]float32,
	targetVectors []string, limit int, localFilters *filters.LocalFilter,
	sort []filters.Sort, groupBy *searchparams.GroupBy, additional additional.Properties,
	targetCombination *dto.TargetCombination, properties []string, shardName string,
) ([]*storobj.Object, []float32, error) {
	var outObjects []*storobj.Object
	var outScores []float32

	shard, release, err := i.GetShard(ctx, shardName)
	if err != nil {
		return nil, nil, err
	}
	if shard != nil {
		defer release()
	}

	if i.Config.ForceFullReplicasSearch {
		// Force a search on all the replicas for the shard
		remoteSearchResults, err := i.remote.SearchAllReplicas(ctx,
			i.logger, shardName, searchVectors, targetVectors, limit, localFilters,
			nil, sort, nil, groupBy, additional, i.replicationEnabled(), i.getSchema.NodeName(), targetCombination, properties)
		// Only return an error if we failed to query remote shards AND we had no local shard to query
		if err != nil && shard == nil {
			return nil, nil, errors.Wrapf(err, "remote shard %s", shardName)
		}
		// Append the result of the search to the outgoing result
		for _, remoteShardResult := range remoteSearchResults {
			if i.replicationEnabled() {
				storobj.AddOwnership(remoteShardResult.Objects, remoteShardResult.Node, shardName)
			}
			outObjects = append(outObjects, remoteShardResult.Objects...)
			outScores = append(outScores, remoteShardResult.Scores...)
		}
	} else {
		// Search only what is necessary
		remoteResult, remoteDists, nodeName, err := i.remote.SearchShard(ctx,
			shardName, searchVectors, targetVectors, limit, localFilters,
			nil, sort, nil, groupBy, additional, i.replicationEnabled(), targetCombination, properties)
		if err != nil {
			return nil, nil, errors.Wrapf(err, "remote shard %s", shardName)
		}

		if i.replicationEnabled() {
			storobj.AddOwnership(remoteResult, nodeName, shardName)
		}
		outObjects = remoteResult
		outScores = remoteDists
	}
	return outObjects, outScores, nil
}

func (i *Index) objectVectorSearch(ctx context.Context, searchVectors [][]float32,
	targetVectors []string, dist float32, limit int, localFilters *filters.LocalFilter, sort []filters.Sort,
	groupBy *searchparams.GroupBy, additionalProps additional.Properties,
	replProps *additional.ReplicationProperties, tenant string, targetCombination *dto.TargetCombination, properties []string,
) ([]*storobj.Object, []float32, error) {
	if err := i.validateMultiTenancy(tenant); err != nil {
		return nil, nil, err
	}
	shardNames, err := i.targetShardNames(ctx, tenant)
	if err != nil || len(shardNames) == 0 {
		return nil, nil, err
	}

	if len(shardNames) == 1 && !i.Config.ForceFullReplicasSearch {
		shard, release, err := i.GetShard(ctx, shardNames[0])
		if err != nil {
			return nil, nil, err
		}

		if shard != nil {
			defer release()
			return i.singleLocalShardObjectVectorSearch(ctx, searchVectors, targetVectors, dist, limit, localFilters,
				sort, groupBy, additionalProps, shard, targetCombination, properties)
		}
	}

	// a limit of -1 is used to signal a search by distance. if that is
	// the case we have to adjust how we calculate the output capacity
	var shardCap int
	if limit < 0 {
		shardCap = len(shardNames) * hnsw.DefaultSearchByDistInitialLimit
	} else {
		shardCap = len(shardNames) * limit
	}

	eg := enterrors.NewErrorGroupWrapper(i.logger, "tenant:", tenant)
	eg.SetLimit(_NUMCPU * 2)
	m := &sync.Mutex{}

	out := make([]*storobj.Object, 0, shardCap)
	dists := make([]float32, 0, shardCap)
	var localSearches int64
	var localResponses atomic.Int64
	var remoteSearches int64
	var remoteResponses atomic.Int64

	for _, sn := range shardNames {
		shardName := sn
		shard, release, err := i.GetShard(ctx, shardName)
		if err != nil {
			return nil, nil, err
		}
		if shard != nil {
			defer release()
		}

		if shard != nil {
			localSearches++
			eg.Go(func() error {
				localShardResult, localShardScores, err1 := i.localShardSearch(ctx, searchVectors, targetVectors, dist, limit, localFilters, sort, groupBy, additionalProps, targetCombination, properties, shardName)
				if err1 != nil {
					return fmt.Errorf(
						"local shard object search %s: %w", shard.ID(), err1)
				}

				m.Lock()
				localResponses.Add(1)
				out = append(out, localShardResult...)
				dists = append(dists, localShardScores...)
				m.Unlock()
<<<<<<< HEAD
				return nil
			})
		}
=======
			}

			// If we have no local shard or if we force the query to reach all replicas
			if shard == nil || i.Config.ForceFullReplicasSearch {
				if i.Config.ForceFullReplicasSearch {
					// Force a search on all the replicas for the shard
					remoteSearchResults, err := i.remote.SearchAllReplicas(ctx,
						i.logger, shardName, searchVectors, targetVectors, dist, limit, filters,
						nil, sort, nil, groupBy, additional, i.replicationEnabled(), i.getSchema.NodeName(), targetCombination)
					// Only return an error if we failed to query remote shards AND we had no local shard to query
					if err != nil && shard == nil {
						return errors.Wrapf(err, "remote shard %s", shardName)
					}
					// Append the result of the search to the outgoing result
					for _, remoteShardResult := range remoteSearchResults {
						if i.replicationEnabled() {
							storobj.AddOwnership(remoteShardResult.Objects, remoteShardResult.Node, shardName)
						}
						m.Lock()
						out = append(out, remoteShardResult.Objects...)
						dists = append(dists, remoteShardResult.Scores...)
						m.Unlock()
					}
				} else {
					// Search only what is necessary
					remoteResult, remoteDists, nodeName, err := i.remote.SearchShard(ctx,
						shardName, searchVectors, targetVectors, dist, limit, filters,
						nil, sort, nil, groupBy, additional, i.replicationEnabled(), targetCombination)
					if err != nil {
						return errors.Wrapf(err, "remote shard %s", shardName)
					}
>>>>>>> 4a1e00db

		if shard == nil || i.Config.ForceFullReplicasSearch {
			remoteSearches++
			eg.Go(func() error {
				// If we have no local shard or if we force the query to reach all replicas
				remoteShardObject, remoteShardScores, err2 := i.remoteShardSearch(ctx, searchVectors, targetVectors, limit, localFilters, sort, groupBy, additionalProps, targetCombination, properties, shardName)
				if err2 != nil {
					return fmt.Errorf(
						"remote shard object search %s: %w", shardName, err2)
				}
				m.Lock()
				remoteResponses.Add(1)
				out = append(out, remoteShardObject...)
				dists = append(dists, remoteShardScores...)
				m.Unlock()
				return nil
			})
		}
	}

	if err := eg.Wait(); err != nil {
		return nil, nil, err
	}

	// If we are force querying all replicas, we need to run deduplication on the result.
	if i.Config.ForceFullReplicasSearch {
		if localSearches != localResponses.Load() {
			i.logger.Warnf("(in full replica search) local search count does not match local response count: searches=%d responses=%d", localSearches, localResponses.Load())
		}
		if remoteSearches != remoteResponses.Load() {
			i.logger.Warnf("(in full replica search) remote search count does not match remote response count: searches=%d responses=%d", remoteSearches, remoteResponses.Load())
		}
		out, dists, err = searchResultDedup(out, dists)
		if err != nil {
			return nil, nil, fmt.Errorf("could not deduplicate result after full replicas search: %w", err)
		}
	}

	if len(shardNames) == 1 {
		return out, dists, nil
	}

	if len(shardNames) > 1 && groupBy != nil {
		return i.mergeGroups(out, dists, groupBy, limit, len(shardNames))
	}

	if len(shardNames) > 1 && len(sort) > 0 {
		return i.sort(out, dists, sort, limit)
	}

	out, dists = newDistancesSorter().sort(out, dists)
	if limit > 0 && len(out) > limit {
		out = out[:limit]
		dists = dists[:limit]
	}

	if i.replicationEnabled() {
		if replProps == nil {
			replProps = defaultConsistency(replica.One)
		}
		l := replica.ConsistencyLevel(replProps.ConsistencyLevel)
		err = i.replicator.CheckConsistency(ctx, l, out)
		if err != nil {
			i.logger.WithField("action", "object_vector_search").
				Errorf("failed to check consistency of search results: %v", err)
		}
	}

	return out, dists, nil
}

func (i *Index) IncomingSearch(ctx context.Context, shardName string,
	searchVectors [][]float32, targetVectors []string, distance float32, limit int,
	filters *filters.LocalFilter, keywordRanking *searchparams.KeywordRanking,
	sort []filters.Sort, cursor *filters.Cursor, groupBy *searchparams.GroupBy,
	additional additional.Properties, targetCombination *dto.TargetCombination, properties []string,
) ([]*storobj.Object, []float32, error) {
	shard, release, err := i.getOrInitShard(ctx, shardName)
	if err != nil {
		return nil, nil, err
	}
	defer release()

	ctx = helpers.InitSlowQueryDetails(ctx)
	helpers.AnnotateSlowQueryLog(ctx, "is_coordinator", false)

	// Hacky fix here
	// shard.GetStatus() will force a lazy shard to load and we have usecases that rely on that behaviour that a search
	// will force a lazy loaded shard to load
	// However we also have cases (related to FORCE_FULL_REPLICAS_SEARCH) where we want to avoid waiting for a shard to
	// load, therefore we only call GetStatusNoLoad if replication is enabled -> another replica will be able to answer
	// the request and we want to exit early
	if i.replicationEnabled() && shard.GetStatusNoLoad() == storagestate.StatusLoading {
		return nil, nil, enterrors.NewErrUnprocessable(fmt.Errorf("local %s shard is not ready", shardName))
	} else {
		if shard.GetStatus() == storagestate.StatusLoading {
			// This effectively never happens with lazy loaded shard as GetStatus will wait for the lazy shard to load
			// and then status will never be "StatusLoading"
			return nil, nil, enterrors.NewErrUnprocessable(fmt.Errorf("local %s shard is not ready", shardName))
		}
	}

	if len(searchVectors) == 0 {
		res, scores, err := shard.ObjectSearch(ctx, limit, filters, keywordRanking, sort, cursor, additional, properties)
		if err != nil {
			return nil, nil, err
		}

		return res, scores, nil
	}

	res, resDists, err := shard.ObjectVectorSearch(
		ctx, searchVectors, targetVectors, distance, limit, filters, sort, groupBy, additional, targetCombination, properties)
	if err != nil {
		return nil, nil, errors.Wrapf(err, "shard %s", shard.ID())
	}

	return res, resDists, nil
}

func (i *Index) deleteObject(ctx context.Context, id strfmt.UUID,
	deletionTime time.Time, replProps *additional.ReplicationProperties, tenant string, schemaVersion uint64,
) error {
	if err := i.validateMultiTenancy(tenant); err != nil {
		return err
	}

	shardName, err := i.determineObjectShard(ctx, id, tenant)
	if err != nil {
		return objects.NewErrInvalidUserInput("determine shard: %v", err)
	}

	if i.replicationEnabled() {
		if replProps == nil {
			replProps = defaultConsistency()
		}
		cl := replica.ConsistencyLevel(replProps.ConsistencyLevel)
		if err := i.replicator.DeleteObject(ctx, shardName, id, deletionTime, cl, schemaVersion); err != nil {
			return fmt.Errorf("replicate deletion: shard=%q %w", shardName, err)
		}
		return nil
	}

	// no replication, remote shard (or local not yet inited)
	shard, release, err := i.GetShard(ctx, shardName)
	if err != nil {
		return err
	}

	if shard == nil {
		if err := i.remote.DeleteObject(ctx, shardName, id, deletionTime, schemaVersion); err != nil {
			return fmt.Errorf("delete remote object: shard=%q: %w", shardName, err)
		}
		return nil
	}
	defer release()

	// no replication, local shard
	i.shardTransferMutex.RLock()
	defer i.shardTransferMutex.RUnlock()
	if err = shard.DeleteObject(ctx, id, deletionTime); err != nil {
		return fmt.Errorf("delete local object: shard=%q: %w", shardName, err)
	}
	return nil
}

func (i *Index) IncomingDeleteObject(ctx context.Context, shardName string,
	id strfmt.UUID, deletionTime time.Time, schemaVersion uint64,
) error {
	i.shardTransferMutex.RLock()
	defer i.shardTransferMutex.RUnlock()

	shard, release, err := i.getOrInitShard(ctx, shardName)
	if err != nil {
		return err
	}
	defer release()

	return shard.DeleteObject(ctx, id, deletionTime)
}

func (i *Index) getClass() *models.Class {
	className := i.Config.ClassName.String()
	return i.getSchema.ReadOnlyClass(className)
}

// Intended to run on "receiver" nodes, where local shard
// is expected to exist and be active
// Method first tries to get shard from Index::shards map,
// or inits shard and adds it to the map if shard was not found
func (i *Index) initLocalShard(ctx context.Context, shardName string) error {
	return i.initLocalShardWithForcedLoading(ctx, i.getClass(), shardName, false)
}

func (i *Index) loadLocalShard(ctx context.Context, shardName string) error {
	return i.initLocalShardWithForcedLoading(ctx, i.getClass(), shardName, true)
}

func (i *Index) initLocalShardWithForcedLoading(ctx context.Context, class *models.Class, shardName string, mustLoad bool) error {
	i.closeLock.RLock()
	defer i.closeLock.RUnlock()

	if i.closed {
		return errAlreadyShutdown
	}

	// make sure same shard is not inited in parallel
	i.shardCreateLocks.Lock(shardName)
	defer i.shardCreateLocks.Unlock(shardName)

	// check if created in the meantime by concurrent call
	if shard := i.shards.Load(shardName); shard != nil {
		if mustLoad {
			lazyShard, ok := shard.(*LazyLoadShard)
			if ok {
				return lazyShard.Load(ctx)
			}
		}

		return nil
	}

	disableLazyLoad := mustLoad || i.Config.DisableLazyLoadShards

	shard, err := i.initShard(ctx, shardName, class, i.metrics.baseMetrics, disableLazyLoad)
	if err != nil {
		return err
	}

	i.shards.Store(shardName, shard)

	return nil
}

func (i *Index) GetShard(ctx context.Context, shardName string) (
	shard ShardLike, release func(), err error,
) {
	return i.getOptInitLocalShard(ctx, shardName, false)
}

func (i *Index) getOrInitShard(ctx context.Context, shardName string) (
	shard ShardLike, release func(), err error,
) {
	return i.getOptInitLocalShard(ctx, shardName, true)
}

// getOptInitLocalShard returns the local shard with the given name.
// It is ensured that the returned instance is a fully loaded shard if ensureInit is set to true.
// The returned shard may be a lazy shard instance or nil if the shard hasn't yet been initialized.
// The returned shard cannot be closed until release is called.
func (i *Index) getOptInitLocalShard(ctx context.Context, shardName string, ensureInit bool) (
	shard ShardLike, release func(), err error,
) {
	i.closeLock.RLock()
	defer i.closeLock.RUnlock()

	if i.closed {
		return nil, func() {}, errAlreadyShutdown
	}

	// make sure same shard is not inited in parallel
	i.shardCreateLocks.Lock(shardName)
	defer i.shardCreateLocks.Unlock(shardName)

	// check if created in the meantime by concurrent call
	shard = i.shards.Load(shardName)
	if shard == nil {
		if !ensureInit {
			return nil, func() {}, nil
		}

		className := i.Config.ClassName.String()
		class := i.getSchema.ReadOnlyClass(className)
		if class == nil {
			return nil, func() {}, fmt.Errorf("class %s not found in schema", className)
		}

		shard, err = i.initShard(ctx, shardName, class, i.metrics.baseMetrics, true)
		if err != nil {
			return nil, func() {}, err
		}

		i.shards.Store(shardName, shard)
	}

	release, err = shard.preventShutdown()
	if err != nil {
		return nil, func() {}, fmt.Errorf("get/init local shard %q, no shutdown: %w", shardName, err)
	}

	return shard, release, nil
}

func (i *Index) mergeObject(ctx context.Context, merge objects.MergeDocument,
	replProps *additional.ReplicationProperties, tenant string, schemaVersion uint64,
) error {
	if err := i.validateMultiTenancy(tenant); err != nil {
		return err
	}

	shardName, err := i.determineObjectShard(ctx, merge.ID, tenant)
	if err != nil {
		return objects.NewErrInvalidUserInput("determine shard: %v", err)
	}

	if i.replicationEnabled() {
		if replProps == nil {
			replProps = defaultConsistency()
		}
		cl := replica.ConsistencyLevel(replProps.ConsistencyLevel)
		if err := i.replicator.MergeObject(ctx, shardName, &merge, cl, schemaVersion); err != nil {
			return fmt.Errorf("replicate single update: %w", err)
		}
		return nil
	}

	// no replication, remote shard (or local not yet inited)
	shard, release, err := i.GetShard(ctx, shardName)
	if err != nil {
		return err
	}

	if shard == nil {
		if err := i.remote.MergeObject(ctx, shardName, merge, schemaVersion); err != nil {
			return fmt.Errorf("update remote object: shard=%q: %w", shardName, err)
		}
		return nil
	}
	defer release()

	// no replication, local shard
	i.shardTransferMutex.RLock()
	defer i.shardTransferMutex.RUnlock()
	if err = shard.MergeObject(ctx, merge); err != nil {
		return fmt.Errorf("update local object: shard=%q: %w", shardName, err)
	}

	return nil
}

func (i *Index) IncomingMergeObject(ctx context.Context, shardName string,
	mergeDoc objects.MergeDocument, schemaVersion uint64,
) error {
	i.shardTransferMutex.RLock()
	defer i.shardTransferMutex.RUnlock()

	shard, release, err := i.getOrInitShard(ctx, shardName)
	if err != nil {
		return err
	}
	defer release()

	return shard.MergeObject(ctx, mergeDoc)
}

func (i *Index) aggregate(ctx context.Context,
	params aggregation.Params, modules *modules.Provider,
) (*aggregation.Result, error) {
	if err := i.validateMultiTenancy(params.Tenant); err != nil {
		return nil, err
	}

	shardNames, err := i.targetShardNames(ctx, params.Tenant)
	if err != nil || len(shardNames) == 0 {
		return nil, err
	}

	results := make([]*aggregation.Result, len(shardNames))
	for j, shardName := range shardNames {
		var err error
		var res *aggregation.Result

		var shard ShardLike
		var release func()
		shard, release, err = i.GetShard(ctx, shardName)
		if err == nil {
			if shard != nil {
				func() {
					defer release()
					res, err = shard.Aggregate(ctx, params, modules)
				}()
			} else {
				res, err = i.remote.Aggregate(ctx, shardName, params)
			}
		}

		if err != nil {
			return nil, errors.Wrapf(err, "shard %s", shardName)
		}

		results[j] = res
	}

	return aggregator.NewShardCombiner().Do(results), nil
}

func (i *Index) IncomingAggregate(ctx context.Context, shardName string,
	params aggregation.Params, mods interface{},
) (*aggregation.Result, error) {
	shard, release, err := i.getOrInitShard(ctx, shardName)
	if err != nil {
		return nil, err
	}
	defer release()

	if shard.GetStatus() == storagestate.StatusLoading {
		return nil, enterrors.NewErrUnprocessable(fmt.Errorf("local %s shard is not ready", shardName))
	}

	return shard.Aggregate(ctx, params, mods.(*modules.Provider))
}

func (i *Index) drop() error {
	i.shardTransferMutex.RLock()
	defer i.shardTransferMutex.RUnlock()

	i.closeLock.Lock()
	defer i.closeLock.Unlock()

	if i.closed {
		return errAlreadyShutdown
	}

	i.closed = true

	i.closingCancel()

	eg := enterrors.NewErrorGroupWrapper(i.logger)
	eg.SetLimit(_NUMCPU * 2)
	fields := logrus.Fields{"action": "drop_shard", "class": i.Config.ClassName}
	dropShard := func(name string, shard ShardLike) error {
		if shard == nil {
			return nil
		}
		eg.Go(func() error {
			if err := shard.drop(); err != nil {
				logrus.WithFields(fields).WithField("id", shard.ID()).Error(err)
			}
			return nil
		})
		return nil
	}

	i.shards.Range(dropShard)
	if err := eg.Wait(); err != nil {
		return err
	}

	// Dropping the shards only unregisters the shards callbacks, but we still
	// need to stop the cycle managers that those shards used to register with.
	ctx, cancel := context.WithTimeout(context.Background(), 60*time.Second)
	defer cancel()
	i.logger.WithFields(logrus.Fields{
		"action":   "drop_index",
		"duration": 60 * time.Second,
	}).Debug("context.WithTimeout")

	if err := i.stopCycleManagers(ctx, "drop"); err != nil {
		return err
	}

	return os.RemoveAll(i.path())
}

func (i *Index) dropShards(names []string) error {
	i.shardTransferMutex.RLock()
	defer i.shardTransferMutex.RUnlock()

	i.closeLock.RLock()
	defer i.closeLock.RUnlock()

	if i.closed {
		return errAlreadyShutdown
	}

	ec := errorcompounder.New()
	eg := enterrors.NewErrorGroupWrapper(i.logger)
	eg.SetLimit(_NUMCPU * 2)

	for _, name := range names {
		name := name
		eg.Go(func() error {
			i.shardCreateLocks.Lock(name)
			defer i.shardCreateLocks.Unlock(name)

			shard, ok := i.shards.LoadAndDelete(name)
			if !ok {
				return nil // shard already does not exist (or inactive)
			}

			if err := shard.drop(); err != nil {
				ec.Add(err)
				i.logger.WithField("action", "drop_shard").
					WithField("shard", shard.ID()).Error(err)
			}

			return nil
		})
	}

	eg.Wait()
	return ec.ToError()
}

func (i *Index) dropCloudShards(ctx context.Context, cloud modulecapabilities.OffloadCloud, names []string, nodeId string) error {
	i.shardTransferMutex.RLock()
	defer i.shardTransferMutex.RUnlock()

	i.closeLock.RLock()
	defer i.closeLock.RUnlock()

	if i.closed {
		return errAlreadyShutdown
	}

	ec := &errorcompounder.ErrorCompounder{}
	eg := enterrors.NewErrorGroupWrapper(i.logger)
	eg.SetLimit(_NUMCPU * 2)

	for _, name := range names {
		name := name
		eg.Go(func() error {
			i.shardCreateLocks.Lock(name)
			defer i.shardCreateLocks.Unlock(name)

			if err := cloud.Delete(ctx, i.ID(), name, nodeId); err != nil {
				ec.Add(err)
				i.logger.WithField("action", "cloud_drop_shard").
					WithField("shard", name).Error(err)
			}
			return nil
		})
	}

	eg.Wait()
	return ec.ToError()
}

func (i *Index) Shutdown(ctx context.Context) error {
	i.shardTransferMutex.RLock()
	defer i.shardTransferMutex.RUnlock()

	i.closeLock.Lock()
	defer i.closeLock.Unlock()

	if i.closed {
		return errAlreadyShutdown
	}

	i.closed = true

	i.closingCancel()

	// TODO allow every resource cleanup to run, before returning early with error
	if err := i.shards.RangeConcurrently(i.logger, func(name string, shard ShardLike) error {
		if err := shard.Shutdown(ctx); err != nil {
			if !errors.Is(err, errAlreadyShutdown) {
				return errors.Wrapf(err, "shutdown shard %q", name)
			}
			i.logger.WithField("shard", shard.Name()).Debug("was already shut or dropped")
		}
		return nil
	}); err != nil {
		return err
	}
	if err := i.stopCycleManagers(ctx, "shutdown"); err != nil {
		return err
	}

	return nil
}

func (i *Index) stopCycleManagers(ctx context.Context, usecase string) error {
	if err := i.cycleCallbacks.compactionCycle.StopAndWait(ctx); err != nil {
		return fmt.Errorf("%s: stop objects compaction cycle: %w", usecase, err)
	}
	if err := i.cycleCallbacks.compactionAuxCycle.StopAndWait(ctx); err != nil {
		return fmt.Errorf("%s: stop non objects compaction cycle: %w", usecase, err)
	}
	if err := i.cycleCallbacks.flushCycle.StopAndWait(ctx); err != nil {
		return fmt.Errorf("%s: stop flush cycle: %w", usecase, err)
	}
	if err := i.cycleCallbacks.vectorCommitLoggerCycle.StopAndWait(ctx); err != nil {
		return fmt.Errorf("%s: stop vector commit logger cycle: %w", usecase, err)
	}
	if err := i.cycleCallbacks.vectorTombstoneCleanupCycle.StopAndWait(ctx); err != nil {
		return fmt.Errorf("%s: stop vector tombstone cleanup cycle: %w", usecase, err)
	}
	if err := i.cycleCallbacks.geoPropsCommitLoggerCycle.StopAndWait(ctx); err != nil {
		return fmt.Errorf("%s: stop geo props commit logger cycle: %w", usecase, err)
	}
	if err := i.cycleCallbacks.geoPropsTombstoneCleanupCycle.StopAndWait(ctx); err != nil {
		return fmt.Errorf("%s: stop geo props tombstone cleanup cycle: %w", usecase, err)
	}
	return nil
}

func (i *Index) shardState() *sharding.State {
	return i.getSchema.CopyShardingState(i.Config.ClassName.String())
}

func (i *Index) getShardsQueueSize(ctx context.Context, tenant string) (map[string]int64, error) {
	shardsQueueSize := make(map[string]int64)

	// TODO-RAFT should be strongly consistent?
	shardNames := i.shardState().AllPhysicalShards()

	for _, shardName := range shardNames {
		if tenant != "" && shardName != tenant {
			continue
		}
		var err error
		var size int64
		var shard ShardLike
		var release func()

		shard, release, err = i.GetShard(ctx, shardName)
		if err == nil {
			if shard != nil {
				func() {
					defer release()
					if shard.hasTargetVectors() {
						for _, queue := range shard.Queues() {
							size += queue.Size()
						}
					} else {
						size = shard.Queue().Size()
					}
				}()
			} else {
				size, err = i.remote.GetShardQueueSize(ctx, shardName)
			}
		}

		if err != nil {
			return nil, errors.Wrapf(err, "shard %s", shardName)
		}

		shardsQueueSize[shardName] = size
	}

	return shardsQueueSize, nil
}

func (i *Index) IncomingGetShardQueueSize(ctx context.Context, shardName string) (int64, error) {
	shard, release, err := i.getOrInitShard(ctx, shardName)
	if err != nil {
		return 0, err
	}
	defer release()

	if shard.GetStatus() == storagestate.StatusLoading {
		return 0, enterrors.NewErrUnprocessable(fmt.Errorf("local %s shard is not ready", shardName))
	}
	if !shard.hasTargetVectors() {
		return shard.Queue().Size(), nil
	}
	size := int64(0)
	for _, queue := range shard.Queues() {
		size += queue.Size()
	}
	return size, nil
}

func (i *Index) getShardsStatus(ctx context.Context, tenant string) (map[string]string, error) {
	shardsStatus := make(map[string]string)

	// TODO-RAFT should be strongly consistent?
	shardState := i.getSchema.CopyShardingState(i.Config.ClassName.String())
	if shardState == nil {
		return nil, fmt.Errorf("class %s not found in schema", i.Config.ClassName)
	}

	shardNames := shardState.AllPhysicalShards()

	for _, shardName := range shardNames {
		if tenant != "" && shardName != tenant {
			continue
		}
		var err error
		var status string
		var shard ShardLike
		var release func()

		shard, release, err = i.GetShard(ctx, shardName)
		if err == nil {
			if shard != nil {
				func() {
					defer release()
					status = shard.GetStatus().String()
				}()
			} else {
				status, err = i.remote.GetShardStatus(ctx, shardName)
			}
		}

		if err != nil {
			return nil, errors.Wrapf(err, "shard %s", shardName)
		}

		shardsStatus[shardName] = status
	}

	return shardsStatus, nil
}

func (i *Index) IncomingGetShardStatus(ctx context.Context, shardName string) (string, error) {
	shard, release, err := i.getOrInitShard(ctx, shardName)
	if err != nil {
		return "", err
	}
	defer release()

	if shard.GetStatus() == storagestate.StatusLoading {
		return "", enterrors.NewErrUnprocessable(fmt.Errorf("local %s shard is not ready", shardName))
	}
	return shard.GetStatus().String(), nil
}

func (i *Index) updateShardStatus(ctx context.Context, shardName, targetStatus string, schemaVersion uint64) error {
	shard, release, err := i.GetShard(ctx, shardName)
	if err != nil {
		return err
	}
	if shard == nil {
		return i.remote.UpdateShardStatus(ctx, shardName, targetStatus, schemaVersion)
	}
	defer release()
	return shard.UpdateStatus(targetStatus)
}

func (i *Index) IncomingUpdateShardStatus(ctx context.Context, shardName, targetStatus string, schemaVersion uint64) error {
	shard, release, err := i.getOrInitShard(ctx, shardName)
	if err != nil {
		return err
	}
	defer release()

	return shard.UpdateStatus(targetStatus)
}

func (i *Index) findUUIDs(ctx context.Context,
	filters *filters.LocalFilter, tenant string, repl *additional.ReplicationProperties,
) (map[string][]strfmt.UUID, error) {
	before := time.Now()
	defer i.metrics.BatchDelete(before, "filter_total")

	if err := i.validateMultiTenancy(tenant); err != nil {
		return nil, err
	}

	className := i.Config.ClassName.String()

	shardNames, err := i.targetShardNames(ctx, tenant)
	if err != nil {
		return nil, err
	}

	results := make(map[string][]strfmt.UUID)
	for _, shardName := range shardNames {
		var shard ShardLike
		var release func()
		var err error

		if i.replicationEnabled() {
			if repl == nil {
				repl = defaultConsistency()
			}

			results[shardName], err = i.replicator.FindUUIDs(ctx, className, shardName, filters, replica.ConsistencyLevel(repl.ConsistencyLevel))
		} else {
			shard, release, err = i.GetShard(ctx, shardName)
			if err == nil {
				if shard != nil {
					func() {
						defer release()
						results[shardName], err = shard.FindUUIDs(ctx, filters)
					}()
				} else {
					results[shardName], err = i.remote.FindUUIDs(ctx, shardName, filters)
				}
			}
		}

		if err != nil {
			return nil, fmt.Errorf("find matching doc ids in shard %q: %w", shardName, err)
		}
	}

	return results, nil
}

func (i *Index) IncomingFindUUIDs(ctx context.Context, shardName string,
	filters *filters.LocalFilter,
) ([]strfmt.UUID, error) {
	shard, release, err := i.getOrInitShard(ctx, shardName)
	if err != nil {
		return nil, err
	}
	defer release()

	if shard.GetStatus() == storagestate.StatusLoading {
		return nil, enterrors.NewErrUnprocessable(fmt.Errorf("local %s shard is not ready", shardName))
	}

	return shard.FindUUIDs(ctx, filters)
}

func (i *Index) batchDeleteObjects(ctx context.Context, shardUUIDs map[string][]strfmt.UUID,
	deletionTime time.Time, dryRun bool, replProps *additional.ReplicationProperties, schemaVersion uint64,
) (objects.BatchSimpleObjects, error) {
	before := time.Now()
	defer i.metrics.BatchDelete(before, "delete_from_shards_total")

	type result struct {
		objs objects.BatchSimpleObjects
	}

	if i.replicationEnabled() && replProps == nil {
		replProps = defaultConsistency()
	}

	wg := &sync.WaitGroup{}
	ch := make(chan result, len(shardUUIDs))
	for shardName, uuids := range shardUUIDs {
		uuids := uuids
		shardName := shardName
		wg.Add(1)
		f := func() {
			defer wg.Done()

			var objs objects.BatchSimpleObjects
			if i.replicationEnabled() {
				objs = i.replicator.DeleteObjects(ctx, shardName, uuids, deletionTime,
					dryRun, replica.ConsistencyLevel(replProps.ConsistencyLevel), schemaVersion)
			} else {
				shard, release, err := i.GetShard(ctx, shardName)
				if err != nil {
					objs = objects.BatchSimpleObjects{
						objects.BatchSimpleObject{Err: err},
					}
				} else if shard != nil {
					i.shardTransferMutex.RLockGuard(func() error {
						defer release()
						objs = shard.DeleteObjectBatch(ctx, uuids, deletionTime, dryRun)
						return nil
					})
				} else {
					objs = i.remote.DeleteObjectBatch(ctx, shardName, uuids, deletionTime, dryRun, schemaVersion)
				}
			}

			ch <- result{objs}
		}
		enterrors.GoWrapper(f, i.logger)
	}

	wg.Wait()
	close(ch)

	var out objects.BatchSimpleObjects
	for res := range ch {
		out = append(out, res.objs...)
	}

	return out, nil
}

func (i *Index) IncomingDeleteObjectBatch(ctx context.Context, shardName string,
	uuids []strfmt.UUID, deletionTime time.Time, dryRun bool, schemaVersion uint64,
) objects.BatchSimpleObjects {
	i.shardTransferMutex.RLock()
	defer i.shardTransferMutex.RUnlock()

	shard, release, err := i.getOrInitShard(ctx, shardName)
	if err != nil {
		return objects.BatchSimpleObjects{
			objects.BatchSimpleObject{Err: err},
		}
	}
	defer release()

	return shard.DeleteObjectBatch(ctx, uuids, deletionTime, dryRun)
}

func defaultConsistency(l ...replica.ConsistencyLevel) *additional.ReplicationProperties {
	rp := &additional.ReplicationProperties{}
	if len(l) != 0 {
		rp.ConsistencyLevel = string(l[0])
	} else {
		rp.ConsistencyLevel = string(replica.Quorum)
	}
	return rp
}

func objectSearchPreallocate(limit int, shards []string) ([]*storobj.Object, []float32) {
	perShardLimit := config.DefaultQueryMaximumResults
	if perShardLimit > int64(limit) {
		perShardLimit = int64(limit)
	}
	capacity := perShardLimit * int64(len(shards))
	objects := make([]*storobj.Object, 0, capacity)
	scores := make([]float32, 0, capacity)

	return objects, scores
}

func (i *Index) validateMultiTenancy(tenant string) error {
	if i.partitioningEnabled && tenant == "" {
		return objects.NewErrMultiTenancy(
			fmt.Errorf("class %s has multi-tenancy enabled, but request was without tenant", i.Config.ClassName),
		)
	} else if !i.partitioningEnabled && tenant != "" {
		return objects.NewErrMultiTenancy(
			fmt.Errorf("class %s has multi-tenancy disabled, but request was with tenant", i.Config.ClassName),
		)
	}
	return nil
}

func convertToVectorIndexConfig(config interface{}) schemaConfig.VectorIndexConfig {
	if config == nil {
		return nil
	}
	// in case legacy vector config was set as an empty map/object instead of nil
	if empty, ok := config.(map[string]interface{}); ok && len(empty) == 0 {
		return nil
	}
	return config.(schemaConfig.VectorIndexConfig)
}

func convertToVectorIndexConfigs(configs map[string]models.VectorConfig) map[string]schemaConfig.VectorIndexConfig {
	if len(configs) > 0 {
		vectorIndexConfigs := make(map[string]schemaConfig.VectorIndexConfig)
		for targetVector, vectorConfig := range configs {
			if vectorIndexConfig, ok := vectorConfig.VectorIndexConfig.(schemaConfig.VectorIndexConfig); ok {
				vectorIndexConfigs[targetVector] = vectorIndexConfig
			}
		}
		return vectorIndexConfigs
	}
	return nil
}

// IMPORTANT:
// DebugResetVectorIndex is intended to be used for debugging purposes only.
// It drops the selected vector index, creates a new one, then reindexes it in the background.
// This function assumes the node is not receiving any traffic besides the
// debug endpoints and that async indexing is enabled.
func (i *Index) DebugResetVectorIndex(ctx context.Context, shardName, targetVector string) error {
	shard, release, err := i.GetShard(ctx, shardName)
	if err != nil {
		return err
	}
	if shard == nil {
		return errors.New("shard not found")
	}
	defer release()

	// Get the vector index
	var vidx VectorIndex
	if targetVector == "" {
		vidx = shard.VectorIndex()
	} else {
		vidx = shard.VectorIndexes()[targetVector]
	}

	if vidx == nil {
		return errors.New("vector index not found")
	}

	if !hnsw.IsHNSWIndex(vidx) {
		return errors.New("vector index is not hnsw")
	}

	// Reset the queue
	var q *IndexQueue
	if targetVector == "" {
		q = shard.Queue()
	} else {
		q = shard.Queues()[targetVector]
	}
	if q == nil {
		return errors.New("index queue not found")
	}

	// Reset the vector index
	err = shard.DebugResetVectorIndex(ctx, targetVector)
	if err != nil {
		return errors.Wrap(err, "failed to reset vector index")
	}

	// Reindex in the background
	enterrors.GoWrapper(func() {
		err = shard.PreloadQueue(targetVector)
		if err != nil {
			i.logger.WithField("shard", shardName).WithError(err).Error("failed to reindex vector index")
			return
		}
	}, i.logger)

	return nil
}

func (i *Index) DebugRepairIndex(ctx context.Context, shardName, targetVector string) error {
	shard, release, err := i.GetShard(ctx, shardName)
	if err != nil {
		return err
	}
	if shard == nil {
		return errors.New("shard not found")
	}
	defer release()

	// Repair in the background
	enterrors.GoWrapper(func() {
		err := shard.RepairIndex(context.Background(), targetVector)
		if err != nil {
			i.logger.WithField("shard", shardName).WithError(err).Error("failed to repair vector index")
			return
		}
	}, i.logger)

	return nil
}<|MERGE_RESOLUTION|>--- conflicted
+++ resolved
@@ -1442,17 +1442,11 @@
 				}
 				nodeName = i.getSchema.NodeName()
 			} else {
-<<<<<<< HEAD
-				objs, scores, nodeName, err = i.remote.SearchShard(
-					ctx, shardName, nil, nil, limit, filters, keywordRanking,
-					sort, cursor, nil, addlProps, i.replicationEnabled(), nil, properties)
-=======
 				i.logger.WithField("shardName", shardName).Debug("shard was not found locally, search for object remotely")
 
 				objs, scores, nodeName, err = i.remote.SearchShard(
 					ctx, shardName, nil, nil, 0, limit, filters, keywordRanking,
-					sort, cursor, nil, addlProps, i.replicationEnabled(), nil)
->>>>>>> 4a1e00db
+					sort, cursor, nil, addlProps, i.replicationEnabled(), nil, properties)
 				if err != nil {
 					return fmt.Errorf(
 						"remote shard object search %s: %w", shardName, err)
@@ -1629,7 +1623,7 @@
 	if i.Config.ForceFullReplicasSearch {
 		// Force a search on all the replicas for the shard
 		remoteSearchResults, err := i.remote.SearchAllReplicas(ctx,
-			i.logger, shardName, searchVectors, targetVectors, limit, localFilters,
+			i.logger, shardName, searchVectors, targetVectors, 0, limit, localFilters,
 			nil, sort, nil, groupBy, additional, i.replicationEnabled(), i.getSchema.NodeName(), targetCombination, properties)
 		// Only return an error if we failed to query remote shards AND we had no local shard to query
 		if err != nil && shard == nil {
@@ -1646,7 +1640,7 @@
 	} else {
 		// Search only what is necessary
 		remoteResult, remoteDists, nodeName, err := i.remote.SearchShard(ctx,
-			shardName, searchVectors, targetVectors, limit, localFilters,
+			shardName, searchVectors, targetVectors, 0, limit, localFilters,
 			nil, sort, nil, groupBy, additional, i.replicationEnabled(), targetCombination, properties)
 		if err != nil {
 			return nil, nil, errors.Wrapf(err, "remote shard %s", shardName)
@@ -1731,43 +1725,9 @@
 				out = append(out, localShardResult...)
 				dists = append(dists, localShardScores...)
 				m.Unlock()
-<<<<<<< HEAD
 				return nil
 			})
 		}
-=======
-			}
-
-			// If we have no local shard or if we force the query to reach all replicas
-			if shard == nil || i.Config.ForceFullReplicasSearch {
-				if i.Config.ForceFullReplicasSearch {
-					// Force a search on all the replicas for the shard
-					remoteSearchResults, err := i.remote.SearchAllReplicas(ctx,
-						i.logger, shardName, searchVectors, targetVectors, dist, limit, filters,
-						nil, sort, nil, groupBy, additional, i.replicationEnabled(), i.getSchema.NodeName(), targetCombination)
-					// Only return an error if we failed to query remote shards AND we had no local shard to query
-					if err != nil && shard == nil {
-						return errors.Wrapf(err, "remote shard %s", shardName)
-					}
-					// Append the result of the search to the outgoing result
-					for _, remoteShardResult := range remoteSearchResults {
-						if i.replicationEnabled() {
-							storobj.AddOwnership(remoteShardResult.Objects, remoteShardResult.Node, shardName)
-						}
-						m.Lock()
-						out = append(out, remoteShardResult.Objects...)
-						dists = append(dists, remoteShardResult.Scores...)
-						m.Unlock()
-					}
-				} else {
-					// Search only what is necessary
-					remoteResult, remoteDists, nodeName, err := i.remote.SearchShard(ctx,
-						shardName, searchVectors, targetVectors, dist, limit, filters,
-						nil, sort, nil, groupBy, additional, i.replicationEnabled(), targetCombination)
-					if err != nil {
-						return errors.Wrapf(err, "remote shard %s", shardName)
-					}
->>>>>>> 4a1e00db
 
 		if shard == nil || i.Config.ForceFullReplicasSearch {
 			remoteSearches++
