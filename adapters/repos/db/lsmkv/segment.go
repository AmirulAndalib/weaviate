//                           _       _
// __      _____  __ ___   ___  __ _| |_ ___
// \ \ /\ / / _ \/ _` \ \ / / |/ _` | __/ _ \
//  \ V  V /  __/ (_| |\ V /| | (_| | ||  __/
//   \_/\_/ \___|\__,_| \_/ |_|\__,_|\__\___|
//
//  Copyright © 2016 - 2024 Weaviate B.V. All rights reserved.
//
//  CONTACT: hello@weaviate.io
//

package lsmkv

import (
	"bufio"
	"bytes"
	"fmt"
	"io"
	"os"

	"github.com/pkg/errors"

	"github.com/sirupsen/logrus"
	"github.com/weaviate/sroar"
	"github.com/weaviate/weaviate/adapters/repos/db/lsmkv/segmentindex"
	"github.com/weaviate/weaviate/entities/lsmkv"
	entsentry "github.com/weaviate/weaviate/entities/sentry"
	"github.com/weaviate/weaviate/usecases/memwatch"
	"github.com/weaviate/weaviate/usecases/mmap"
	"github.com/willf/bloom"
)

type segment struct {
	path                string
	level               uint16
	secondaryIndexCount uint16
	version             uint16
	segmentStartPos     uint64
	segmentEndPos       uint64
	dataStartPos        uint64
	dataEndPos          uint64
	contents            []byte
	contentFile         *os.File
	strategy            segmentindex.Strategy
	index               diskIndex
	secondaryIndices    []diskIndex
	logger              logrus.FieldLogger
	metrics             *Metrics
	size                int64
	mmapContents        bool
	unMapContents       bool

	useBloomFilter        bool // see bucket for more datails
	bloomFilter           *bloom.BloomFilter
	secondaryBloomFilters []*bloom.BloomFilter
	bloomFilterMetrics    *bloomFilterMetrics

	// the net addition this segment adds with respect to all previous segments
	calcCountNetAdditions bool // see bucket for more datails
	countNetAdditions     int

	invertedHeader *segmentindex.HeaderInverted
	invertedData   *segmentInvertedData
}

type diskIndex interface {
	// Get return lsmkv.NotFound in case no node can be found
	Get(key []byte) (segmentindex.Node, error)

	// Seek returns lsmkv.NotFound in case the seek value is larger than
	// the highest value in the collection, otherwise it returns the next highest
	// value (or the exact value if present)
	Seek(key []byte) (segmentindex.Node, error)

	Next(key []byte) (segmentindex.Node, error)

	// AllKeys in no specific order, e.g. for building a bloom filter
	AllKeys() ([][]byte, error)

	// Size of the index in bytes
	Size() int

	QuantileKeys(q int) [][]byte
}

type segmentConfig struct {
	mmapContents             bool
	useBloomFilter           bool
	calcCountNetAdditions    bool
	overwriteDerived         bool
	enableChecksumValidation bool
	MinMMapSize              int64
	allocChecker             memwatch.AllocChecker
}

// newSegment creates a new segment structure, representing an LSM disk segment.
//
// This function is partially copied by a function called preComputeSegmentMeta.
// Any changes made here should likely be made in preComputeSegmentMeta as well,
// and vice versa. This is absolutely not ideal, but in the short time I was able
// to consider this, I wasn't able to find a way to unify the two -- there are
// subtle differences.
func newSegment(path string, logger logrus.FieldLogger, metrics *Metrics,
	existsLower existsOnLowerSegmentsFn, cfg segmentConfig,
) (_ *segment, rerr error) {
	defer func() {
		p := recover()
		if p == nil {
			return
		}
		entsentry.Recover(p)
		rerr = fmt.Errorf("unexpected error loading segment %q: %v", path, p)
	}()

	file, err := os.Open(path)
	if err != nil {
		return nil, fmt.Errorf("open file: %w", err)
	}

	// The lifetime of the `file` exceeds this constructor as we store the open file for later use in `contentFile`.
	// invariant: We close **only** if any error happened after successfully opening the file. To avoid leaking open file descriptor.
	// NOTE: This `defer` works even with `err` being shadowed in the whole function because defer checks for named `rerr` return value.
	defer func() {
		if rerr != nil {
			file.Close()
		}
	}()

	fileInfo, err := file.Stat()
	if err != nil {
		return nil, fmt.Errorf("stat file: %w", err)
	}
	size := fileInfo.Size()

	// mmap has some overhead, we can read small files directly to memory
	var contents []byte
	var unMapContents bool
	var allocCheckerErr error

	if size <= cfg.MinMMapSize { // check if it is a candidate for full reading
		allocCheckerErr = cfg.allocChecker.CheckAlloc(size) // check if we have enough memory
		if allocCheckerErr != nil {
			logger.Debugf("memory pressure: cannot fully read segment")
		}
	}

	if size > cfg.MinMMapSize || allocCheckerErr != nil { // mmap the file if it's too large or if we have memory pressure
		contents2, err := mmap.MapRegion(file, int(fileInfo.Size()), mmap.RDONLY, 0, 0)
		if err != nil {
			return nil, fmt.Errorf("mmap file: %w", err)
		}
		contents = contents2
		unMapContents = true
	} else { // read the file into memory if it's small enough and we have enough memory
		contents, err = io.ReadAll(file)
		if err != nil {
			return nil, fmt.Errorf("read file: %w", err)
		}
		unMapContents = false
	}
	header, err := segmentindex.ParseHeader(contents[:segmentindex.HeaderSize])
	if err != nil {
		return nil, fmt.Errorf("parse header: %w", err)
	}

	if err := segmentindex.CheckExpectedStrategy(header.Strategy); err != nil {
		return nil, fmt.Errorf("unsupported strategy in segment: %w", err)
	}

	if header.Version >= segmentindex.SegmentV1 && cfg.enableChecksumValidation {
		file.Seek(0, io.SeekStart)
		segmentFile := segmentindex.NewSegmentFile(segmentindex.WithReader(file))
		if err := segmentFile.ValidateChecksum(fileInfo); err != nil {
			return nil, fmt.Errorf("validate segment %q: %w", path, err)
		}
	}

	primaryIndex, err := header.PrimaryIndex(contents)
	if err != nil {
		return nil, fmt.Errorf("extract primary index position: %w", err)
	}

	primaryDiskIndex := segmentindex.NewDiskTree(primaryIndex)

	dataStartPos := uint64(segmentindex.HeaderSize)
	dataEndPos := header.IndexStart

	var invertedHeader *segmentindex.HeaderInverted
	if header.Strategy == segmentindex.StrategyInverted {
		invertedHeader, err = segmentindex.LoadHeaderInverted(contents[segmentindex.HeaderSize : segmentindex.HeaderSize+segmentindex.HeaderInvertedSize])
		if err != nil {
			return nil, errors.Wrap(err, "load inverted header")
		}
		dataStartPos = invertedHeader.KeysOffset
		dataEndPos = invertedHeader.TombstoneOffset
	}

	seg := &segment{
		level:                 header.Level,
		path:                  path,
		contents:              contents,
		version:               header.Version,
		secondaryIndexCount:   header.SecondaryIndices,
		segmentStartPos:       header.IndexStart,
		segmentEndPos:         uint64(size),
		strategy:              header.Strategy,
		dataStartPos:          dataStartPos,
		dataEndPos:            dataEndPos,
		index:                 primaryDiskIndex,
		logger:                logger,
		metrics:               metrics,
		size:                  size,
		mmapContents:          cfg.mmapContents,
		useBloomFilter:        cfg.useBloomFilter,
		calcCountNetAdditions: cfg.calcCountNetAdditions,
<<<<<<< HEAD
		invertedHeader:        invertedHeader,
		invertedData: &segmentInvertedData{
			tombstones: sroar.NewBitmap(),
		},
=======
		unMapContents:         unMapContents,
>>>>>>> e4107bef
	}

	// Using pread strategy requires file to remain open for segment lifetime
	if seg.mmapContents {
		defer file.Close()
	} else {
		seg.contentFile = file
	}

	if seg.secondaryIndexCount > 0 {
		seg.secondaryIndices = make([]diskIndex, seg.secondaryIndexCount)
		for i := range seg.secondaryIndices {
			secondary, err := header.SecondaryIndex(contents, uint16(i))
			if err != nil {
				return nil, fmt.Errorf("get position for secondary index at %d: %w", i, err)
			}
			seg.secondaryIndices[i] = segmentindex.NewDiskTree(secondary)
		}
	}

	if seg.useBloomFilter {
		if err := seg.initBloomFilters(metrics, cfg.overwriteDerived); err != nil {
			return nil, err
		}
	}
	if seg.calcCountNetAdditions {
		if err := seg.initCountNetAdditions(existsLower, cfg.overwriteDerived); err != nil {
			return nil, err
		}
	}

	if seg.strategy == segmentindex.StrategyInverted {
		_, err := seg.loadTombstones()
		if err != nil {
			return nil, fmt.Errorf("load tombstones: %w", err)
		}

		_, err = seg.loadPropertyLengths()
		if err != nil {
			return nil, fmt.Errorf("load property lengths: %w", err)
		}

	}

	return seg, nil
}

func (s *segment) close() error {
	var munmapErr, fileCloseErr error
	if s.unMapContents {
		m := mmap.MMap(s.contents)
		munmapErr = m.Unmap()
	}
	if s.contentFile != nil {
		fileCloseErr = s.contentFile.Close()
	}

	if munmapErr != nil || fileCloseErr != nil {
		return fmt.Errorf("close segment: munmap: %w, close contents file: %w", munmapErr, fileCloseErr)
	}

	return nil
}

func (s *segment) dropImmediately() error {
	// support for persisting bloom filters and cnas was added in v1.17,
	// therefore the files may not be present on segments created with previous
	// versions. By using RemoveAll, which does not error on NotExists, these
	// drop calls are backward-compatible:
	if err := os.RemoveAll(s.bloomFilterPath()); err != nil {
		return fmt.Errorf("drop bloom filter: %w", err)
	}

	for i := 0; i < int(s.secondaryIndexCount); i++ {
		if err := os.RemoveAll(s.bloomFilterSecondaryPath(i)); err != nil {
			return fmt.Errorf("drop bloom filter: %w", err)
		}
	}

	if err := os.RemoveAll(s.countNetPath()); err != nil {
		return fmt.Errorf("drop count net additions file: %w", err)
	}

	// for the segment itself, we're not using RemoveAll, but Remove. If there
	// was a NotExists error here, something would be seriously wrong, and we
	// don't want to ignore it.
	if err := os.Remove(s.path); err != nil {
		return fmt.Errorf("drop segment: %w", err)
	}

	return nil
}

func (s *segment) dropMarked() error {
	// support for persisting bloom filters and cnas was added in v1.17,
	// therefore the files may not be present on segments created with previous
	// versions. By using RemoveAll, which does not error on NotExists, these
	// drop calls are backward-compatible:
	if err := os.RemoveAll(s.bloomFilterPath() + DeleteMarkerSuffix); err != nil {
		return fmt.Errorf("drop previously marked bloom filter: %w", err)
	}

	for i := 0; i < int(s.secondaryIndexCount); i++ {
		if err := os.RemoveAll(s.bloomFilterSecondaryPath(i) + DeleteMarkerSuffix); err != nil {
			return fmt.Errorf("drop previously marked secondary bloom filter: %w", err)
		}
	}

	if err := os.RemoveAll(s.countNetPath() + DeleteMarkerSuffix); err != nil {
		return fmt.Errorf("drop previously marked count net additions file: %w", err)
	}

	// for the segment itself, we're not using RemoveAll, but Remove. If there
	// was a NotExists error here, something would be seriously wrong, and we
	// don't want to ignore it.
	if err := os.Remove(s.path + DeleteMarkerSuffix); err != nil {
		return fmt.Errorf("drop previously marked segment: %w", err)
	}

	return nil
}

const DeleteMarkerSuffix = ".deleteme"

func markDeleted(path string) error {
	return os.Rename(path, path+DeleteMarkerSuffix)
}

func (s *segment) markForDeletion() error {
	// support for persisting bloom filters and cnas was added in v1.17,
	// therefore the files may not be present on segments created with previous
	// versions. If we get a not exist error, we ignore it.
	if err := markDeleted(s.bloomFilterPath()); err != nil {
		if !os.IsNotExist(err) {
			return fmt.Errorf("mark bloom filter deleted: %w", err)
		}
	}

	for i := 0; i < int(s.secondaryIndexCount); i++ {
		if err := markDeleted(s.bloomFilterSecondaryPath(i)); err != nil {
			if !os.IsNotExist(err) {
				return fmt.Errorf("mark secondary bloom filter deleted: %w", err)
			}
		}
	}

	if err := markDeleted(s.countNetPath()); err != nil {
		if !os.IsNotExist(err) {
			return fmt.Errorf("mark count net additions file deleted: %w", err)
		}
	}

	// for the segment itself, we're not accepting a NotExists error. If there
	// was a NotExists error here, something would be seriously wrong, and we
	// don't want to ignore it.
	if err := markDeleted(s.path); err != nil {
		return fmt.Errorf("mark segment deleted: %w", err)
	}

	return nil
}

// Size returns the total size of the segment in bytes, including the header
// and index
func (s *segment) Size() int {
	return int(s.size)
}

// PayloadSize is only the payload of the index, excluding the index
func (s *segment) PayloadSize() int {
	return int(s.dataEndPos)
}

type nodeReader struct {
	r io.Reader
}

func (n *nodeReader) Read(b []byte) (int, error) {
	return n.r.Read(b)
}

type nodeOffset struct {
	start, end uint64
}

func (s *segment) newNodeReader(offset nodeOffset) (*nodeReader, error) {
	var (
		r   io.Reader
		err error
	)
	if s.mmapContents {
		contents := s.contents[offset.start:]
		if offset.end != 0 {
			contents = s.contents[offset.start:offset.end]
		}
		r, err = s.bytesReaderFrom(contents)
	} else {
		r, err = s.bufferedReaderAt(offset.start)
	}
	if err != nil {
		return nil, fmt.Errorf("new nodeReader: %w", err)
	}
	return &nodeReader{r: r}, nil
}

func (s *segment) copyNode(b []byte, offset nodeOffset) error {
	if s.mmapContents {
		copy(b, s.contents[offset.start:offset.end])
		return nil
	}
	n, err := s.newNodeReader(offset)
	if err != nil {
		return fmt.Errorf("copy node: %w", err)
	}
	_, err = io.ReadFull(n, b)
	return err
}

func (s *segment) bytesReaderFrom(in []byte) (*bytes.Reader, error) {
	if len(in) == 0 {
		return nil, lsmkv.NotFound
	}
	return bytes.NewReader(in), nil
}

func (s *segment) bufferedReaderAt(offset uint64) (*bufio.Reader, error) {
	if s.contentFile == nil {
		return nil, fmt.Errorf("nil contentFile for segment at %s", s.path)
	}

	r := io.NewSectionReader(s.contentFile, int64(offset), s.size)
	return bufio.NewReader(r), nil
}<|MERGE_RESOLUTION|>--- conflicted
+++ resolved
@@ -213,14 +213,11 @@
 		mmapContents:          cfg.mmapContents,
 		useBloomFilter:        cfg.useBloomFilter,
 		calcCountNetAdditions: cfg.calcCountNetAdditions,
-<<<<<<< HEAD
 		invertedHeader:        invertedHeader,
 		invertedData: &segmentInvertedData{
 			tombstones: sroar.NewBitmap(),
 		},
-=======
-		unMapContents:         unMapContents,
->>>>>>> e4107bef
+		unMapContents: unMapContents,
 	}
 
 	// Using pread strategy requires file to remain open for segment lifetime
