//                           _       _
// __      _____  __ ___   ___  __ _| |_ ___
// \ \ /\ / / _ \/ _` \ \ / / |/ _` | __/ _ \
//  \ V  V /  __/ (_| |\ V /| | (_| | ||  __/
//   \_/\_/ \___|\__,_| \_/ |_|\__,_|\__\___|
//
//  Copyright © 2016 - 2024 Weaviate B.V. All rights reserved.
//
//  CONTACT: hello@weaviate.io
//

package lsmkv

import (
	"context"
	"errors"
	"fmt"
	"io/fs"
	"os"
	"path/filepath"
	"sort"
	"strings"
	"sync"
	"time"

	"github.com/sirupsen/logrus"
	"github.com/weaviate/weaviate/adapters/repos/db/lsmkv/segmentindex"
	"github.com/weaviate/weaviate/adapters/repos/db/roaringset"
	"github.com/weaviate/weaviate/adapters/repos/db/roaringsetrange"
	"github.com/weaviate/weaviate/entities/cyclemanager"
	"github.com/weaviate/weaviate/entities/diskio"
	"github.com/weaviate/weaviate/entities/lsmkv"
	"github.com/weaviate/weaviate/entities/models"
	"github.com/weaviate/weaviate/entities/schema"
	"github.com/weaviate/weaviate/entities/storagestate"
	"github.com/weaviate/weaviate/usecases/memwatch"
)

type SegmentGroup struct {
	segments []Segment

	// Lock() for changing the currently active segments, RLock() for normal
	// operation
	maintenanceLock sync.RWMutex
	dir             string

	cursorsLock      sync.RWMutex
	activeCursors    int
	enqueuedSegments []Segment

	// flushVsCompactLock is a simple synchronization mechanism between the
	// compaction and flush cycle. In general, those are independent, however,
	// there are parts of it that are not. See the comments of the routines
	// interacting with this lock for more details.
	flushVsCompactLock sync.Mutex

	strategy string

	compactionCallbackCtrl cyclemanager.CycleCallbackCtrl

	logger logrus.FieldLogger

	// for backward-compatibility with states where the disk state for maps was
	// not guaranteed to be sorted yet
	mapRequiresSorting bool

	status     storagestate.Status
	statusLock sync.Mutex
	metrics    *Metrics

	// all "replace" buckets support counting through net additions, but not all
	// produce a meaningful count. Typically, the only count we're interested in
	// is that of the bucket that holds objects
	monitorCount bool

	mmapContents             bool
	keepTombstones           bool // see bucket for more details
	useBloomFilter           bool // see bucket for more details
	calcCountNetAdditions    bool // see bucket for more details
	compactLeftOverSegments  bool // see bucket for more details
	enableChecksumValidation bool
	MinMMapSize              int64
	keepLevelCompaction      bool // see bucket for more details

	allocChecker   memwatch.AllocChecker
	maxSegmentSize int64

	segmentCleaner     segmentCleaner
	cleanupInterval    time.Duration
	lastCleanupCall    time.Time
	lastCompactionCall time.Time

	roaringSetRangeSegmentInMemory *roaringsetrange.SegmentInMemory
	bitmapBufPool                  roaringset.BitmapBufPool
	bm25config                     *schema.BM25Config
	writeSegmentInfoIntoFileName   bool
	writeMetadata                  bool
}

type sgConfig struct {
	dir                          string
	strategy                     string
	mapRequiresSorting           bool
	monitorCount                 bool
	mmapContents                 bool
	keepTombstones               bool
	useBloomFilter               bool
	calcCountNetAdditions        bool
	forceCompaction              bool
	keepLevelCompaction          bool
	maxSegmentSize               int64
	cleanupInterval              time.Duration
	enableChecksumValidation     bool
	keepSegmentsInMemory         bool
	MinMMapSize                  int64
	bm25config                   *models.BM25Config
	writeSegmentInfoIntoFileName bool
	writeMetadata                bool
}

<<<<<<< HEAD
func newSegmentGroup(logger logrus.FieldLogger, metrics *Metrics,
	compactionCallbacks cyclemanager.CycleCallbackGroup, cfg sgConfig,
	allocChecker memwatch.AllocChecker, lazySegmentLoading bool, files map[string]int64,
	bitmapBufPool roaringset.BitmapBufPool,
=======
func newSegmentGroup(ctx context.Context, logger logrus.FieldLogger, metrics *Metrics, cfg sgConfig,
	compactionCallbacks cyclemanager.CycleCallbackGroup, b *Bucket,
>>>>>>> 306e3b9e
) (*SegmentGroup, error) {
	now := time.Now()
	sg := &SegmentGroup{
<<<<<<< HEAD
		segments:                     make([]Segment, len(files)),
		dir:                          cfg.dir,
		logger:                       logger,
		metrics:                      metrics,
		monitorCount:                 cfg.monitorCount,
		mapRequiresSorting:           cfg.mapRequiresSorting,
		strategy:                     cfg.strategy,
		mmapContents:                 cfg.mmapContents,
		keepTombstones:               cfg.keepTombstones,
		useBloomFilter:               cfg.useBloomFilter,
		calcCountNetAdditions:        cfg.calcCountNetAdditions,
		compactLeftOverSegments:      cfg.forceCompaction,
		maxSegmentSize:               cfg.maxSegmentSize,
		cleanupInterval:              cfg.cleanupInterval,
		enableChecksumValidation:     cfg.enableChecksumValidation,
		allocChecker:                 allocChecker,
		lastCompactionCall:           now,
		lastCleanupCall:              now,
		MinMMapSize:                  cfg.MinMMapSize,
		writeSegmentInfoIntoFileName: cfg.writeSegmentInfoIntoFileName,
		writeMetadata:                cfg.writeMetadata,
		bitmapBufPool:                bitmapBufPool,
=======
		segments:                 make([]*segment, len(list)),
		dir:                      cfg.dir,
		logger:                   logger,
		metrics:                  metrics,
		monitorCount:             cfg.monitorCount,
		mapRequiresSorting:       cfg.mapRequiresSorting,
		strategy:                 cfg.strategy,
		mmapContents:             cfg.mmapContents,
		keepTombstones:           cfg.keepTombstones,
		useBloomFilter:           cfg.useBloomFilter,
		calcCountNetAdditions:    cfg.calcCountNetAdditions,
		compactLeftOverSegments:  cfg.forceCompaction,
		maxSegmentSize:           cfg.maxSegmentSize,
		cleanupInterval:          cfg.cleanupInterval,
		enableChecksumValidation: cfg.enableChecksumValidation,
		allocChecker:             b.allocChecker,
		lastCompactionCall:       now,
		lastCleanupCall:          now,
		MinMMapSize:              cfg.MinMMapSize,
>>>>>>> 306e3b9e
	}

	segmentIndex := 0

	segmentsAlreadyRecoveredFromCompaction := make(map[string]struct{})

	// Note: it's important to process first the compacted segments
	// TODO: a single iteration may be possible

	for entry := range files {
		if filepath.Ext(entry) != ".tmp" {
			continue
		}

		potentialCompactedSegmentFileName := strings.TrimSuffix(entry, ".tmp")

		if filepath.Ext(potentialCompactedSegmentFileName) != ".db" {
			// another kind of temporal file, ignore at this point but it may need to be deleted...
			continue
		}

		jointSegments := segmentID(potentialCompactedSegmentFileName)
		jointSegmentsIDs := strings.Split(jointSegments, "_")

		if len(jointSegmentsIDs) == 1 {
			// cleanup leftover, to be removed
			if err := os.Remove(filepath.Join(sg.dir, entry)); err != nil {
				return nil, fmt.Errorf("delete partially cleaned segment %q: %w", entry, err)
			}
			continue
		}

		if len(jointSegmentsIDs) != 2 {
			logger.WithField("action", "lsm_segment_init").
				WithField("path", filepath.Join(sg.dir, entry)).
				Warn("ignored (partially written) LSM compacted segment generated with a version older than v1.24.0")

			continue
		}

		// source segments for the compacted segment had a lower level
		var leftSegmentFilename, rightSegmentFilename string
		if cfg.writeSegmentInfoIntoFileName {
			level, strategy := strategyAndLevelFromFileName(potentialCompactedSegmentFileName)
			leftSegmentFilename = fmt.Sprintf("segment-%s%s.db", jointSegmentsIDs[0], segmentExtraInfo(level-1, strategy))
			rightSegmentFilename = fmt.Sprintf("segment-%s%s.db", jointSegmentsIDs[1], segmentExtraInfo(level-1, strategy))
		} else {
			leftSegmentFilename = fmt.Sprintf("segment-%s.db", jointSegmentsIDs[0])
			rightSegmentFilename = fmt.Sprintf("segment-%s.db", jointSegmentsIDs[1])
		}

		leftSegmentPath := filepath.Join(sg.dir, leftSegmentFilename)
		rightSegmentPath := filepath.Join(sg.dir, rightSegmentFilename)

		leftSegmentFound, err := fileExists(leftSegmentPath)
		if err != nil {
			return nil, fmt.Errorf("check for presence of segment %s: %w", leftSegmentFilename, err)
		}
		rightSegmentFound, err := fileExists(rightSegmentPath)
		if err != nil {
			return nil, fmt.Errorf("check for presence of segment %s: %w", rightSegmentFilename, err)
		}

		if leftSegmentFound && rightSegmentFound {
			delete(files, entry)
			if err := os.Remove(filepath.Join(sg.dir, entry)); err != nil {
				return nil, fmt.Errorf("delete partially compacted segment %q: %w", entry, err)
			}
			continue
		}

		if leftSegmentFound && !rightSegmentFound {
			return nil, fmt.Errorf("missing right segment %q", rightSegmentFilename)
		}

		if !leftSegmentFound && rightSegmentFound {
			// segment is initialized just to be erased
			// there is no need of bloom filters nor net addition counter re-calculation
			rightSegment, err := newSegment(rightSegmentPath, logger,
				metrics, sg.makeExistsOn(nil),
				segmentConfig{
					mmapContents:             sg.mmapContents,
					useBloomFilter:           sg.useBloomFilter,
					calcCountNetAdditions:    sg.calcCountNetAdditions,
					overwriteDerived:         false,
					enableChecksumValidation: sg.enableChecksumValidation,
					MinMMapSize:              sg.MinMMapSize,
					allocChecker:             sg.allocChecker,
					fileList:                 make(map[string]int64), // empty to not check if bloom/cna files already exist
					writeMetadata:            sg.writeMetadata,
				})
			if err != nil {
				return nil, fmt.Errorf("init already compacted right segment %s: %w", rightSegmentFilename, err)
			}

			err = rightSegment.close()
			if err != nil {
				return nil, fmt.Errorf("close already compacted right segment %s: %w", rightSegmentFilename, err)
			}

			// https://github.com/weaviate/weaviate/pull/6128 introduces the ability
			// to drop segments delayed by renaming them first and then dropping them
			// later.
			//
			// The existing functionality (previously .drop) was renamed to
			// .dropImmediately. We are keeping the old behavior in this mainly for
			// backward compatbility, but also because the motivation behind the
			// delayed deletion does not apply here:
			//
			// The new behavior is meant to split the deletion into two steps, to
			// reduce the time that an expensive lock – which could block readers -
			// is held. In this scenario, the segment has not been initialized yet,
			// so there is no one we could be blocking.
			//
			// The total time is the same, so we can also just drop it immediately.
			err = rightSegment.dropImmediately()
			if err != nil {
				return nil, fmt.Errorf("delete already compacted right segment %s: %w", rightSegmentFilename, err)
			}
			delete(files, rightSegmentFilename)

			err = diskio.Fsync(sg.dir)
			if err != nil {
				return nil, fmt.Errorf("fsync segment directory %s: %w", sg.dir, err)
			}
		}

		var newRightSegmentFileName string
		if cfg.writeSegmentInfoIntoFileName {
			level, strategy := strategyAndLevelFromFileName(potentialCompactedSegmentFileName)
			newRightSegmentFileName = fmt.Sprintf("segment-%s%s.db", jointSegmentsIDs[1], segmentExtraInfo(level, strategy))
		} else {
			newRightSegmentFileName = fmt.Sprintf("segment-%s.db", jointSegmentsIDs[1])
		}
		newRightSegmentPath := filepath.Join(sg.dir, newRightSegmentFileName)

		if err := os.Rename(filepath.Join(sg.dir, entry), newRightSegmentPath); err != nil {
			return nil, fmt.Errorf("rename compacted segment file %q as %q: %w", entry, newRightSegmentFileName, err)
		}

		var segment Segment
		sgConf := segmentConfig{
			mmapContents:             sg.mmapContents,
			useBloomFilter:           sg.useBloomFilter,
			calcCountNetAdditions:    sg.calcCountNetAdditions,
			overwriteDerived:         true,
			enableChecksumValidation: sg.enableChecksumValidation,
			MinMMapSize:              sg.MinMMapSize,
			allocChecker:             sg.allocChecker,
			fileList:                 files,
			writeMetadata:            sg.writeMetadata,
		}
		if lazySegmentLoading {
			segment, err = newLazySegment(newRightSegmentPath, logger,
				metrics, sg.makeExistsOn(sg.segments[:segmentIndex]), sgConf,
			)
			if err != nil {
				return nil, fmt.Errorf("init lazy segment %s: %w", newRightSegmentFileName, err)
			}
		} else {
			segment, err = newSegment(newRightSegmentPath, logger,
				metrics, sg.makeExistsOn(sg.segments[:segmentIndex]), sgConf,
			)
			if err != nil {
				return nil, fmt.Errorf("init segment %s: %w", newRightSegmentFileName, err)
			}
		}

		sg.segments[segmentIndex] = segment
		segmentIndex++

		segmentsAlreadyRecoveredFromCompaction[newRightSegmentFileName] = struct{}{}
	}

	for entry := range files {
		if filepath.Ext(entry) == DeleteMarkerSuffix {
			// marked for deletion, but never actually deleted. Delete now.
			if err := os.Remove(filepath.Join(sg.dir, entry)); err != nil {
				// don't abort if the delete fails, we can still continue (albeit
				// without freeing disk space that should have been freed)
				sg.logger.WithError(err).WithFields(logrus.Fields{
					"action": "lsm_segment_init_deleted_previously_marked_files",
					"file":   entry,
				}).Error("failed to delete file already marked for deletion")
			}
			continue

		}

		if filepath.Ext(entry) != ".db" {
			// skip, this could be commit log, etc.
			continue
		}

		_, alreadyRecoveredFromCompaction := segmentsAlreadyRecoveredFromCompaction[entry]
		if alreadyRecoveredFromCompaction {
			// the .db file was already removed and restored from a compacted segment
			continue
		}

		// before we can mount this file, we need to check if a WAL exists for it.
		// If yes, we must assume that the flush never finished, as otherwise the
		// WAL would have been deleted. Thus we must remove it.
		walFileName, _, _ := strings.Cut(entry, ".")
		walFileName += ".wal"
		_, ok := files[walFileName]
		if ok {
			// the segment will be recovered from the WAL
			err := os.Remove(filepath.Join(sg.dir, entry))
			if err != nil {
				return nil, fmt.Errorf("delete partially written segment %s: %w", entry, err)
			}

			logger.WithField("action", "lsm_segment_init").
				WithField("path", filepath.Join(sg.dir, entry)).
				WithField("wal_path", walFileName).
				Info("discarded (partially written) LSM segment, because an active WAL for " +
					"the same segment was found. A recovery from the WAL will follow.")

			continue
		}

		var segment Segment
		segConf := segmentConfig{
			mmapContents:             sg.mmapContents,
			useBloomFilter:           sg.useBloomFilter,
			calcCountNetAdditions:    sg.calcCountNetAdditions,
			overwriteDerived:         false,
			enableChecksumValidation: sg.enableChecksumValidation,
			MinMMapSize:              sg.MinMMapSize,
			allocChecker:             sg.allocChecker,
			fileList:                 files,
			writeMetadata:            sg.writeMetadata,
		}
		var err error
		if lazySegmentLoading {
			segment, err = newLazySegment(filepath.Join(sg.dir, entry), logger,
				metrics, sg.makeExistsOn(sg.segments[:segmentIndex]), segConf,
			)
			if err != nil {
				return nil, fmt.Errorf("init lazy segment %s: %w", filepath.Join(sg.dir, entry), err)
			}
		} else {
			segment, err = newSegment(filepath.Join(sg.dir, entry), logger,
				metrics, sg.makeExistsOn(sg.segments[:segmentIndex]), segConf,
			)
			if err != nil {
				return nil, fmt.Errorf("init segment %s: %w", filepath.Join(sg.dir, entry), err)
			}
		}
		sg.segments[segmentIndex] = segment
		segmentIndex++
	}

	sg.segments = sg.segments[:segmentIndex]

	// segment load order is as follows:
	// - find .tmp files and recover them first
	// - find .db files and load them
	//   - if there is a .wal file exists for a .db, remove the .db file
	// - find .wal files and load them into a memtable
	//   - flush the memtable to a segment file
	// Thus, files may be loaded in a different order than they were created,
	// and we need to re-sort them to ensure the order is correct, as compations
	// and other operations are based on the creation order of the segments
	sort.Slice(sg.segments, func(i, j int) bool {
		return sg.segments[i].path < sg.segments[j].path
	})

	// Actual strategy is stored in segment files. In case it is SetCollection,
	// while new implementation uses bitmaps and supposed to be RoaringSet,
	// bucket and segmentgroup strategy is changed back to SetCollection
	// (memtables will be created later on, with already modified strategy)
	// TODO what if only WAL files exists, and there is no segment to get actual strategy?
	if b.strategy == StrategyRoaringSet && len(sg.segments) > 0 &&
		sg.segments[0].strategy == segmentindex.StrategySetCollection {
		b.strategy = StrategySetCollection
		b.desiredStrategy = StrategyRoaringSet
		sg.strategy = StrategySetCollection
	}
	// As of v1.19 property's IndexInterval setting is replaced with
	// IndexFilterable (roaring set) + IndexSearchable (map) and enabled by default.
	// Buckets for text/text[] inverted indexes created before 1.19 have strategy
	// map and name that since 1.19 is used by filterable indeverted index.
	// Those buckets (roaring set by configuration, but in fact map) have to be
	// renamed on startup by migrator. Here actual strategy is set based on
	// data found in segment files
	if b.strategy == StrategyRoaringSet && len(sg.segments) > 0 &&
		sg.segments[0].strategy == segmentindex.StrategyMapCollection {
		b.strategy = StrategyMapCollection
		b.desiredStrategy = StrategyRoaringSet
		sg.strategy = StrategyMapCollection
	}

	// Inverted segments share a lot of their logic as the MapCollection,
	// and the main difference is in the way they store their data.
	// Setting the desired strategy to Inverted will make sure that we can
	// distinguish between the two strategies for search.
	// The changes only apply when we have segments on disk,
	// as the memtables will always be created with the MapCollection strategy.
	if b.strategy == StrategyInverted && len(sg.segments) > 0 &&
		sg.segments[0].strategy == segmentindex.StrategyMapCollection {
		b.strategy = StrategyMapCollection
		b.desiredStrategy = StrategyInverted
		sg.strategy = StrategyMapCollection
	} else if b.strategy == StrategyMapCollection && len(sg.segments) > 0 &&
		sg.segments[0].strategy == segmentindex.StrategyInverted {
		// TODO amourao: blockmax "else" to be removed before final release
		// in case bucket was created as inverted and default strategy was reverted to map
		// by unsetting corresponding env variable
		b.strategy = StrategyInverted
		b.desiredStrategy = StrategyMapCollection
		sg.strategy = StrategyInverted
	}

	if err := sg.mayRecoverFromCommitLogs(ctx, b); err != nil {
		return nil, err
	}

	if sg.monitorCount {
		sg.metrics.ObjectCount(sg.count())
	}

	sc, err := newSegmentCleaner(sg)
	if err != nil {
		return nil, err
	}
	sg.segmentCleaner = sc

	// if a segment exists of the map collection strategy, we need to
	// convert the inverted strategy to a map collection strategy
	// as it is done on the bucket level
	if sg.strategy == StrategyInverted && len(sg.segments) > 0 &&
		sg.segments[0].getStrategy() == segmentindex.StrategyMapCollection {
		sg.strategy = StrategyMapCollection
	}

	switch sg.strategy {
	case StrategyInverted:
		// start with last but one segment, as the last one doesn't need tombstones for now
		for i := len(sg.segments) - 2; i >= 0; i-- {
			// avoid crashing if segment has no tombstones
			tombstonesNext, err := sg.segments[i+1].ReadOnlyTombstones()
			if err != nil {
				return nil, fmt.Errorf("init segment %s: load tombstones %w", sg.segments[i+1].getPath(), err)
			}
			if _, err := sg.segments[i].MergeTombstones(tombstonesNext); err != nil {
				return nil, fmt.Errorf("init segment %s: merge tombstones %w", sg.segments[i].getPath(), err)
			}
		}

	case StrategyRoaringSetRange:
		if cfg.keepSegmentsInMemory {
			t := time.Now()
			sg.roaringSetRangeSegmentInMemory = roaringsetrange.NewSegmentInMemory()
			for _, seg := range sg.segments {
				cursor := seg.newRoaringSetRangeCursor()
				if err := sg.roaringSetRangeSegmentInMemory.MergeSegmentByCursor(cursor); err != nil {
					return nil, fmt.Errorf("build segment-in-memory of strategy '%s': %w", sg.strategy, err)
				}
			}
			logger.WithFields(logrus.Fields{
				"took":    time.Since(t).String(),
				"bucket":  filepath.Base(cfg.dir),
				"size_mb": fmt.Sprintf("%.3f", float64(sg.roaringSetRangeSegmentInMemory.Size())/1024/1024),
			}).Debug("rangeable segment-in-memory built")
		}
	}

	id := "segmentgroup/compaction/" + sg.dir
	sg.compactionCallbackCtrl = compactionCallbacks.Register(id, sg.compactOrCleanup)

	return sg, nil
}

func (sg *SegmentGroup) makeExistsOn(segments []Segment) existsOnLowerSegmentsFn {
	return func(key []byte) (bool, error) {
		if len(segments) == 0 {
			// this is already the lowest possible segment, we can guarantee that
			// any key in this segment is previously unseen.
			return false, nil
		}

		v, err := sg.getWithUpperSegmentBoundary(key, segments)
		if err != nil {
			return false, fmt.Errorf("check exists on segments: %w", err)
		}

		return v != nil, nil
	}
}

func (sg *SegmentGroup) add(path string) error {
	sg.maintenanceLock.Lock()
	defer sg.maintenanceLock.Unlock()

	segment, err := newSegment(path, sg.logger,
		sg.metrics, sg.makeExistsOn(sg.segments),
		segmentConfig{
			mmapContents:             sg.mmapContents,
			useBloomFilter:           sg.useBloomFilter,
			calcCountNetAdditions:    sg.calcCountNetAdditions,
			overwriteDerived:         true,
			enableChecksumValidation: sg.enableChecksumValidation,
			MinMMapSize:              sg.MinMMapSize,
			allocChecker:             sg.allocChecker,
			writeMetadata:            sg.writeMetadata,
		})
	if err != nil {
		return fmt.Errorf("init segment %s: %w", path, err)
	}

	sg.segments = append(sg.segments, segment)
	return nil
}

func (sg *SegmentGroup) getAndLockSegments() (segments []Segment, release func()) {
	sg.cursorsLock.RLock()
	sg.maintenanceLock.RLock()

	if len(sg.enqueuedSegments) == 0 {
		return sg.segments, func() {
			sg.cursorsLock.RUnlock()
			sg.maintenanceLock.RUnlock()
		}
	}

	segments = make([]Segment, 0, len(sg.segments)+len(sg.enqueuedSegments))

	segments = append(segments, sg.segments...)
	segments = append(segments, sg.enqueuedSegments...)

	return segments, func() {
		sg.cursorsLock.RUnlock()
		sg.maintenanceLock.RUnlock()
	}
}

func (sg *SegmentGroup) addInitializedSegment(segment *segment) error {
	sg.cursorsLock.Lock()
	defer sg.cursorsLock.Unlock()

	if sg.activeCursors > 0 {
		sg.enqueuedSegments = append(sg.enqueuedSegments, segment)
		return nil
	}

	sg.maintenanceLock.Lock()
	defer sg.maintenanceLock.Unlock()

	sg.segments = append(sg.segments, segment)
	return nil
}

func (sg *SegmentGroup) get(key []byte) ([]byte, error) {
	beforeMaintenanceLock := time.Now()
	segments, release := sg.getAndLockSegments()
	defer release()

	if time.Since(beforeMaintenanceLock) > 100*time.Millisecond {
		sg.logger.WithField("duration", time.Since(beforeMaintenanceLock)).
			WithField("action", "lsm_segment_group_get_obtain_maintenance_lock").
			Debug("waited over 100ms to obtain maintenance lock in segment group get()")
	}

	return sg.getWithUpperSegmentBoundary(key, segments)
}

// not thread-safe on its own, as the assumption is that this is called from a
// lockholder, e.g. within .get()
func (sg *SegmentGroup) getWithUpperSegmentBoundary(key []byte, segments []Segment) ([]byte, error) {
	// assumes "replace" strategy

	// start with latest and exit as soon as something is found, thus making sure
	// the latest takes presence
	for i := len(segments) - 1; i >= 0; i-- {
		beforeSegment := time.Now()
		v, err := segments[i].get(key)
		if time.Since(beforeSegment) > 100*time.Millisecond {
			sg.logger.WithField("duration", time.Since(beforeSegment)).
				WithField("action", "lsm_segment_group_get_individual_segment").
				WithError(err).
				WithField("segment_pos", i).
				Debug("waited over 100ms to get result from individual segment")
		}
		if err != nil {
			if errors.Is(err, lsmkv.NotFound) {
				continue
			}

			if errors.Is(err, lsmkv.Deleted) {
				return nil, nil
			}

			panic(fmt.Sprintf("unsupported error in segmentGroup.get(): %v", err))
		}

		return v, nil
	}

	return nil, nil
}

func (sg *SegmentGroup) getErrDeleted(key []byte) ([]byte, error) {
	segments, release := sg.getAndLockSegments()
	defer release()

	return sg.getWithUpperSegmentBoundaryErrDeleted(key, segments)
}

func (sg *SegmentGroup) getWithUpperSegmentBoundaryErrDeleted(key []byte, segments []Segment) ([]byte, error) {
	// assumes "replace" strategy

	// start with latest and exit as soon as something is found, thus making sure
	// the latest takes presence
	for i := len(segments) - 1; i >= 0; i-- {
		v, err := segments[i].get(key)
		if err != nil {
			if errors.Is(err, lsmkv.NotFound) {
				continue
			}

			if errors.Is(err, lsmkv.Deleted) {
				return nil, err
			}

			panic(fmt.Sprintf("unsupported error in segmentGroup.get(): %v", err))
		}

		return v, nil
	}

	return nil, lsmkv.NotFound
}

func (sg *SegmentGroup) getBySecondaryIntoMemory(pos int, key []byte, buffer []byte) ([]byte, []byte, []byte, error) {
	segments, release := sg.getAndLockSegments()
	defer release()

	// assumes "replace" strategy

	// start with latest and exit as soon as something is found, thus making sure
	// the latest takes presence
	for i := len(segments) - 1; i >= 0; i-- {
		k, v, allocatedBuff, err := segments[i].getBySecondaryIntoMemory(pos, key, buffer)
		if err != nil {
			if errors.Is(err, lsmkv.NotFound) {
				continue
			}

			if errors.Is(err, lsmkv.Deleted) {
				return nil, nil, nil, nil
			}

			panic(fmt.Sprintf("unsupported error in segmentGroup.get(): %v", err))
		}

		return k, v, allocatedBuff, nil
	}

	return nil, nil, nil, nil
}

func (sg *SegmentGroup) getCollection(key []byte) ([]value, error) {
	segments, release := sg.getAndLockSegments()
	defer release()

	var out []value

	// start with first and do not exit
	for _, segment := range segments {
		v, err := segment.getCollection(key)
		if err != nil {
			if errors.Is(err, lsmkv.NotFound) {
				continue
			}

			return nil, err
		}

		if len(out) == 0 {
			out = v
		} else {
			out = append(out, v...)
		}
	}

	return out, nil
}

func (sg *SegmentGroup) getCollectionAndSegments(key []byte) ([][]value, []Segment, func(), error) {
	segments, release := sg.getAndLockSegments()

	out := make([][]value, len(segments))
	outSegments := make([]Segment, len(segments))

	i := 0
	// start with first and do not exit
	for _, segment := range segments {
		v, err := segment.getCollection(key)
		if err != nil {
			if !errors.Is(err, lsmkv.NotFound) {
				release()
				return nil, nil, func() {}, err
			}
			// inverted segments need to be loaded anyway, even if they don't have
			// the key, as we need to know if they have tombstones
			if segment.getStrategy() != segmentindex.StrategyInverted {
				continue
			}
		}

		out[i] = v
		outSegments[i] = segment
		i++
	}

	return out[:i], outSegments[:i], release, nil
}

func (sg *SegmentGroup) roaringSetGet(key []byte) (out roaringset.BitmapLayers, release func(), err error) {
	segments, sgRelease := sg.getAndLockSegments()
	defer sgRelease()

	ln := len(segments)
	if ln == 0 {
		return nil, noopRelease, nil
	}

	release = noopRelease
	// use bigger buffer for first layer, to make space for further merges
	// with following layers
	bitmapBufPool := roaringset.NewBitmapBufPoolFactorWrapper(sg.bitmapBufPool, 1.25)

	i := 0
	for ; i < ln; i++ {
		layer, layerRelease, err := segments[i].roaringSetGet(key, bitmapBufPool)
		if err == nil {
			out = append(out, layer)
			release = layerRelease
			i++
			break
		}
		if !errors.Is(err, lsmkv.NotFound) {
			return nil, noopRelease, err
		}
	}
	defer func() {
		if err != nil {
			release()
		}
	}()

	for ; i < ln; i++ {
		if err := segments[i].roaringSetMergeWith(key, out[0], sg.bitmapBufPool); err != nil {
			return nil, noopRelease, err
		}
	}

	return out, release, nil
}

func (sg *SegmentGroup) count() int {
	segments, release := sg.getAndLockSegments()
	defer release()

	count := 0
	for _, seg := range segments {
		count += seg.getSegment().getCountNetAdditions()
	}

	return count
}

func (sg *SegmentGroup) shutdown(ctx context.Context) error {
	if err := sg.compactionCallbackCtrl.Unregister(ctx); err != nil {
		return fmt.Errorf("long-running compaction in progress: %w", ctx.Err())
	}
	if err := sg.segmentCleaner.close(); err != nil {
		return err
	}

	sg.cursorsLock.Lock()
	defer sg.cursorsLock.Unlock()

	for _, seg := range sg.enqueuedSegments {
		seg.close()
	}

	// Lock acquirement placed after compaction cycle stop request, due to occasional deadlock,
	// because compaction logic used in cycle also requires maintenance lock.
	//
	// If lock is grabbed by shutdown method and compaction in cycle loop starts right after,
	// it is blocked waiting for the same lock, eventually blocking entire cycle loop and preventing to read stop signal.
	// If stop signal can not be read, shutdown will not receive stop result and will not proceed with further execution.
	// Maintenance lock will then never be released.
	sg.maintenanceLock.Lock()
	defer sg.maintenanceLock.Unlock()

	for _, seg := range sg.segments {
		if err := seg.close(); err != nil {
			return err
		}
	}

	// make sure the segment list itself is set to nil. In case a memtable will
	// still flush after closing, it might try to read from a disk segment list
	// otherwise and run into nil-pointer problems.
	sg.segments = nil

	return nil
}

func (sg *SegmentGroup) UpdateStatus(status storagestate.Status) {
	sg.statusLock.Lock()
	defer sg.statusLock.Unlock()

	sg.status = status
}

func (sg *SegmentGroup) isReadyOnly() bool {
	sg.statusLock.Lock()
	defer sg.statusLock.Unlock()

	return sg.status == storagestate.StatusReadOnly
}

func fileExists(path string) (bool, error) {
	_, err := os.Stat(path)
	if err == nil {
		return true, nil
	}

	if errors.Is(err, fs.ErrNotExist) {
		return false, nil
	}

	return false, err
}

func (sg *SegmentGroup) compactOrCleanup(shouldAbort cyclemanager.ShouldAbortCallback) bool {
	sg.monitorSegments()

	compact := func() bool {
		sg.lastCompactionCall = time.Now()
		compacted, err := sg.compactOnce()
		if err != nil {
			sg.logger.WithField("action", "lsm_compaction").
				WithField("path", sg.dir).
				WithError(err).
				Errorf("compaction failed")
		} else if !compacted {
			sg.logger.WithField("action", "lsm_compaction").
				WithField("path", sg.dir).
				Trace("no segments eligible for compaction")
		}
		return compacted
	}
	cleanup := func() bool {
		sg.lastCleanupCall = time.Now()
		cleaned, err := sg.segmentCleaner.cleanupOnce(shouldAbort)
		if err != nil {
			sg.logger.WithField("action", "lsm_cleanup").
				WithField("path", sg.dir).
				WithError(err).
				Errorf("cleanup failed")
		}
		return cleaned
	}

	// alternatively run compaction or cleanup first
	// if 1st one called succeeds, 2nd one is skipped, otherwise 2nd one is called as well
	//
	// compaction has the precedence over cleanup, however if cleanup
	// was not called for over [forceCleanupInterval], force at least one execution
	// in between compactions.
	// (ignore if compaction was not called within that time either)
	forceCleanupInterval := time.Hour * 12

	if time.Since(sg.lastCleanupCall) > forceCleanupInterval && sg.lastCleanupCall.Before(sg.lastCompactionCall) {
		return cleanup() || compact()
	}
	return compact() || cleanup()
}

func (sg *SegmentGroup) Len() int {
	segments, release := sg.getAndLockSegments()
	defer release()

	return len(segments)
}

func (sg *SegmentGroup) GetAveragePropertyLength() (float64, uint64) {
	segments, release := sg.getAndLockSegments()
	defer release()

	if len(segments) == 0 {
		return 0, 0
	}

	totalDocCount := uint64(0)
	for _, segment := range segments {
		invertedData := segment.getInvertedData()
		totalDocCount += invertedData.avgPropertyLengthsCount
	}

	if totalDocCount == 0 {
		return defaultAveragePropLength, 0
	}

	weightedAverage := 0.0
	for _, segment := range segments {
		invertedData := segment.getInvertedData()
		weightedAverage += float64(invertedData.avgPropertyLengthsCount) / float64(totalDocCount) * invertedData.avgPropertyLengthsAvg
	}

	return weightedAverage, totalDocCount
}<|MERGE_RESOLUTION|>--- conflicted
+++ resolved
@@ -118,19 +118,11 @@
 	writeMetadata                bool
 }
 
-<<<<<<< HEAD
-func newSegmentGroup(logger logrus.FieldLogger, metrics *Metrics,
-	compactionCallbacks cyclemanager.CycleCallbackGroup, cfg sgConfig,
-	allocChecker memwatch.AllocChecker, lazySegmentLoading bool, files map[string]int64,
-	bitmapBufPool roaringset.BitmapBufPool,
-=======
 func newSegmentGroup(ctx context.Context, logger logrus.FieldLogger, metrics *Metrics, cfg sgConfig,
-	compactionCallbacks cyclemanager.CycleCallbackGroup, b *Bucket,
->>>>>>> 306e3b9e
+	compactionCallbacks cyclemanager.CycleCallbackGroup, b *Bucket, files map[string]int64,
 ) (*SegmentGroup, error) {
 	now := time.Now()
 	sg := &SegmentGroup{
-<<<<<<< HEAD
 		segments:                     make([]Segment, len(files)),
 		dir:                          cfg.dir,
 		logger:                       logger,
@@ -146,34 +138,13 @@
 		maxSegmentSize:               cfg.maxSegmentSize,
 		cleanupInterval:              cfg.cleanupInterval,
 		enableChecksumValidation:     cfg.enableChecksumValidation,
-		allocChecker:                 allocChecker,
+		allocChecker:                 b.allocChecker,
 		lastCompactionCall:           now,
 		lastCleanupCall:              now,
 		MinMMapSize:                  cfg.MinMMapSize,
 		writeSegmentInfoIntoFileName: cfg.writeSegmentInfoIntoFileName,
 		writeMetadata:                cfg.writeMetadata,
-		bitmapBufPool:                bitmapBufPool,
-=======
-		segments:                 make([]*segment, len(list)),
-		dir:                      cfg.dir,
-		logger:                   logger,
-		metrics:                  metrics,
-		monitorCount:             cfg.monitorCount,
-		mapRequiresSorting:       cfg.mapRequiresSorting,
-		strategy:                 cfg.strategy,
-		mmapContents:             cfg.mmapContents,
-		keepTombstones:           cfg.keepTombstones,
-		useBloomFilter:           cfg.useBloomFilter,
-		calcCountNetAdditions:    cfg.calcCountNetAdditions,
-		compactLeftOverSegments:  cfg.forceCompaction,
-		maxSegmentSize:           cfg.maxSegmentSize,
-		cleanupInterval:          cfg.cleanupInterval,
-		enableChecksumValidation: cfg.enableChecksumValidation,
-		allocChecker:             b.allocChecker,
-		lastCompactionCall:       now,
-		lastCleanupCall:          now,
-		MinMMapSize:              cfg.MinMMapSize,
->>>>>>> 306e3b9e
+		bitmapBufPool:                b.bitmapBufPool,
 	}
 
 	segmentIndex := 0
@@ -326,7 +297,7 @@
 			fileList:                 files,
 			writeMetadata:            sg.writeMetadata,
 		}
-		if lazySegmentLoading {
+		if b.lazySegmentLoading {
 			segment, err = newLazySegment(newRightSegmentPath, logger,
 				metrics, sg.makeExistsOn(sg.segments[:segmentIndex]), sgConf,
 			)
@@ -409,7 +380,7 @@
 			writeMetadata:            sg.writeMetadata,
 		}
 		var err error
-		if lazySegmentLoading {
+		if b.lazySegmentLoading {
 			segment, err = newLazySegment(filepath.Join(sg.dir, entry), logger,
 				metrics, sg.makeExistsOn(sg.segments[:segmentIndex]), segConf,
 			)
@@ -440,7 +411,7 @@
 	// and we need to re-sort them to ensure the order is correct, as compations
 	// and other operations are based on the creation order of the segments
 	sort.Slice(sg.segments, func(i, j int) bool {
-		return sg.segments[i].path < sg.segments[j].path
+		return sg.segments[i].getPath() < sg.segments[j].getPath()
 	})
 
 	// Actual strategy is stored in segment files. In case it is SetCollection,
@@ -449,7 +420,7 @@
 	// (memtables will be created later on, with already modified strategy)
 	// TODO what if only WAL files exists, and there is no segment to get actual strategy?
 	if b.strategy == StrategyRoaringSet && len(sg.segments) > 0 &&
-		sg.segments[0].strategy == segmentindex.StrategySetCollection {
+		sg.segments[0].getStrategy() == segmentindex.StrategySetCollection {
 		b.strategy = StrategySetCollection
 		b.desiredStrategy = StrategyRoaringSet
 		sg.strategy = StrategySetCollection
@@ -462,7 +433,7 @@
 	// renamed on startup by migrator. Here actual strategy is set based on
 	// data found in segment files
 	if b.strategy == StrategyRoaringSet && len(sg.segments) > 0 &&
-		sg.segments[0].strategy == segmentindex.StrategyMapCollection {
+		sg.segments[0].getStrategy() == segmentindex.StrategyMapCollection {
 		b.strategy = StrategyMapCollection
 		b.desiredStrategy = StrategyRoaringSet
 		sg.strategy = StrategyMapCollection
@@ -475,12 +446,12 @@
 	// The changes only apply when we have segments on disk,
 	// as the memtables will always be created with the MapCollection strategy.
 	if b.strategy == StrategyInverted && len(sg.segments) > 0 &&
-		sg.segments[0].strategy == segmentindex.StrategyMapCollection {
+		sg.segments[0].getStrategy() == segmentindex.StrategyMapCollection {
 		b.strategy = StrategyMapCollection
 		b.desiredStrategy = StrategyInverted
 		sg.strategy = StrategyMapCollection
 	} else if b.strategy == StrategyMapCollection && len(sg.segments) > 0 &&
-		sg.segments[0].strategy == segmentindex.StrategyInverted {
+		sg.segments[0].getStrategy() == segmentindex.StrategyInverted {
 		// TODO amourao: blockmax "else" to be removed before final release
 		// in case bucket was created as inverted and default strategy was reverted to map
 		// by unsetting corresponding env variable
@@ -489,7 +460,7 @@
 		sg.strategy = StrategyInverted
 	}
 
-	if err := sg.mayRecoverFromCommitLogs(ctx, b); err != nil {
+	if err := sg.mayRecoverFromCommitLogs(ctx, b, files); err != nil {
 		return nil, err
 	}
 
