//                           _       _
// __      _____  __ ___   ___  __ _| |_ ___
// \ \ /\ / / _ \/ _` \ \ / / |/ _` | __/ _ \
//  \ V  V /  __/ (_| |\ V /| | (_| | ||  __/
//   \_/\_/ \___|\__,_| \_/ |_|\__,_|\__\___|
//
//  Copyright © 2016 - 2023 Weaviate B.V. All rights reserved.
//
//  CONTACT: hello@weaviate.io
//

package lsmkv

import (
	"context"
	"fmt"
	"io/fs"
	"os"
	"path/filepath"
	"strings"
	"sync"
	"time"

	"github.com/pkg/errors"
	"github.com/sirupsen/logrus"
	"github.com/weaviate/weaviate/adapters/repos/db/lsmkv/entities"
	"github.com/weaviate/weaviate/adapters/repos/db/lsmkv/roaringset"
	"github.com/weaviate/weaviate/entities/cyclemanager"
	"github.com/weaviate/weaviate/entities/lsmkv"
	"github.com/weaviate/weaviate/entities/storagestate"
)

type SegmentGroup struct {
	segments []*segment

	// Lock() for changing the currently active segments, RLock() for normal
	// operation
	maintenanceLock sync.RWMutex
	dir             string

	strategy string

	compactionCycle *cyclemanager.CycleManager

	logger logrus.FieldLogger

	// for backward-compatibility with states where the disk state for maps was
	// not guaranteed to be sorted yet
	mapRequiresSorting bool

	status     storagestate.Status
	statusLock sync.Mutex
	metrics    *Metrics

	// all "replace" buckets support counting through net additions, but not all
	// produce a meaningful count. Typically, the only count we're interested in
	// is that of the bucket that holds objects
	monitorCount bool
}

func newSegmentGroup(dir string,
	compactionInterval time.Duration, logger logrus.FieldLogger,
	mapRequiresSorting bool, metrics *Metrics, strategy string,
	monitorCount bool,
) (*SegmentGroup, error) {
	list, err := os.ReadDir(dir)
	if err != nil {
		return nil, err
	}

	out := &SegmentGroup{
		segments:           make([]*segment, len(list)),
		dir:                dir,
		logger:             logger,
		metrics:            metrics,
		monitorCount:       monitorCount,
		mapRequiresSorting: mapRequiresSorting,
		strategy:           strategy,
	}

	segmentIndex := 0
	for _, entry := range list {
		if filepath.Ext(entry.Name()) != ".db" {
			// skip, this could be commit log, etc.
			continue
		}

		// before we can mount this file, we need to check if a WAL exists for it.
		// If yes, we must assume that the flush never finished, as otherwise the
		// WAL would have been lsmkv.Deleted. Thus we must remove it.
		potentialWALFileName := strings.TrimSuffix(entry.Name(), ".db") + ".wal"
		ok, err := fileExists(filepath.Join(dir, potentialWALFileName))
		if err != nil {
			return nil, errors.Wrapf(err, "check for presence of wals for segment %s",
				entry.Name())
		}

		if ok {
			if err := os.Remove(filepath.Join(dir, entry.Name())); err != nil {
				return nil, errors.Wrapf(err, "delete corrupt segment %s", entry.Name())
			}

			logger.WithField("action", "lsm_segment_init").
				WithField("path", filepath.Join(dir, entry.Name())).
				WithField("wal_path", potentialWALFileName).
				Info("Discarded (partially written) LSM segment, because an active WAL for " +
					"the same segment was found. A recovery from the WAL will follow.")

			continue
		}

		info, err := entry.Info()
		if err != nil {
			return nil, errors.Wrapf(err, "obtain file info")
		}

		if info.Size() == 0 {
			continue
		}

		segment, err := newSegment(filepath.Join(dir, entry.Name()), logger,
			metrics, out.makeExistsOnLower(segmentIndex))
		if err != nil {
			return nil, errors.Wrapf(err, "init segment %s", entry.Name())
		}

		out.segments[segmentIndex] = segment
		segmentIndex++
	}

	out.segments = out.segments[:segmentIndex]

	if out.monitorCount {
		out.metrics.ObjectCount(out.count())
	}

	out.compactionCycle = cyclemanager.New(compactionInterval, out.compactIfLevelsMatch)
	out.compactionCycle.Start()

	return out, nil
}

func (sg *SegmentGroup) makeExistsOnLower(nextSegmentIndex int) existsOnLowerSegmentsFn {
	return func(key []byte) (bool, error) {
		if nextSegmentIndex == 0 {
			// this is already the lowest possible segment, we can guarantee that
			// any key in this segment is previously unseen.
			return false, nil
		}

		v, err := sg.getWithUpperSegmentBoundary(key, nextSegmentIndex-1)
		if err != nil {
			return false, errors.Wrapf(err, "check exists on segments lower than %d",
				nextSegmentIndex)
		}

		return v != nil, nil
	}
}

func (sg *SegmentGroup) add(path string) error {
	sg.maintenanceLock.Lock()
	defer sg.maintenanceLock.Unlock()

	newSegmentIndex := len(sg.segments)
	segment, err := newSegment(path, sg.logger, sg.metrics,
		sg.makeExistsOnLower(newSegmentIndex))
	if err != nil {
		return errors.Wrapf(err, "init segment %s", path)
	}

	sg.segments = append(sg.segments, segment)
	return nil
}

func (sg *SegmentGroup) get(key []byte) ([]byte, error) {
	sg.maintenanceLock.RLock()
	defer sg.maintenanceLock.RUnlock()

	return sg.getWithUpperSegmentBoundary(key, len(sg.segments)-1)
}

// not thread-safe on its own, as the assumption is that this is called from a
// lockholder, e.g. within .get()
func (sg *SegmentGroup) getWithUpperSegmentBoundary(key []byte, topMostSegment int) ([]byte, error) {
	// assumes "replace" strategy

	// start with latest and exit as soon as something is found, thus making sure
	// the latest takes presence
	for i := topMostSegment; i >= 0; i-- {
		v, err := sg.segments[i].get(key)
		if err != nil {
<<<<<<< HEAD
			if err == entities.NotFound {
				continue
			}

			if err == entities.Deleted {
=======
			if err == lsmkv.NotFound {
				continue
			}

			if err == lsmkv.Deleted {
>>>>>>> ad884873
				return nil, nil
			}

			panic(fmt.Sprintf("unsupported error in segmentGroup.get(): %v", err))
		}

		return v, nil
	}

	return nil, nil
}

func (sg *SegmentGroup) getBySecondary(pos int, key []byte) ([]byte, error) {
	sg.maintenanceLock.RLock()
	defer sg.maintenanceLock.RUnlock()

	// assumes "replace" strategy

	// start with latest and exit as soon as something is found, thus making sure
	// the latest takes presence
	for i := len(sg.segments) - 1; i >= 0; i-- {
		v, err := sg.segments[i].getBySecondary(pos, key)
		if err != nil {
<<<<<<< HEAD
			if err == entities.NotFound {
				continue
			}

			if err == entities.Deleted {
=======
			if err == lsmkv.NotFound {
				continue
			}

			if err == lsmkv.Deleted {
>>>>>>> ad884873
				return nil, nil
			}

			panic(fmt.Sprintf("unsupported error in segmentGroup.get(): %v", err))
		}

		return v, nil
	}

	return nil, nil
}

func (sg *SegmentGroup) getCollection(key []byte) ([]value, error) {
	sg.maintenanceLock.RLock()
	defer sg.maintenanceLock.RUnlock()

	var out []value

	// start with first and do not exit
	for _, segment := range sg.segments {
		v, err := segment.getCollection(key)
		if err != nil {
<<<<<<< HEAD
			if err == entities.NotFound {
=======
			if err == lsmkv.NotFound {
>>>>>>> ad884873
				continue
			}

			return nil, err
		}

		if len(out) == 0 {
			out = v
		} else {
			out = append(out, v...)
		}
	}

	return out, nil
}

func (sg *SegmentGroup) getCollectionBySegments(key []byte) ([][]value, error) {
	sg.maintenanceLock.RLock()
	defer sg.maintenanceLock.RUnlock()

	out := make([][]value, len(sg.segments))

	i := 0
	// start with first and do not exit
	for _, segment := range sg.segments {
		v, err := segment.getCollection(key)
		if err != nil {
<<<<<<< HEAD
			if err == entities.NotFound {
=======
			if err == lsmkv.NotFound {
>>>>>>> ad884873
				continue
			}

			return nil, err
		}

		out[i] = v
		i++
	}

	return out[:i], nil
}

func (sg *SegmentGroup) roaringSetGet(key []byte) (roaringset.BitmapLayers, error) {
	sg.maintenanceLock.RLock()
	defer sg.maintenanceLock.RUnlock()

	var out roaringset.BitmapLayers

	// start with first and do not exit
	for _, segment := range sg.segments {
		rs, err := segment.roaringSetGet(key)
		if err != nil {
			if err == entities.NotFound {
				continue
			}

			return nil, err
		}

		out = append(out, rs)
	}

	return out, nil
}

func (sg *SegmentGroup) count() int {
	sg.maintenanceLock.RLock()
	defer sg.maintenanceLock.RUnlock()

	count := 0
	for _, seg := range sg.segments {
		count += seg.countNetAdditions
	}

	return count
}

func (sg *SegmentGroup) shutdown(ctx context.Context) error {
	if err := sg.compactionCycle.StopAndWait(ctx); err != nil {
		return errors.Wrap(ctx.Err(), "long-running compaction in progress")
	}

	// Lock acquirement placed after compaction cycle stop request, due to occasional deadlock,
	// because compaction logic used in cycle also requires maintenance lock.
	//
	// If lock is grabbed by shutdown method and compaction in cycle loop starts right after,
	// it is blocked waiting for the same lock, eventually blocking entire cycle loop and preventing to read stop signal.
	// If stop signal can not be read, shutdown will not receive stop result and will not proceed with further execution.
	// Maintenance lock will then never be released.
	sg.maintenanceLock.Lock()
	defer sg.maintenanceLock.Unlock()

	for i, seg := range sg.segments {
		if err := seg.close(); err != nil {
			return err
		}

		sg.segments[i] = nil
	}

	// make sure the segment list itself is set to nil. In case a memtable will
	// still flush after closing, it might try to read from a disk segment list
	// otherwise and run into nil-pointer problems.
	sg.segments = nil

	return nil
}

func (sg *SegmentGroup) updateStatus(status storagestate.Status) {
	sg.statusLock.Lock()
	defer sg.statusLock.Unlock()

	sg.status = status
}

func (sg *SegmentGroup) isReadyOnly() bool {
	sg.statusLock.Lock()
	defer sg.statusLock.Unlock()

	return sg.status == storagestate.StatusReadOnly
}

func fileExists(path string) (bool, error) {
	_, err := os.Stat(path)
	if err == nil {
		return true, nil
	}

	if errors.Is(err, fs.ErrNotExist) {
		return false, nil
	}

	return false, err
}<|MERGE_RESOLUTION|>--- conflicted
+++ resolved
@@ -23,7 +23,6 @@
 
 	"github.com/pkg/errors"
 	"github.com/sirupsen/logrus"
-	"github.com/weaviate/weaviate/adapters/repos/db/lsmkv/entities"
 	"github.com/weaviate/weaviate/adapters/repos/db/lsmkv/roaringset"
 	"github.com/weaviate/weaviate/entities/cyclemanager"
 	"github.com/weaviate/weaviate/entities/lsmkv"
@@ -190,19 +189,11 @@
 	for i := topMostSegment; i >= 0; i-- {
 		v, err := sg.segments[i].get(key)
 		if err != nil {
-<<<<<<< HEAD
-			if err == entities.NotFound {
-				continue
-			}
-
-			if err == entities.Deleted {
-=======
 			if err == lsmkv.NotFound {
 				continue
 			}
 
 			if err == lsmkv.Deleted {
->>>>>>> ad884873
 				return nil, nil
 			}
 
@@ -226,19 +217,11 @@
 	for i := len(sg.segments) - 1; i >= 0; i-- {
 		v, err := sg.segments[i].getBySecondary(pos, key)
 		if err != nil {
-<<<<<<< HEAD
-			if err == entities.NotFound {
-				continue
-			}
-
-			if err == entities.Deleted {
-=======
 			if err == lsmkv.NotFound {
 				continue
 			}
 
 			if err == lsmkv.Deleted {
->>>>>>> ad884873
 				return nil, nil
 			}
 
@@ -261,11 +244,7 @@
 	for _, segment := range sg.segments {
 		v, err := segment.getCollection(key)
 		if err != nil {
-<<<<<<< HEAD
-			if err == entities.NotFound {
-=======
 			if err == lsmkv.NotFound {
->>>>>>> ad884873
 				continue
 			}
 
@@ -293,11 +272,7 @@
 	for _, segment := range sg.segments {
 		v, err := segment.getCollection(key)
 		if err != nil {
-<<<<<<< HEAD
-			if err == entities.NotFound {
-=======
 			if err == lsmkv.NotFound {
->>>>>>> ad884873
 				continue
 			}
 
