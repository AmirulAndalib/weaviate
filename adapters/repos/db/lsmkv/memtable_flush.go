//                           _       _
// __      _____  __ ___   ___  __ _| |_ ___
// \ \ /\ / / _ \/ _` \ \ / / |/ _` | __/ _ \
//  \ V  V /  __/ (_| |\ V /| | (_| | ||  __/
//   \_/\_/ \___|\__,_| \_/ |_|\__,_|\__\___|
//
//  Copyright © 2016 - 2025 Weaviate B.V. All rights reserved.
//
//  CONTACT: hello@weaviate.io
//

package lsmkv

import (
	"bufio"
	"fmt"
	"os"
	"path/filepath"
	"strings"
	"time"

	"github.com/prometheus/client_golang/prometheus"
	"github.com/weaviate/weaviate/usecases/monitoring"

	"github.com/pkg/errors"
	"github.com/weaviate/weaviate/adapters/repos/db/lsmkv/segmentindex"
	"github.com/weaviate/weaviate/entities/diskio"
)

func (m *Memtable) flushWAL() error {
	if err := m.commitlog.close(); err != nil {
		return err
	}

	if m.Size() == 0 {
		// this is an empty memtable, nothing to do
		// however, we still have to cleanup the commit log, otherwise we will
		// attempt to recover from it on the next cycle
		if err := m.commitlog.delete(); err != nil {
			return errors.Wrap(err, "delete commit log file")
		}
		return nil
	}

	// fsync parent directory
	err := diskio.Fsync(filepath.Dir(m.path))
	if err != nil {
		return err
	}

	return nil
}

func (m *Memtable) flush() (segmentPath string, rerr error) {
<<<<<<< HEAD
=======
	start := time.Now()
	m.metrics.incFlushingCount(m.strategy)
	m.metrics.incFlushingInProgress(m.strategy)

	defer func() {
		m.metrics.decFlushingInProgress(m.strategy)

		if rerr != nil {
			m.metrics.incFlushingFailureCount(m.strategy)
			return
		}

		m.metrics.observeFlushMemtableSize(m.strategy, m.Size())
		m.metrics.observeFlushingDuration(m.strategy, time.Since(start))
	}()

>>>>>>> 21518d29
	// close the commit log first, this also forces it to be fsynced. If
	// something fails there, don't proceed with flushing. The commit log will
	// only be deleted at the very end, if the flush was successful
	// (indicated by a successful close of the flush file - which indicates a
	// successful fsync)

	if err := m.commitlog.close(); err != nil {
		return "", errors.Wrap(err, "close commit log file")
	}

	if m.Size() == 0 {
		// this is an empty memtable, nothing to do
		// however, we still have to cleanup the commit log, otherwise we will
		// attempt to recover from it on the next cycle
		if err := m.commitlog.delete(); err != nil {
			return "", errors.Wrap(err, "delete commit log file")
		}
		return "", nil
	}
	var tmpSegmentPath string
	if m.writeSegmentInfoIntoFileName {
		// new segments are always level 0
		tmpSegmentPath = m.path + segmentExtraInfo(0, SegmentStrategyFromString(m.strategy)) + ".db.tmp"
	} else {
		tmpSegmentPath = m.path + ".db.tmp"
	}

	f, err := os.OpenFile(tmpSegmentPath, os.O_CREATE|os.O_WRONLY|os.O_TRUNC, 0o666)
	if err != nil {
		return "", err
	}
	defer func() {
		if rerr != nil {
			f.Close()
			os.Remove(tmpSegmentPath)
		}
	}()

	meteredF := diskio.NewMeteredWriter(f, m.metrics.observeFlushMemtableBytesWritten)

	bufw := bufio.NewWriter(meteredF)
	segmentFile := segmentindex.NewSegmentFile(
		segmentindex.WithBufferedWriter(bufw),
		segmentindex.WithChecksumsDisabled(!m.enableChecksumValidation),
	)

	var keys []segmentindex.Key
	skipIndices := false

	switch m.strategy {
	case StrategyReplace:
		if keys, err = m.flushDataReplace(segmentFile); err != nil {
			return "", err
		}

	case StrategySetCollection:
		if keys, err = m.flushDataSet(segmentFile); err != nil {
			return "", err
		}

	case StrategyRoaringSet:
		if keys, err = m.flushDataRoaringSet(segmentFile); err != nil {
			return "", err
		}

	case StrategyRoaringSetRange:
		if keys, err = m.flushDataRoaringSetRange(segmentFile); err != nil {
			return "", err
		}
		skipIndices = true

	case StrategyMapCollection:
		if keys, err = m.flushDataMap(segmentFile); err != nil {
			return "", err
		}
	case StrategyInverted:
		if keys, _, err = m.flushDataInverted(bufw, f); err != nil {
			return "", err
		}
	default:
		return "", fmt.Errorf("cannot flush strategy %s", m.strategy)
	}

	if !skipIndices {
		indexes := &segmentindex.Indexes{
			Keys:                keys,
			SecondaryIndexCount: m.secondaryIndices,
			ScratchSpacePath:    m.path + ".scratch.d",
			ObserveWrite: monitoring.GetMetrics().FileIOWrites.With(prometheus.Labels{
				"strategy":  m.strategy,
				"operation": "writeIndices",
			}),
			AllocChecker: m.allocChecker,
		}

		// TODO: Currently no checksum validation support for StrategyInverted.
		//       This condition can be removed once support is added, and for
		//       all strategies we can simply `segmentFile.WriteIndexes(indexes)`
		if m.strategy == StrategyInverted {
			if _, err := indexes.WriteTo(bufw, m.size); err != nil {
				return "", err
			}
		} else {
			if _, err := segmentFile.WriteIndexes(indexes, int64(m.size)); err != nil {
				return "", err
			}
		}
	}

	// TODO: Currently no checksum validation support for StrategyInverted.
	//       This condition can be removed once support is added, and for
	//       all strategies we can simply `segmentFile.WriteChecksum()`
	if m.strategy != StrategyInverted {
		if _, err := segmentFile.WriteChecksum(); err != nil {
			return "", err
		}
	} else {
		if err := bufw.Flush(); err != nil {
			return "", err
		}
	}

	if err := f.Sync(); err != nil {
		return "", err
	}

	if err := f.Close(); err != nil {
		return "", err
	}

	segmentPath = strings.TrimSuffix(tmpSegmentPath, ".tmp")
	err = os.Rename(tmpSegmentPath, segmentPath)
	if err != nil {
		return "", err
	}

	// fsync parent directory
	err = diskio.Fsync(filepath.Dir(m.path))
	if err != nil {
		return "", err
	}

	// only now that the file has been flushed is it safe to delete the commit log
	// TODO: there might be an interest in keeping the commit logs around for
	// longer as they might come in handy for replication
	return segmentPath, m.commitlog.delete()
}

func (m *Memtable) flushDataReplace(f *segmentindex.SegmentFile) ([]segmentindex.Key, error) {
	flat := m.key.flattenInOrder()

	totalDataLength := totalKeyAndValueSize(flat)
	perObjectAdditions := len(flat) * (1 + 8 + 4 + int(m.secondaryIndices)*4) // 1 byte for the tombstone, 8 bytes value length encoding, 4 bytes key length encoding, + 4 bytes key encoding for every secondary index
	headerSize := segmentindex.HeaderSize
	header := &segmentindex.Header{
		IndexStart:       uint64(totalDataLength + perObjectAdditions + headerSize),
		Level:            0, // always level zero on a new one
		Version:          segmentindex.ChooseHeaderVersion(m.enableChecksumValidation),
		SecondaryIndices: m.secondaryIndices,
		Strategy:         SegmentStrategyFromString(m.strategy),
	}

	n, err := f.WriteHeader(header)
	if err != nil {
		return nil, err
	}
	headerSize = int(n)
	keys := make([]segmentindex.Key, len(flat))

	totalWritten := headerSize
	for i, node := range flat {
		segNode := &segmentReplaceNode{
			offset:              totalWritten,
			tombstone:           node.tombstone,
			value:               node.value,
			primaryKey:          node.key,
			secondaryKeys:       node.secondaryKeys,
			secondaryIndexCount: m.secondaryIndices,
		}

		ki, err := segNode.KeyIndexAndWriteTo(f.BodyWriter())
		if err != nil {
			return nil, errors.Wrapf(err, "write node %d", i)
		}

		keys[i] = ki
		totalWritten = ki.ValueEnd
	}

	return keys, nil
}

func (m *Memtable) flushDataSet(f *segmentindex.SegmentFile) ([]segmentindex.Key, error) {
	flat := m.keyMulti.flattenInOrder()
	return m.flushDataCollection(f, flat)
}

func (m *Memtable) flushDataMap(f *segmentindex.SegmentFile) ([]segmentindex.Key, error) {
	m.RLock()
	flat := m.keyMap.flattenInOrder()
	m.RUnlock()

	// by encoding each map pair we can force the same structure as for a
	// collection, which means we can reuse the same flushing logic
	asMulti := make([]*binarySearchNodeMulti, len(flat))
	for i, mapNode := range flat {
		asMulti[i] = &binarySearchNodeMulti{
			key:    mapNode.key,
			values: make([]value, len(mapNode.values)),
		}

		for j := range asMulti[i].values {
			enc, err := mapNode.values[j].Bytes()
			if err != nil {
				return nil, err
			}

			asMulti[i].values[j] = value{
				value:     enc,
				tombstone: mapNode.values[j].Tombstone,
			}
		}

	}
	return m.flushDataCollection(f, asMulti)
}

func (m *Memtable) flushDataCollection(f *segmentindex.SegmentFile,
	flat []*binarySearchNodeMulti,
) ([]segmentindex.Key, error) {
	totalDataLength := totalValueSizeCollection(flat)
	header := &segmentindex.Header{
		IndexStart:       uint64(totalDataLength + segmentindex.HeaderSize),
		Level:            0, // always level zero on a new one
		Version:          segmentindex.ChooseHeaderVersion(m.enableChecksumValidation),
		SecondaryIndices: m.secondaryIndices,
		Strategy:         SegmentStrategyFromString(m.strategy),
	}

	n, err := f.WriteHeader(header)
	if err != nil {
		return nil, err
	}
	headerSize := int(n)
	keys := make([]segmentindex.Key, len(flat))

	totalWritten := headerSize
	for i, node := range flat {
		ki, err := (&segmentCollectionNode{
			values:     node.values,
			primaryKey: node.key,
			offset:     totalWritten,
		}).KeyIndexAndWriteTo(f.BodyWriter())
		if err != nil {
			return nil, errors.Wrapf(err, "write node %d", i)
		}

		keys[i] = ki
		totalWritten = ki.ValueEnd
	}

	return keys, nil
}

func totalKeyAndValueSize(in []*binarySearchNode) int {
	var sum int
	for _, n := range in {
		sum += len(n.value)
		sum += len(n.key)
		for _, sec := range n.secondaryKeys {
			sum += len(sec)
		}
	}

	return sum
}

func totalValueSizeCollection(in []*binarySearchNodeMulti) int {
	var sum int
	for _, n := range in {
		sum += 8 // uint64 to indicate array length
		for _, v := range n.values {
			sum += 1 // bool to indicate value tombstone
			sum += 8 // uint64 to indicate value length
			sum += len(v.value)
		}

		sum += 4 // uint32 to indicate key size
		sum += len(n.key)
	}

	return sum
}<|MERGE_RESOLUTION|>--- conflicted
+++ resolved
@@ -52,8 +52,6 @@
 }
 
 func (m *Memtable) flush() (segmentPath string, rerr error) {
-<<<<<<< HEAD
-=======
 	start := time.Now()
 	m.metrics.incFlushingCount(m.strategy)
 	m.metrics.incFlushingInProgress(m.strategy)
@@ -70,7 +68,6 @@
 		m.metrics.observeFlushingDuration(m.strategy, time.Since(start))
 	}()
 
->>>>>>> 21518d29
 	// close the commit log first, this also forces it to be fsynced. If
 	// something fails there, don't proceed with flushing. The commit log will
 	// only be deleted at the very end, if the flush was successful
