//                           _       _
// __      _____  __ ___   ___  __ _| |_ ___
// \ \ /\ / / _ \/ _` \ \ / / |/ _` | __/ _ \
//  \ V  V /  __/ (_| |\ V /| | (_| | ||  __/
//   \_/\_/ \___|\__,_| \_/ |_|\__,_|\__\___|
//
//  Copyright © 2016 - 2024 Weaviate B.V. All rights reserved.
//
//  CONTACT: hello@weaviate.io
//

package lsmkv

import (
	"bytes"
	"context"
	"encoding/binary"
	"fmt"
	"math"
	"os"
	"path/filepath"
	"runtime/debug"
	"sort"
	"sync"
	"time"

	entcfg "github.com/weaviate/weaviate/entities/config"

	"github.com/pkg/errors"
	"github.com/prometheus/client_golang/prometheus"
	"github.com/sirupsen/logrus"

	"github.com/weaviate/sroar"
	"github.com/weaviate/weaviate/adapters/repos/db/helpers"
	"github.com/weaviate/weaviate/adapters/repos/db/inverted/terms"
	"github.com/weaviate/weaviate/adapters/repos/db/lsmkv/segmentindex"
	"github.com/weaviate/weaviate/adapters/repos/db/roaringset"
	"github.com/weaviate/weaviate/entities/cyclemanager"
	"github.com/weaviate/weaviate/entities/interval"
	"github.com/weaviate/weaviate/entities/lsmkv"
	"github.com/weaviate/weaviate/entities/schema"
	"github.com/weaviate/weaviate/entities/storagestate"
	"github.com/weaviate/weaviate/entities/storobj"
	"github.com/weaviate/weaviate/usecases/memwatch"
)

const FlushAfterDirtyDefault = 60 * time.Second

type BucketCreator interface {
	NewBucket(ctx context.Context, dir, rootDir string, logger logrus.FieldLogger,
		metrics *Metrics, compactionCallbacks, flushCallbacks cyclemanager.CycleCallbackGroup,
		opts ...BucketOption,
	) (*Bucket, error)
}

type Bucket struct {
	dir      string
	rootDir  string
	active   *Memtable
	flushing *Memtable
	disk     *SegmentGroup
	logger   logrus.FieldLogger

	// Lock() means a move from active to flushing is happening, RLock() is
	// normal operation
	flushLock        sync.RWMutex
	haltedFlushTimer *interval.BackoffTimer

	walThreshold      uint64
	flushDirtyAfter   time.Duration
	memtableThreshold uint64
	minMMapSize       int64
	memtableResizer   *memtableSizeAdvisor
	strategy          string
	// Strategy inverted index is supposed to be created with, but existing
	// segment files were created with different one.
	// It can happen when new strategy were introduced to weaviate, but
	// files are already created using old implementation.
	// Example: RoaringSet strategy replaces CollectionSet strategy.
	// Field can be used for migration files of old strategy to newer one.
	desiredStrategy  string
	secondaryIndices uint16

	// Optional to avoid syscalls
	mmapContents bool

	// for backward compatibility
	legacyMapSortingBeforeCompaction bool

	flushCallbackCtrl cyclemanager.CycleCallbackCtrl

	status     storagestate.Status
	statusLock sync.RWMutex

	metrics *Metrics

	// all "replace" buckets support counting through net additions, but not all
	// produce a meaningful count. Typically, the only count we're interested in
	// is that of the bucket that holds objects
	monitorCount bool

	pauseTimer *prometheus.Timer // Times the pause

	// Whether tombstones (set/map/replace types) or deletions (roaringset type)
	// should be kept in root segment during compaction process.
	// Since segments are immutable, deletions are added as new entries with
	// tombstones. Tombstones are by default copied to merged segment, as they
	// can refer to keys/values present in previous segments.
	// Those tombstones can be removed entirely when merging with root (1st) segment,
	// due to lack of previous segments, tombstones may relate to.
	// As info about key/value being deleted (based on tombstone presence) may be important
	// for some use cases (e.g. replication needs to know if object(ObjectsBucketLSM) was deleted)
	// keeping tombstones on compaction is optional
	keepTombstones bool

	// Init and use bloom filter for getting key from bucket segments.
	// As some buckets can be accessed only with cursor (see flat index),
	// where bloom filter is not applicable, it can be disabled.
	// ON by default
	useBloomFilter bool

	// Net additions keep track of number of elements stored in bucket (of type replace).
	// As some buckets don't have to provide Count info (see flat index),
	// tracking additions can be disabled.
	// ON by default
	calcCountNetAdditions bool

	forceCompaction bool

	// optionally supplied to prevent starting memory-intensive
	// processes when memory pressure is high
	allocChecker memwatch.AllocChecker

	// optional segment size limit. If set, a compaction will skip segments that
	// sum to more than the specified value.
	maxSegmentSize int64

	// optional segments cleanup interval. If set, segments will be cleaned of
	// redundant obsolete data, that was deleted or updated in newer segments
	// (currently supported only in buckets of REPLACE strategy)
	segmentsCleanupInterval time.Duration

	// optional validation of segment file checksums. Enabling this option
	// introduces latency of segment availability, for the tradeoff of
	// ensuring segment files have integrity before reading them.
	enableChecksumValidation bool

	// keep segments in memory for more performant search
	// (currently used by roaringsetrange inverted indexes)
	keepSegmentsInMemory bool

	// pool of buffers for bitmaps merges
	// (currently used by roaringsetrange inverted indexes)
	bitmapBufPool roaringset.BitmapBufPool
}

func NewBucketCreator() *Bucket { return &Bucket{} }

// NewBucket initializes a new bucket. It either loads the state from disk if
// it exists, or initializes new state.
//
// You do not need to ever call NewBucket() yourself, if you are using a
// [Store]. In this case the [Store] can manage buckets for you, using methods
// such as CreateOrLoadBucket().
func (*Bucket) NewBucket(ctx context.Context, dir, rootDir string, logger logrus.FieldLogger,
	metrics *Metrics, compactionCallbacks, flushCallbacks cyclemanager.CycleCallbackGroup,
	opts ...BucketOption,
) (*Bucket, error) {
	beforeAll := time.Now()
	defaultMemTableThreshold := uint64(10 * 1024 * 1024)
	defaultWalThreshold := uint64(1024 * 1024 * 1024)
	defaultFlushAfterDirty := FlushAfterDirtyDefault
	defaultStrategy := StrategyReplace

	if err := os.MkdirAll(dir, 0o700); err != nil {
		return nil, err
	}

	b := &Bucket{
		dir:                   dir,
		rootDir:               rootDir,
		memtableThreshold:     defaultMemTableThreshold,
		walThreshold:          defaultWalThreshold,
		flushDirtyAfter:       defaultFlushAfterDirty,
		strategy:              defaultStrategy,
		mmapContents:          true,
		logger:                logger,
		metrics:               metrics,
		useBloomFilter:        true,
		calcCountNetAdditions: true,
		haltedFlushTimer:      interval.NewBackoffTimer(),
	}

	for _, opt := range opts {
		if err := opt(b); err != nil {
			return nil, err
		}
	}

	if b.memtableResizer != nil {
		b.memtableThreshold = uint64(b.memtableResizer.Initial())
	}

	sg, err := newSegmentGroup(logger, metrics, compactionCallbacks,
		sgConfig{
			dir:                      dir,
			strategy:                 b.strategy,
			mapRequiresSorting:       b.legacyMapSortingBeforeCompaction,
			monitorCount:             b.monitorCount,
			mmapContents:             b.mmapContents,
			keepTombstones:           b.keepTombstones,
			forceCompaction:          b.forceCompaction,
			useBloomFilter:           b.useBloomFilter,
			calcCountNetAdditions:    b.calcCountNetAdditions,
			maxSegmentSize:           b.maxSegmentSize,
			cleanupInterval:          b.segmentsCleanupInterval,
			enableChecksumValidation: b.enableChecksumValidation,
<<<<<<< HEAD
			keepSegmentsInMemory:     b.keepSegmentsInMemory,
=======
			MinMMapSize:              b.minMMapSize,
>>>>>>> 1c64828a
		}, b.allocChecker)
	if err != nil {
		return nil, fmt.Errorf("init disk segments: %w", err)
	}

	b.desiredStrategy = b.strategy
	// Actual strategy is stored in segment files. In case it is SetCollection,
	// while new implementation uses bitmaps and supposed to be RoaringSet,
	// bucket and segmentgroup strategy is changed back to SetCollection
	// (memtables will be created later on, with already modified strategy)
	// TODO what if only WAL files exists, and there is no segment to get actual strategy?
	if b.strategy == StrategyRoaringSet && len(sg.segments) > 0 &&
		sg.segments[0].strategy == segmentindex.StrategySetCollection {
		b.strategy = StrategySetCollection
		b.desiredStrategy = StrategyRoaringSet
		sg.strategy = StrategySetCollection
	}
	// As of v1.19 property's IndexInterval setting is replaced with
	// IndexFilterable (roaring set) + IndexSearchable (map) and enabled by default.
	// Buckets for text/text[] inverted indexes created before 1.19 have strategy
	// map and name that since 1.19 is used by filterable indeverted index.
	// Those buckets (roaring set by configuration, but in fact map) have to be
	// renamed on startup by migrator. Here actual strategy is set based on
	// data found in segment files
	if b.strategy == StrategyRoaringSet && len(sg.segments) > 0 &&
		sg.segments[0].strategy == segmentindex.StrategyMapCollection {
		b.strategy = StrategyMapCollection
		b.desiredStrategy = StrategyRoaringSet
		sg.strategy = StrategyMapCollection
	}

	// Inverted segments share a lot of their logic as the MapCollection,
	// and the main difference is in the way they store their data.
	// Setting the desired strategy to Inverted will make sure that we can
	// distinguish between the two strategies for search.
	// The changes only apply when we have segments on disk,
	// as the memtables will always be created with the MapCollection strategy.
	if b.strategy == StrategyInverted && len(sg.segments) > 0 &&
		sg.segments[0].strategy == segmentindex.StrategyMapCollection {
		b.strategy = StrategyMapCollection
		b.desiredStrategy = StrategyInverted
		sg.strategy = StrategyMapCollection
	} else if b.strategy == StrategyMapCollection && len(sg.segments) > 0 &&
		sg.segments[0].strategy == segmentindex.StrategyInverted {
		// TODO amourao: blockmax "else" to be removed before final release
		// in case bucket was created as inverted and default strategy was reverted to map
		// by unsetting corresponding env variable
		b.strategy = StrategyInverted
		b.desiredStrategy = StrategyMapCollection
		sg.strategy = StrategyInverted
	}

	b.disk = sg

	if err := b.mayRecoverFromCommitLogs(ctx); err != nil {
		return nil, err
	}

	// segment load order is as follows:
	// - find .tmp files and recover them first
	// - find .db files and load them
	//   - if there is a .wal file exists for a .db, remove the .db file
	// - find .wal files and load them into a memtable
	//   - flush the memtable to a segment file
	// Thus, files may be loaded in a different order than they were created,
	// and we need to re-sort them to ensure the order is correct, as compations
	// and other operations are based on the creation order of the segments

	sort.Slice(b.disk.segments, func(i, j int) bool {
		return b.disk.segments[i].path < b.disk.segments[j].path
	})

	err = b.setNewActiveMemtable()
	if err != nil {
		return nil, err
	}

	id := "bucket/flush/" + b.dir
	b.flushCallbackCtrl = flushCallbacks.Register(id, b.flushAndSwitchIfThresholdsMet)

	b.metrics.TrackStartupBucket(beforeAll)

	if err := GlobalBucketRegistry.TryAdd(dir); err != nil {
		// prevent accidentally trying to register the same bucket twice
		return nil, err
	}

	return b, nil
}

func (b *Bucket) GetDir() string {
	b.flushLock.RLock()
	defer b.flushLock.RUnlock()
	return b.dir
}

func (b *Bucket) GetRootDir() string {
	return b.rootDir
}

func (b *Bucket) GetStrategy() string {
	return b.strategy
}

func (b *Bucket) GetDesiredStrategy() string {
	return b.desiredStrategy
}

func (b *Bucket) GetSecondaryIndices() uint16 {
	return b.secondaryIndices
}

func (b *Bucket) GetStatus() storagestate.Status {
	b.statusLock.RLock()
	defer b.statusLock.RUnlock()

	return b.status
}

func (b *Bucket) GetMemtableThreshold() uint64 {
	return b.memtableThreshold
}

func (b *Bucket) GetWalThreshold() uint64 {
	return b.walThreshold
}

func (b *Bucket) GetFlushCallbackCtrl() cyclemanager.CycleCallbackCtrl {
	return b.flushCallbackCtrl
}

func (b *Bucket) IterateObjects(ctx context.Context, f func(object *storobj.Object) error) error {
	cursor := b.Cursor()
	defer cursor.Close()

	i := 0

	for k, v := cursor.First(); k != nil; k, v = cursor.Next() {
		obj, err := storobj.FromBinary(v)
		if err != nil {
			return fmt.Errorf("cannot unmarshal object %d, %w", i, err)
		}
		if err := f(obj); err != nil {
			return fmt.Errorf("callback on object '%d' failed: %w", obj.DocID, err)
		}

		i++
	}

	return nil
}

func (b *Bucket) ApplyToObjectDigests(ctx context.Context, f func(object *storobj.Object) error) error {
	// note: it's important to first create the on disk cursor so to avoid potential double scanning over flushing memtable
	onDiskCursor := b.CursorOnDisk()
	defer onDiskCursor.Close()

	// note: read-write access to active and flushing memtable will be blocked only during the scope of this inner function
	err := func() error {
		inMemCursor := b.CursorInMem()
		defer inMemCursor.Close()

		for k, v := inMemCursor.First(); k != nil; k, v = inMemCursor.Next() {
			select {
			case <-ctx.Done():
				return ctx.Err()
			default:
				obj, err := storobj.FromBinaryUUIDOnly(v)
				if err != nil {
					return fmt.Errorf("cannot unmarshal object: %w", err)
				}
				if err := f(obj); err != nil {
					return fmt.Errorf("callback on object '%d' failed: %w", obj.DocID, err)
				}
			}
		}

		return nil
	}()
	if err != nil {
		return err
	}

	for k, v := onDiskCursor.First(); k != nil; k, v = onDiskCursor.Next() {
		select {
		case <-ctx.Done():
			return ctx.Err()
		default:
			obj, err := storobj.FromBinaryUUIDOnly(v)
			if err != nil {
				return fmt.Errorf("cannot unmarshal object: %w", err)
			}
			if err := f(obj); err != nil {
				return fmt.Errorf("callback on object '%d' failed: %w", obj.DocID, err)
			}
		}
	}

	return nil
}

func (b *Bucket) IterateMapObjects(ctx context.Context, f func([]byte, []byte, []byte, bool) error) error {
	cursor := b.MapCursor()
	defer cursor.Close()

	for kList, vList := cursor.First(ctx); kList != nil; kList, vList = cursor.Next(ctx) {
		for _, v := range vList {
			if err := f(kList, v.Key, v.Value, v.Tombstone); err != nil {
				return fmt.Errorf("callback on object '%v' failed: %w", v, err)
			}
		}
	}

	return nil
}

func (b *Bucket) SetMemtableThreshold(size uint64) {
	b.memtableThreshold = size
}

// Get retrieves the single value for the given key.
//
// Get is specific to ReplaceStrategy and cannot be used with any of the other
// strategies. Use [Bucket.SetList] or [Bucket.MapList] instead.
//
// Get uses the regular or "primary" key for an object. If a bucket has
// secondary indexes, use [Bucket.GetBySecondary] to retrieve an object using
// its secondary key
func (b *Bucket) Get(key []byte) ([]byte, error) {
	beforeFlushLock := time.Now()
	b.flushLock.RLock()
	if time.Since(beforeFlushLock) > 100*time.Millisecond {
		b.logger.WithField("duration", time.Since(beforeFlushLock)).
			WithField("action", "lsm_bucket_get_acquire_flush_lock").
			Debugf("Waited more than 100ms to obtain a flush lock during get")
	}
	defer b.flushLock.RUnlock()

	return b.get(key)
}

func (b *Bucket) get(key []byte) ([]byte, error) {
	beforeMemtable := time.Now()
	v, err := b.active.get(key)
	if time.Since(beforeMemtable) > 100*time.Millisecond {
		b.logger.WithField("duration", time.Since(beforeMemtable)).
			WithField("action", "lsm_bucket_get_active_memtable").
			Debugf("Waited more than 100ms to retrieve object from memtable")
	}
	if err == nil {
		// item found and no error, return and stop searching, since the strategy
		// is replace
		return v, nil
	}
	if errors.Is(err, lsmkv.Deleted) {
		// deleted in the mem-table (which is always the latest) means we don't
		// have to check the disk segments, return nil now
		return nil, nil
	}

	if !errors.Is(err, lsmkv.NotFound) {
		panic(fmt.Sprintf("unsupported error in bucket.Get: %v\n", err))
	}

	if b.flushing != nil {
		beforeFlushMemtable := time.Now()
		v, err := b.flushing.get(key)
		if time.Since(beforeFlushMemtable) > 100*time.Millisecond {
			b.logger.WithField("duration", time.Since(beforeFlushMemtable)).
				WithField("action", "lsm_bucket_get_flushing_memtable").
				Debugf("Waited over 100ms to retrieve object from flushing memtable")
		}
		if err == nil {
			// item found and no error, return and stop searching, since the strategy
			// is replace
			return v, nil
		}
		if errors.Is(err, lsmkv.Deleted) {
			// deleted in the now most recent memtable  means we don't have to check
			// the disk segments, return nil now
			return nil, nil
		}

		if !errors.Is(err, lsmkv.NotFound) {
			panic("unsupported error in bucket.Get")
		}
	}

	return b.disk.get(key)
}

func (b *Bucket) GetErrDeleted(key []byte) ([]byte, error) {
	b.flushLock.RLock()
	defer b.flushLock.RUnlock()

	v, err := b.active.get(key)
	if err == nil {
		// item found and no error, return and stop searching, since the strategy
		// is replace
		return v, nil
	}
	if errors.Is(err, lsmkv.Deleted) {
		// deleted in the mem-table (which is always the latest) means we don't
		// have to check the disk segments, return nil now
		return nil, err
	}

	if !errors.Is(err, lsmkv.NotFound) {
		panic(fmt.Sprintf("unsupported error in bucket.Get: %v\n", err))
	}

	if b.flushing != nil {
		v, err := b.flushing.get(key)
		if err == nil {
			// item found and no error, return and stop searching, since the strategy
			// is replace
			return v, nil
		}
		if errors.Is(err, lsmkv.Deleted) {
			// deleted in the now most recent memtable  means we don't have to check
			// the disk segments, return nil now
			return nil, err
		}

		if !errors.Is(err, lsmkv.NotFound) {
			panic("unsupported error in bucket.Get")
		}
	}

	return b.disk.getErrDeleted(key)
}

// GetBySecondary retrieves an object using one of its secondary keys. A bucket
// can have an infinite number of secondary keys. Specify the secondary key
// position as the first argument.
//
// A real-life example of secondary keys is the Weaviate object store. Objects
// are stored with the user-facing ID as their primary key and with the doc-id
// (an ever-increasing uint64) as the secondary key.
//
// Similar to [Bucket.Get], GetBySecondary is limited to ReplaceStrategy. No
// equivalent exists for Set and Map, as those do not support secondary
// indexes.
func (b *Bucket) GetBySecondary(pos int, key []byte) ([]byte, error) {
	bytes, _, err := b.GetBySecondaryIntoMemory(pos, key, nil)
	return bytes, err
}

// GetBySecondaryWithBuffer is like [Bucket.GetBySecondary], but also takes a
// buffer. It's in the response of the caller to pool the buffer, since the
// bucket does not know when the caller is done using it. The return bytes will
// likely point to the same memory that's part of the buffer. However, if the
// buffer is to small, a larger buffer may also be returned (second arg).
func (b *Bucket) GetBySecondaryWithBuffer(pos int, key []byte, buf []byte) ([]byte, []byte, error) {
	bytes, newBuf, err := b.GetBySecondaryIntoMemory(pos, key, buf)
	return bytes, newBuf, err
}

// GetBySecondaryIntoMemory copies into the specified memory, and retrieves
// an object using one of its secondary keys. A bucket
// can have an infinite number of secondary keys. Specify the secondary key
// position as the first argument.
//
// A real-life example of secondary keys is the Weaviate object store. Objects
// are stored with the user-facing ID as their primary key and with the doc-id
// (an ever-increasing uint64) as the secondary key.
//
// Similar to [Bucket.Get], GetBySecondary is limited to ReplaceStrategy. No
// equivalent exists for Set and Map, as those do not support secondary
// indexes.
func (b *Bucket) GetBySecondaryIntoMemory(pos int, key []byte, buffer []byte) ([]byte, []byte, error) {
	b.flushLock.RLock()
	defer b.flushLock.RUnlock()

	if pos >= int(b.secondaryIndices) {
		return nil, nil, fmt.Errorf("no secondary index at pos %d", pos)
	}

	v, err := b.active.getBySecondary(pos, key)
	if err == nil {
		// item found and no error, return and stop searching, since the strategy
		// is replace
		return v, buffer, nil
	}
	if errors.Is(err, lsmkv.Deleted) {
		// deleted in the mem-table (which is always the latest) means we don't
		// have to check the disk segments, return nil now
		return nil, buffer, nil
	}

	if !errors.Is(err, lsmkv.NotFound) {
		panic("unsupported error in bucket.Get")
	}

	if b.flushing != nil {
		v, err := b.flushing.getBySecondary(pos, key)
		if err == nil {
			// item found and no error, return and stop searching, since the strategy
			// is replace
			return v, buffer, nil
		}
		if errors.Is(err, lsmkv.Deleted) {
			// deleted in the now most recent memtable  means we don't have to check
			// the disk segments, return nil now
			return nil, buffer, nil
		}

		if !errors.Is(err, lsmkv.NotFound) {
			panic("unsupported error in bucket.Get")
		}
	}

	k, v, buffer, err := b.disk.getBySecondaryIntoMemory(pos, key, buffer)
	if err != nil {
		return nil, nil, err
	}

	// additional validation to ensure the primary key has not been marked as deleted
	pkv, err := b.get(k)
	if err != nil {
		return nil, nil, err
	} else if pkv == nil {
		return nil, buffer, nil
	}

	return v, buffer, nil
}

// SetList returns all Set entries for a given key.
//
// SetList is specific to the Set Strategy, for Map use [Bucket.MapList], and
// for Replace use [Bucket.Get].
func (b *Bucket) SetList(key []byte) ([][]byte, error) {
	b.flushLock.RLock()
	defer b.flushLock.RUnlock()

	var out []value

	v, err := b.disk.getCollection(key)
	if err != nil && !errors.Is(err, lsmkv.NotFound) {
		return nil, err
	}
	out = v

	if b.flushing != nil {
		v, err = b.flushing.getCollection(key)
		if err != nil && !errors.Is(err, lsmkv.NotFound) {
			return nil, err
		}
		out = append(out, v...)

	}

	v, err = b.active.getCollection(key)
	if err != nil && !errors.Is(err, lsmkv.NotFound) {
		return nil, err
	}
	if len(v) > 0 {
		// skip the expensive append operation if there was no memtable
		out = append(out, v...)
	}

	return newSetDecoder().Do(out), nil
}

// Put creates or replaces a single value for a given key.
//
//	err := bucket.Put([]byte("my_key"), []byte("my_value"))
//	 if err != nil {
//		/* do something */
//	}
//
// If a bucket has a secondary index configured, you can also specify one or
// more secondary keys, like so:
//
//	err := bucket.Put([]byte("my_key"), []byte("my_value"),
//		WithSecondaryKey(0, []byte("my_alternative_key")),
//	)
//	 if err != nil {
//		/* do something */
//	}
//
// Put is limited to ReplaceStrategy, use [Bucket.SetAdd] for Set or
// [Bucket.MapSet] and [Bucket.MapSetMulti].
func (b *Bucket) Put(key, value []byte, opts ...SecondaryKeyOption) error {
	b.flushLock.RLock()
	defer b.flushLock.RUnlock()

	return b.active.put(key, value, opts...)
}

// SetAdd adds one or more Set-Entries to a Set for the given key. SetAdd is
// entirely agnostic of existing entries, it acts as append-only. This also
// makes it agnostic of whether the key already exists or not.
//
// Example to add two entries to a set:
//
//	err := bucket.SetAdd([]byte("my_key"), [][]byte{
//		[]byte("one-set-element"), []byte("another-set-element"),
//	})
//	if err != nil {
//		/* do something */
//	}
//
// SetAdd is specific to the Set strategy. For Replace, use [Bucket.Put], for
// Map use either [Bucket.MapSet] or [Bucket.MapSetMulti].
func (b *Bucket) SetAdd(key []byte, values [][]byte) error {
	b.flushLock.RLock()
	defer b.flushLock.RUnlock()

	return b.active.append(key, newSetEncoder().Do(values))
}

// SetDeleteSingle removes one Set element from the given key. Note that LSM
// stores are append only, thus internally this action appends a tombstone. The
// entry will not be removed until a compaction has run, and even then a
// compaction does not guarantee the removal of the data right away. This is
// because an entry could have been created in an older segment than those
// present in the compaction. This can be seen as an implementation detail,
// unless the caller expects to free disk space by calling this method. Such
// freeing is not guaranteed.
//
// SetDeleteSingle is specific to the Set Strategy. For Replace, you can use
// [Bucket.Delete] to delete the entire row, for Maps use [Bucket.MapDeleteKey]
// to delete a single map entry.
func (b *Bucket) SetDeleteSingle(key []byte, valueToDelete []byte) error {
	b.flushLock.RLock()
	defer b.flushLock.RUnlock()

	return b.active.append(key, []value{
		{
			value:     valueToDelete,
			tombstone: true,
		},
	})
}

// WasDeleted determines if an object used to exist in the LSM store
//
// There are 3 different locations that we need to check for the key
// in this order: active memtable, flushing memtable, and disk
// segment
func (b *Bucket) WasDeleted(key []byte) (bool, time.Time, error) {
	b.flushLock.RLock()
	defer b.flushLock.RUnlock()

	if !b.keepTombstones {
		return false, time.Time{}, fmt.Errorf("Bucket requires option `keepTombstones` set to check deleted keys")
	}

	_, err := b.active.get(key)
	if err == nil {
		return false, time.Time{}, nil
	}
	if errors.Is(err, lsmkv.Deleted) {
		var errDeleted lsmkv.ErrDeleted
		if errors.As(err, &errDeleted) {
			return true, errDeleted.DeletionTime(), nil
		} else {
			return true, time.Time{}, nil
		}
	}
	if !errors.Is(err, lsmkv.NotFound) {
		return false, time.Time{}, fmt.Errorf("unsupported bucket error: %w", err)
	}

	// can still check flushing and disk

	if b.flushing != nil {
		_, err := b.flushing.get(key)
		if err == nil {
			return false, time.Time{}, nil
		}
		if errors.Is(err, lsmkv.Deleted) {
			var errDeleted lsmkv.ErrDeleted
			if errors.As(err, &errDeleted) {
				return true, errDeleted.DeletionTime(), nil
			} else {
				return true, time.Time{}, nil
			}
		}
		if !errors.Is(err, lsmkv.NotFound) {
			return false, time.Time{}, fmt.Errorf("unsupported bucket error: %w", err)
		}

		// can still check disk
	}

	_, err = b.disk.getErrDeleted(key)
	if err == nil {
		return false, time.Time{}, nil
	}
	if errors.Is(err, lsmkv.Deleted) {
		var errDeleted lsmkv.ErrDeleted
		if errors.As(err, &errDeleted) {
			return true, errDeleted.DeletionTime(), nil
		} else {
			return true, time.Time{}, nil
		}
	}
	if !errors.Is(err, lsmkv.NotFound) {
		return false, time.Time{}, fmt.Errorf("unsupported bucket error: %w", err)
	}

	return false, time.Time{}, nil
}

type MapListOptionConfig struct {
	acceptDuplicates           bool
	legacyRequireManualSorting bool
}

type MapListOption func(c *MapListOptionConfig)

func MapListAcceptDuplicates() MapListOption {
	return func(c *MapListOptionConfig) {
		c.acceptDuplicates = true
	}
}

func MapListLegacySortingRequired() MapListOption {
	return func(c *MapListOptionConfig) {
		c.legacyRequireManualSorting = true
	}
}

// MapList returns all map entries for a given row key. The order of map pairs
// has no specific meaning. For efficient merge operations, pair entries are
// stored sorted on disk, however that is an implementation detail and not a
// caller-facing guarantee.
//
// MapList is specific to the Map strategy, for Sets use [Bucket.SetList], for
// Replace use [Bucket.Get].
func (b *Bucket) MapList(ctx context.Context, key []byte, cfgs ...MapListOption) ([]MapPair, error) {
	b.flushLock.RLock()
	defer b.flushLock.RUnlock()

	c := MapListOptionConfig{}
	for _, cfg := range cfgs {
		cfg(&c)
	}

	segments := [][]MapPair{}
	// before := time.Now()
	disk, segmentsDisk, release, err := b.disk.getCollectionAndSegments(key)
	if err != nil && !errors.Is(err, lsmkv.NotFound) {
		return nil, err
	}

	defer release()

	allTombstones, err := b.loadAllTombstones(segmentsDisk)
	if err != nil {
		return nil, err
	}

	for i := range disk {
		if ctx.Err() != nil {
			return nil, ctx.Err()
		}

		propLengths := make(map[uint64]uint32)
		if segmentsDisk[i].strategy == segmentindex.StrategyInverted {
			propLengths, err = segmentsDisk[i].GetPropertyLengths()
			if err != nil {
				return nil, err
			}
		}

		segmentDecoded := make([]MapPair, len(disk[i]))
		for j, v := range disk[i] {
			// Inverted segments have a slightly different internal format
			// and separate property lengths that need to be read.
			if segmentsDisk[i].strategy == segmentindex.StrategyInverted {
				if err := segmentDecoded[j].FromBytesInverted(v.value, false); err != nil {
					return nil, err
				}
				docId := binary.BigEndian.Uint64(segmentDecoded[j].Key[:8])
				// check if there are any tombstones between the i and len(disk) segments
				for _, tombstones := range allTombstones[i+1:] {
					if tombstones != nil && tombstones.Contains(docId) {
						segmentDecoded[j].Tombstone = true
						break
					}
				}
				// put the property length in the value from the "external" property lengths
				binary.LittleEndian.PutUint32(segmentDecoded[j].Value[4:], math.Float32bits(float32(propLengths[docId])))

			} else {
				if err := segmentDecoded[j].FromBytes(v.value, false); err != nil {
					return nil, err
				}
				// Read "broken" tombstones with length 12 but a non-tombstone value
				// Related to Issue #4125
				// TODO: Remove the extra check, as it may interfere future in-disk format changes
				segmentDecoded[j].Tombstone = v.tombstone || len(v.value) == 12
			}
		}
		if len(segmentDecoded) > 0 {
			segments = append(segments, segmentDecoded)
		}
	}

	// fmt.Printf("--map-list: get all disk segments took %s\n", time.Since(before))

	// before = time.Now()
	// fmt.Printf("--map-list: append all disk segments took %s\n", time.Since(before))

	if b.flushing != nil {
		v, err := b.flushing.getMap(key)
		if err != nil && !errors.Is(err, lsmkv.NotFound) {
			return nil, err
		}
		if len(v) > 0 {
			segments = append(segments, v)
		}
	}

	// before = time.Now()
	v, err := b.active.getMap(key)
	if err != nil && !errors.Is(err, lsmkv.NotFound) {
		return nil, err
	}
	if len(v) > 0 {
		segments = append(segments, v)
	}
	// fmt.Printf("--map-list: get all active segments took %s\n", time.Since(before))

	// before = time.Now()
	// defer func() {
	// 	fmt.Printf("--map-list: run decoder took %s\n", time.Since(before))
	// }()

	if c.legacyRequireManualSorting {
		// Sort to support segments which were stored in an unsorted fashion
		for i := range segments {
			sort.Slice(segments[i], func(a, b int) bool {
				return bytes.Compare(segments[i][a].Key, segments[i][b].Key) == -1
			})
		}
	}

	return newSortedMapMerger().do(ctx, segments)
}

func (b *Bucket) loadAllTombstones(segmentsDisk []*segment) ([]*sroar.Bitmap, error) {
	hasTombstones := false
	allTombstones := make([]*sroar.Bitmap, len(segmentsDisk)+2)
	for i, segment := range segmentsDisk {
		if segment.strategy == segmentindex.StrategyInverted {
			tombstones, err := segment.ReadOnlyTombstones()
			if err != nil {
				return nil, err
			}
			allTombstones[i] = tombstones
			hasTombstones = true
		}
	}
	if hasTombstones {

		if b.flushing != nil {
			tombstones, err := b.flushing.ReadOnlyTombstones()
			if err != nil {
				return nil, err
			}
			allTombstones[len(segmentsDisk)] = tombstones
		}

		tombstones, err := b.active.ReadOnlyTombstones()
		if err != nil {
			return nil, err
		}
		allTombstones[len(segmentsDisk)+1] = tombstones
	}
	return allTombstones, nil
}

// MapSet writes one [MapPair] into the map for the given row key. It is
// agnostic of whether the row key already exists, as well as agnostic of
// whether the map key already exists. In both cases it will create the entry
// if it does not exist or override if it does.
//
// Example to add a new MapPair:
//
//	pair := MapPair{Key: []byte("Jane"), Value: []byte("Backend")}
//	err := bucket.MapSet([]byte("developers"), pair)
//	if err != nil {
//		/* do something */
//	}
//
// MapSet is specific to the Map Strategy, for Replace use [Bucket.Put], and for Set use [Bucket.SetAdd] instead.
func (b *Bucket) MapSet(rowKey []byte, kv MapPair) error {
	b.flushLock.RLock()
	defer b.flushLock.RUnlock()

	return b.active.appendMapSorted(rowKey, kv)
}

// MapSetMulti is the same as [Bucket.MapSet], except that it takes in multiple
// [MapPair] objects at the same time.
func (b *Bucket) MapSetMulti(rowKey []byte, kvs []MapPair) error {
	b.flushLock.RLock()
	defer b.flushLock.RUnlock()

	for _, kv := range kvs {
		if err := b.active.appendMapSorted(rowKey, kv); err != nil {
			return err
		}
	}

	return nil
}

// MapDeleteKey removes one key-value pair from the given map row. Note that
// LSM stores are append only, thus internally this action appends a tombstone.
// The entry will not be removed until a compaction has run, and even then a
// compaction does not guarantee the removal of the data right away. This is
// because an entry could have been created in an older segment than those
// present in the compaction. This can be seen as an implementation detail,
// unless the caller expects to free disk space by calling this method. Such
// freeing is not guaranteed.
//
// MapDeleteKey is specific to the Map Strategy. For Replace, you can use
// [Bucket.Delete] to delete the entire row, for Sets use [Bucket.SetDeleteSingle] to delete a single set element.
func (b *Bucket) MapDeleteKey(rowKey, mapKey []byte) error {
	b.flushLock.RLock()
	defer b.flushLock.RUnlock()

	pair := MapPair{
		Key:       mapKey,
		Tombstone: true,
	}

	if b.active.strategy == StrategyInverted {
		docID := binary.BigEndian.Uint64(mapKey)
		if err := b.active.SetTombstone(docID); err != nil {
			return err
		}
	}

	return b.active.appendMapSorted(rowKey, pair)
}

// Delete removes the given row. Note that LSM stores are append only, thus
// internally this action appends a tombstone.  The entry will not be removed
// until a compaction has run, and even then a compaction does not guarantee
// the removal of the data right away. This is because an entry could have been
// created in an older segment than those present in the compaction. This can
// be seen as an implementation detail, unless the caller expects to free disk
// space by calling this method. Such freeing is not guaranteed.
//
// Delete is specific to the Replace Strategy. For Maps, you can use
// [Bucket.MapDeleteKey] to delete a single key-value pair, for Sets use
// [Bucket.SetDeleteSingle] to delete a single set element.
func (b *Bucket) Delete(key []byte, opts ...SecondaryKeyOption) error {
	b.flushLock.RLock()
	defer b.flushLock.RUnlock()

	return b.active.setTombstone(key, opts...)
}

func (b *Bucket) DeleteWith(key []byte, deletionTime time.Time, opts ...SecondaryKeyOption) error {
	b.flushLock.RLock()
	defer b.flushLock.RUnlock()

	if !b.keepTombstones {
		return fmt.Errorf("bucket requires option `keepTombstones` set to delete keys at a given timestamp")
	}

	return b.active.setTombstoneWith(key, deletionTime, opts...)
}

// meant to be called from situations where a lock is already held, does not
// lock on its own
func (b *Bucket) setNewActiveMemtable() error {
	path := filepath.Join(b.dir, fmt.Sprintf("segment-%d", time.Now().UnixNano()))

	cl, err := newLazyCommitLogger(path)
	if err != nil {
		return errors.Wrap(err, "init commit logger")
	}

	mt, err := newMemtable(path, b.strategy, b.secondaryIndices, cl,
		b.metrics, b.logger, b.enableChecksumValidation)
	if err != nil {
		return err
	}

	b.active = mt
	return nil
}

func (b *Bucket) Count() int {
	b.flushLock.RLock()
	defer b.flushLock.RUnlock()

	if b.strategy != StrategyReplace {
		panic("Count() called on strategy other than 'replace'")
	}

	memtableCount := 0
	if b.flushing == nil {
		// only consider active
		memtableCount += b.memtableNetCount(b.active.countStats(), nil)
	} else {
		flushingCountStats := b.flushing.countStats()
		activeCountStats := b.active.countStats()
		deltaActive := b.memtableNetCount(activeCountStats, flushingCountStats)
		deltaFlushing := b.memtableNetCount(flushingCountStats, nil)

		memtableCount = deltaActive + deltaFlushing
	}

	diskCount := b.disk.count()

	if b.monitorCount {
		b.metrics.ObjectCount(memtableCount + diskCount)
	}
	return memtableCount + diskCount
}

// CountAsync ignores the current memtable, that makes it async because it only
// reflects what has been already flushed. This in turn makes it very cheap to
// call, so it can be used for observability purposes where eventual
// consistency on the count is fine, but a large cost is not.
func (b *Bucket) CountAsync() int {
	return b.disk.count()
}

func (b *Bucket) memtableNetCount(stats *countStats, previousMemtable *countStats) int {
	netCount := 0

	// TODO: this uses regular get, given that this may be called quite commonly,
	// we might consider building a pure Exists(), which skips reading the value
	// and only checks for tombstones, etc.
	for _, key := range stats.upsertKeys {
		if !b.existsOnDiskAndPreviousMemtable(previousMemtable, key) {
			netCount++
		}
	}

	for _, key := range stats.tombstonedKeys {
		if b.existsOnDiskAndPreviousMemtable(previousMemtable, key) {
			netCount--
		}
	}

	return netCount
}

func (b *Bucket) existsOnDiskAndPreviousMemtable(previous *countStats, key []byte) bool {
	v, _ := b.disk.get(key) // current implementation can't error
	if v == nil {
		// not on disk, but it could still be in the previous memtable
		return previous.hasUpsert(key)
	}

	// it exists on disk ,but it could still have been deleted in the previous memtable
	return !previous.hasTombstone(key)
}

func (b *Bucket) Shutdown(ctx context.Context) error {
	defer GlobalBucketRegistry.Remove(b.GetDir())

	if err := b.disk.shutdown(ctx); err != nil {
		return err
	}

	if err := b.flushCallbackCtrl.Unregister(ctx); err != nil {
		return fmt.Errorf("long-running flush in progress: %w", ctx.Err())
	}

	b.flushLock.Lock()
	if err := b.active.flush(); err != nil {
		return err
	}
	b.flushLock.Unlock()

	if b.flushing == nil {
		// active has flushing, no one else was currently flushing, it's safe to
		// exit
		return nil
	}

	// it seems we still need to wait for someone to finish flushing
	t := time.NewTicker(50 * time.Millisecond)
	defer t.Stop()
	for {
		select {
		case <-ctx.Done():
			return ctx.Err()
		case <-t.C:
			if b.flushing == nil {
				return nil
			}
		}
	}
}

// flushAndSwitchIfThresholdsMet is part of flush callbacks of the bucket.
func (b *Bucket) flushAndSwitchIfThresholdsMet(shouldAbort cyclemanager.ShouldAbortCallback) bool {
	b.flushLock.RLock()
	commitLogSize := b.active.commitlog.size()
	memtableTooLarge := b.active.Size() >= b.memtableThreshold
	walTooLarge := uint64(commitLogSize) >= b.walThreshold
	dirtyTooLong := b.active.DirtyDuration() >= b.flushDirtyAfter
	shouldSwitch := memtableTooLarge || walTooLarge || dirtyTooLong

	// If true, the parent shard has indicated that it has
	// entered an immutable state. During this time, the
	// bucket should refrain from flushing until its shard
	// indicates otherwise
	if shouldSwitch && b.isReadOnly() {
		if b.haltedFlushTimer.IntervalElapsed() {
			b.logger.WithField("action", "lsm_memtable_flush").
				WithField("path", b.dir).
				Warn("flush halted due to shard READONLY status")
			b.haltedFlushTimer.IncreaseInterval()
		}

		b.flushLock.RUnlock()
		return false
	}

	b.flushLock.RUnlock()
	if shouldSwitch {
		b.haltedFlushTimer.Reset()
		cycleLength := b.active.ActiveDuration()
		if err := b.FlushAndSwitch(); err != nil {
			b.logger.WithField("action", "lsm_memtable_flush").
				WithField("path", b.GetDir()).
				WithError(err).
				Errorf("flush and switch failed")
			return false
		}

		if b.memtableResizer != nil {
			next, ok := b.memtableResizer.NextTarget(int(b.memtableThreshold), cycleLength)
			if ok {
				b.memtableThreshold = uint64(next)
			}
		}
		return true
	}
	return false
}

// UpdateStatus is used by the parent shard to communicate to the bucket
// when the shard has been set to readonly, or when it is ready for
// writes.
func (b *Bucket) UpdateStatus(status storagestate.Status) {
	b.statusLock.Lock()
	defer b.statusLock.Unlock()

	b.status = status
	b.disk.UpdateStatus(status)
}

func (b *Bucket) isReadOnly() bool {
	b.statusLock.Lock()
	defer b.statusLock.Unlock()

	return b.status == storagestate.StatusReadOnly
}

// FlushAndSwitch is the main way to flush a memtable, replace it with a new
// one, and make sure that the flushed segment gets added to the segment group.
//
// Flushing and adding a segment can take considerable time, which is why the
// whole process is designed to be non-blocking.
//
// To achieve a non-blocking flush, the process is split into four parts:
//
//  1. atomicallySwitchMemtable: A new memtable is created, the previous
//     memtable is moved from "active" to "flushing". This switch is blocking
//     (holds b.flushLock.Lock()), but extremely fast, as we essentially just
//     switch a pointer.
//
//  2. flush: The previous memtable is flushed to disk. This may take
//     considerable time as we are I/O-bound. This is done "in the
//     background"meaning that it does not block any CRUD operations for the
//     user. It only blocks the flush process itself, meaning only one flush per
//     bucket can happen simultaneously. This is by design.
//
//  3. initAndPrecomputeNewSegment: (Newly added in
//     https://github.com/weaviate/weaviate/pull/5943, early October 2024). After
//     the previous flush step the segment can now be initialized. However, to
//     make it usable for real life, we still need to compute metadata, such as
//     bloom filters (all types) and net count additions (only Replace type).
//     Bloom filters can be calculated in isolation and are therefore fairly
//     trivial. Net count additions on the other hand are more complex, as they
//     depend on all previous segments. Calculating net count additions can take
//     a considerable amount of time, especially as the buckets grow larger. As a
//     result, we need to provide two guarantees: (1) the calculation is
//     non-blocking from a user's POV and (2) for the duration of the
//     calculation, the segment group is considered stable, i.e. no other
//     segments are added, removed, or merged. We can achieve this by holding a
//     `b.disk.maintenanceLock.RLock()` which prevents modification of the
//     segments array, but does not block user operation (which are themselves
//     RLock-holders on that same Lock).
//
//  4. atomicallyAddDiskSegmentAndRemoveFlushing: The previous method returned
//     a fully initialized segment that has not yet been added to the segment
//     group. This last step is the counter part to the first step and again
//     blocking, but fast. It adds the segment to the segment group  which at
//     this point is just a simple array append. At the same time it removes the
//     "flushing" memtable. It holds the `b.flushLock.Lock()` making this
//     operation atomic, but blocking.
//
// FlushAndSwitch is typically called periodically and does not require manual
// calling, but there are some situations where this might be intended, such as
// in test scenarios or when a force flush is desired.
func (b *Bucket) FlushAndSwitch() error {
	before := time.Now()
	var err error

	bucketPath := b.GetDir()

	b.logger.WithField("action", "lsm_memtable_flush_start").
		WithField("path", bucketPath).
		Trace("start flush and switch")

	switched, err := b.atomicallySwitchMemtable()
	if err != nil {
		b.logger.WithField("action", "lsm_memtable_flush_start").
			WithField("path", bucketPath).
			Error(err)
		return fmt.Errorf("flush and switch: %w", err)
	}
	if !switched {
		b.logger.WithField("action", "lsm_memtable_flush_start").
			WithField("path", bucketPath).
			Trace("flush and switch not needed")
		return nil
	}

	if err := b.flushing.flush(); err != nil {
		return fmt.Errorf("flush: %w", err)
	}

	var tombstones *sroar.Bitmap
	if b.strategy == StrategyInverted {
		if tombstones, err = b.flushing.ReadOnlyTombstones(); err != nil {
			return fmt.Errorf("get tombstones: %w", err)
		}
	}

	segment, err := b.initAndPrecomputeNewSegment()
	if err != nil {
		return fmt.Errorf("precompute metadata: %w", err)
	}

	flushing := b.flushing
	if err := b.atomicallyAddDiskSegmentAndRemoveFlushing(segment); err != nil {
		return fmt.Errorf("add segment and remove flushing: %w", err)
	}

	switch b.strategy {
	case StrategyInverted:
		if !tombstones.IsEmpty() {
			if err = func() error {
				b.disk.maintenanceLock.RLock()
				defer b.disk.maintenanceLock.RUnlock()
				// add flushing memtable tombstones to all segments
				for _, seg := range b.disk.segments {
					if _, err := seg.MergeTombstones(tombstones); err != nil {
						return fmt.Errorf("merge tombstones: %w", err)
					}
				}
				return nil
			}(); err != nil {
				return fmt.Errorf("add tombstones: %w", err)
			}
		}

	case StrategyRoaringSetRange:
		if b.keepSegmentsInMemory {
			if err := b.disk.roaringSetRangeSegmentInMemory.MergeMemtable(flushing.roaringSetRange); err != nil {
				return fmt.Errorf("merge roaringsetrange memtable to segment-in-memory: %w", err)
			}
		}
	}

	took := time.Since(before)
	b.logger.WithField("action", "lsm_memtable_flush_complete").
		WithField("path", bucketPath).
		Trace("finish flush and switch")

	b.logger.WithField("action", "lsm_memtable_flush_complete").
		WithField("path", bucketPath).
		WithField("took", took).
		Debugf("flush and switch took %s\n", took)

	return nil
}

func (b *Bucket) atomicallySwitchMemtable() (bool, error) {
	b.flushLock.Lock()
	defer b.flushLock.Unlock()

	if b.active.size == 0 {
		return false, nil
	}

	flushing := b.active

	err := b.setNewActiveMemtable()
	if err != nil {
		return false, fmt.Errorf("switch active memtable: %w", err)
	}
	b.flushing = flushing

	return true, nil
}

func (b *Bucket) initAndPrecomputeNewSegment() (*segment, error) {
	// Note that this operation does not require the flush lock, i.e. it can
	// happen in the background and we can accept new writes will this
	// pre-compute is happening.
	path := b.flushing.path
	segment, err := b.disk.initAndPrecomputeNewSegment(path + ".db")
	if err != nil {
		return nil, err
	}

	return segment, nil
}

func (b *Bucket) atomicallyAddDiskSegmentAndRemoveFlushing(seg *segment) error {
	b.flushLock.Lock()
	defer b.flushLock.Unlock()

	if b.flushing.Size() == 0 {
		b.flushing = nil
		return nil
	}

	if err := b.disk.addInitializedSegment(seg); err != nil {
		return err
	}
	b.flushing = nil

	if b.strategy == StrategyReplace && b.monitorCount {
		// having just flushed the memtable we now have the most up2date count which
		// is a good place to update the metric
		b.metrics.ObjectCount(b.disk.count())
	}

	return nil
}

func (b *Bucket) Strategy() string {
	return b.strategy
}

func (b *Bucket) DesiredStrategy() string {
	return b.desiredStrategy
}

// the WAL uses a buffer and isn't written until the buffer size is crossed or
// this function explicitly called. This allows to avoid unnecessary disk
// writes in larger operations, such as batches. It is sufficient to call write
// on the WAL just once. This does not make a batch atomic, but it guarantees
// that the WAL is written before a successful response is returned to the
// user.
func (b *Bucket) WriteWAL() error {
	b.flushLock.RLock()
	defer b.flushLock.RUnlock()

	return b.active.writeWAL()
}

func (b *Bucket) DocPointerWithScoreList(ctx context.Context, key []byte, propBoost float32, cfgs ...MapListOption) ([]terms.DocPointerWithScore, error) {
	b.flushLock.RLock()
	defer b.flushLock.RUnlock()

	c := MapListOptionConfig{}
	for _, cfg := range cfgs {
		cfg(&c)
	}

	segments := [][]terms.DocPointerWithScore{}
	disk, segmentsDisk, release, err := b.disk.getCollectionAndSegments(key)
	if err != nil && !errors.Is(err, lsmkv.NotFound) {
		return nil, err
	}

	defer release()

	allTombstones, err := b.loadAllTombstones(segmentsDisk)
	if err != nil {
		return nil, err
	}

	for i := range disk {
		if ctx.Err() != nil {
			return nil, ctx.Err()
		}
		propLengths := make(map[uint64]uint32)
		if segmentsDisk[i].strategy == segmentindex.StrategyInverted {
			propLengths, err = segmentsDisk[i].GetPropertyLengths()
			if err != nil {
				return nil, err
			}
		}

		segmentDecoded := make([]terms.DocPointerWithScore, len(disk[i]))
		for j, v := range disk[i] {
			if segmentsDisk[i].strategy == segmentindex.StrategyInverted {
				docId := binary.BigEndian.Uint64(v.value[:8])
				propLen := propLengths[docId]
				if err := segmentDecoded[j].FromBytesInverted(v.value, propBoost, float32(propLen)); err != nil {
					return nil, err
				}
				// check if there are any tombstones between the i and len(disk) segments
				for _, tombstones := range allTombstones[i+1:] {
					if tombstones != nil && tombstones.Contains(docId) {
						segmentDecoded[j].Frequency = 0
						break
					}
				}
			} else {
				if err := segmentDecoded[j].FromBytes(v.value, v.tombstone, propBoost); err != nil {
					return nil, err
				}
			}
		}
		segments = append(segments, segmentDecoded)
	}

	if b.flushing != nil {
		mem, err := b.flushing.getMap(key)
		if err != nil && !errors.Is(err, lsmkv.NotFound) {
			return nil, err
		}
		docPointers := make([]terms.DocPointerWithScore, len(mem))
		for i, v := range mem {
			if err := docPointers[i].FromKeyVal(v.Key, v.Value, v.Tombstone, propBoost); err != nil {
				return nil, err
			}
		}
		segments = append(segments, docPointers)
	}

	mem, err := b.active.getMap(key)
	if err != nil && !errors.Is(err, lsmkv.NotFound) {
		return nil, err
	}
	docPointers := make([]terms.DocPointerWithScore, len(mem))
	for i, v := range mem {
		if err := docPointers[i].FromKeyVal(v.Key, v.Value, v.Tombstone, propBoost); err != nil {
			return nil, err
		}
	}
	segments = append(segments, docPointers)

	if c.legacyRequireManualSorting {
		// Sort to support segments which were stored in an unsorted fashion
		for i := range segments {
			sort.Slice(segments[i], func(a, b int) bool {
				return segments[i][a].Id < segments[i][b].Id
			})
		}
	}

	return terms.NewSortedDocPointerWithScoreMerger().Do(ctx, segments)
}

func (b *Bucket) CreateDiskTerm(N float64, filterDocIds helpers.AllowList, query []string, propName string, propertyBoost float32, duplicateTextBoosts []int, averagePropLength float64, config schema.BM25Config, ctx context.Context) ([][]*SegmentBlockMax, map[string]uint64, func(), error) {
	release := func() {}

	defer func() {
		if !entcfg.Enabled(os.Getenv("DISABLE_RECOVERY_ON_PANIC")) {
			if r := recover(); r != nil {
				b.logger.Errorf("Recovered from panic in CreateDiskTerm: %v", r)
				debug.PrintStack()
				release()
			}
		}
	}()

	b.flushLock.RLock()
	defer b.flushLock.RUnlock()

	// The lock is necessary, as data is being read from the disk during blockmax wand search.
	// BlockMax is ran outside this function, so, the lock is returned to the caller.
	// Panics at this level are caught and the lock is released in the defer function.
	// The lock is released after the blockmax search is done, and panics are also handled.
	segmentsDisk, release := b.disk.getAndLockSegments()

	output := make([][]*SegmentBlockMax, len(segmentsDisk)+2)
	idfs := make([]float64, len(query))
	idfCounts := make(map[string]uint64, len(query))
	// flusing memtable
	output[len(segmentsDisk)] = make([]*SegmentBlockMax, 0, len(query))

	// active memtable
	output[len(segmentsDisk)+1] = make([]*SegmentBlockMax, 0, len(query))

	memTombstones := sroar.NewBitmap()

	for i, queryTerm := range query {
		key := []byte(queryTerm)
		n := uint64(0)

		active := NewSegmentBlockMaxDecoded(key, i, propertyBoost, filterDocIds, averagePropLength, config)
		flushing := NewSegmentBlockMaxDecoded(key, i, propertyBoost, filterDocIds, averagePropLength, config)

		var activeTombstones *sroar.Bitmap
		if b.active != nil {
			memtable := b.active
			n2, _ := fillTerm(memtable, key, active, filterDocIds)
			if n2 > 0 {
				output[len(segmentsDisk)+1] = append(output[len(segmentsDisk)+1], active)
			}
			n += n2

			var err error
			activeTombstones, err = b.active.ReadOnlyTombstones()
			if err != nil {
				release()
				return nil, nil, func() {}, err
			}
			memTombstones.Or(activeTombstones)

			if !active.Exhausted() {
				active.advanceOnTombstoneOrFilter()
			}
		}

		if b.flushing != nil {
			memtable := b.flushing
			n2, _ := fillTerm(memtable, key, flushing, filterDocIds)
			if n2 > 0 {
				output[len(segmentsDisk)] = append(output[len(segmentsDisk)], flushing)
			}
			n += n2

			tombstones, err := b.flushing.ReadOnlyTombstones()
			if err != nil {
				release()
				return nil, nil, func() {}, err
			}
			memTombstones.Or(tombstones)

			if !flushing.Exhausted() {
				flushing.tombstones = activeTombstones
				flushing.advanceOnTombstoneOrFilter()
			}

		}

		for _, segment := range segmentsDisk {
			if segment.strategy == segmentindex.StrategyInverted && segment.hasKey(key) {
				n += segment.getDocCount(key)
			}
		}

		// we can only know the full n after we have checked all segments and all memtables
		idfs[i] = math.Log(float64(1)+(N-float64(n)+0.5)/(float64(n)+0.5)) * float64(duplicateTextBoosts[i])

		active.idf = idfs[i]
		active.currentBlockImpact = float32(idfs[i])

		flushing.idf = idfs[i]
		flushing.currentBlockImpact = float32(idfs[i])

		idfCounts[queryTerm] = n
	}

	for j := len(segmentsDisk) - 1; j >= 0; j-- {
		segment := segmentsDisk[j]
		output[j] = make([]*SegmentBlockMax, 0, len(query))

		allTombstones := memTombstones.Clone()
		if j != len(segmentsDisk)-1 {
			segTombstones, err := segmentsDisk[j+1].ReadOnlyTombstones()
			if err != nil {
				release()
				return nil, nil, func() {}, err
			}
			allTombstones.Or(segTombstones)
		}

		for i, key := range query {
			term := NewSegmentBlockMax(segment, []byte(key), i, idfs[i], propertyBoost, allTombstones, filterDocIds, averagePropLength, config)
			if term != nil {
				output[j] = append(output[j], term)
			}
		}
	}
	return output, idfCounts, release, nil
}

func fillTerm(memtable *Memtable, key []byte, blockmax *SegmentBlockMax, filterDocIds helpers.AllowList) (uint64, error) {
	mapPairs, err := memtable.getMap(key)
	if err != nil && !errors.Is(err, lsmkv.NotFound) {
		return 0, err
	}
	if errors.Is(err, lsmkv.NotFound) {
		return 0, nil
	}
	n, err := addDataToTerm(mapPairs, filterDocIds, blockmax)
	if err != nil {
		return 0, err
	}
	return n, nil
}

func addDataToTerm(mem []MapPair, filterDocIds helpers.AllowList, term *SegmentBlockMax) (uint64, error) {
	n := uint64(0)
	term.blockDataDecoded = &terms.BlockDataDecoded{
		DocIds: make([]uint64, 0, len(mem)),
		Tfs:    make([]uint64, 0, len(mem)),
	}
	term.propLengths = make(map[uint64]uint32)

	for _, v := range mem {
		if v.Tombstone {
			continue
		}
		n++
		if len(v.Value) < 8 {
			// b.logger.Warnf("Skipping pair in BM25: MapPair.Value should be 8 bytes long, but is %d.", len(v.Value))
			continue
		}
		d := terms.DocPointerWithScore{}
		if err := d.FromKeyVal(v.Key, v.Value, false, 1.0); err != nil {
			return 0, err
		}
		if filterDocIds != nil && !filterDocIds.Contains(d.Id) {
			continue
		}

		term.blockDataDecoded.DocIds = append(term.blockDataDecoded.DocIds, d.Id)
		term.blockDataDecoded.Tfs = append(term.blockDataDecoded.Tfs, uint64(d.Frequency))
		term.propLengths[d.Id] = uint32(d.PropLength)

	}
	if len(term.blockDataDecoded.DocIds) == 0 {
		return n, nil
	}
	term.exhausted = false
	term.blockEntries = make([]*terms.BlockEntry, 1)
	term.blockEntries[0] = &terms.BlockEntry{
		MaxId:  term.blockDataDecoded.DocIds[len(term.blockDataDecoded.DocIds)-1],
		Offset: 0,
	}

	term.currentBlockMaxId = term.blockDataDecoded.DocIds[len(term.blockDataDecoded.DocIds)-1]
	term.docCount = uint64(len(term.blockDataDecoded.DocIds))
	term.blockDataSize = len(term.blockDataDecoded.DocIds)
	term.idPointer = term.blockDataDecoded.DocIds[0]
	return n, nil
}<|MERGE_RESOLUTION|>--- conflicted
+++ resolved
@@ -215,11 +215,8 @@
 			maxSegmentSize:           b.maxSegmentSize,
 			cleanupInterval:          b.segmentsCleanupInterval,
 			enableChecksumValidation: b.enableChecksumValidation,
-<<<<<<< HEAD
 			keepSegmentsInMemory:     b.keepSegmentsInMemory,
-=======
 			MinMMapSize:              b.minMMapSize,
->>>>>>> 1c64828a
 		}, b.allocChecker)
 	if err != nil {
 		return nil, fmt.Errorf("init disk segments: %w", err)
