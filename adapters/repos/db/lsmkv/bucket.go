--- conflicted
+++ resolved
@@ -14,7 +14,6 @@
 import (
 	"bytes"
 	"context"
-	"encoding/json"
 	"fmt"
 	"os"
 	"path/filepath"
@@ -235,27 +234,11 @@
 	return b, nil
 }
 
-<<<<<<< HEAD
 func (b *Bucket) PropertyPrefix() []byte {
 	return []byte("")
 }
 
-// Iterate over every entry in the bucket and create a human-readable display of the bucket's contents, and return it as a string.
-func (b *Bucket) DumpString() string {
-	var buf bytes.Buffer
-	buf.WriteString(fmt.Sprintf("Bucket: %s\n", b.dir))
-	b.IterateObjects(context.Background(), func(object *storobj.Object) error {
-		// Marshall the object to json
-		json, err := json.Marshal(object)
-		if err != nil {
-			return err
-		}
-		buf.WriteString(fmt.Sprintf("%v, %v: %v\n", object.ID(), object.DocID(), string(json)))
-		return nil
-	})
-	buf.WriteString("Bucket end\n")
-	return buf.String()
-=======
+
 func (b *Bucket) GetDir() string {
 	return b.dir
 }
@@ -297,7 +280,6 @@
 
 func (b *Bucket) GetFlushCallbackCtrl() cyclemanager.CycleCallbackCtrl {
 	return b.flushCallbackCtrl
->>>>>>> 81242b9e
 }
 
 func (b *Bucket) IterateObjects(ctx context.Context, f func(object *storobj.Object) error) error {
@@ -320,18 +302,7 @@
 	return nil
 }
 
-<<<<<<< HEAD
-// Iterate over every entry in the bucket and create a human-readable display of the bucket's contents, and return it as a string.
-func (b *Bucket) DumpStringRoaring() string {
-	var buf bytes.Buffer
-	cursor := b.cursorRoaringSet(false)
-	defer cursor.Close()
-
-	for k, sbmp := cursor.First(); k != nil; k, sbmp = cursor.Next() {
-		buf.WriteString(fmt.Sprintf("%v: %v\n", k, sbmp.ToArray()))
-	}
-	return buf.String()
-=======
+
 func (b *Bucket) IterateMapObjects(ctx context.Context, f func([]byte, []byte, []byte, bool) error) error {
 	cursor := b.MapCursor()
 	defer cursor.Close()
@@ -345,7 +316,6 @@
 	}
 
 	return nil
->>>>>>> 81242b9e
 }
 
 func (b *Bucket) SetMemtableThreshold(size uint64) {
