//                           _       _
// __      _____  __ ___   ___  __ _| |_ ___
// \ \ /\ / / _ \/ _` \ \ / / |/ _` | __/ _ \
//  \ V  V /  __/ (_| |\ V /| | (_| | ||  __/
//   \_/\_/ \___|\__,_| \_/ |_|\__,_|\__\___|
//
//  Copyright © 2016 - 2024 Weaviate B.V. All rights reserved.
//
//  CONTACT: hello@weaviate.io
//

package lsmkv

import (
	"encoding/binary"

	"github.com/weaviate/weaviate/adapters/repos/db/inverted/terms"
	"github.com/weaviate/weaviate/entities/lsmkv"
)

type segmentCursorInvertedReusable struct {
	segment     *segment
	nextOffset  uint64
	nodeBuf     binarySearchNodeMap
	propLengths map[uint64]uint32
}

func (s *segment) newInvertedCursorReusable() *segmentCursorInvertedReusable {
	propLengths, err := s.GetPropertyLengths()
	if err != nil {
		return nil
	}
	return &segmentCursorInvertedReusable{
		segment:     s,
		propLengths: propLengths,
	}
}

func (s *segmentCursorInvertedReusable) seek(key []byte) ([]byte, []MapPair, error) {
	node, err := s.segment.index.Seek(key)
	if err != nil {
		return nil, nil, err
	}

	err = s.parseInvertedNodeInto(nodeOffset{node.Start, node.End})
	if err != nil {
		return nil, nil, err
	}

	s.nextOffset = node.End

	return s.nodeBuf.key, s.nodeBuf.values, nil
}

func (s *segmentCursorInvertedReusable) next() ([]byte, []MapPair, error) {
	if s.nextOffset >= s.segment.dataEndPos {
		return nil, nil, lsmkv.NotFound
	}

	err := s.parseInvertedNodeInto(nodeOffset{start: s.nextOffset})
	if err != nil {
		return nil, nil, err
	}

	return s.nodeBuf.key, s.nodeBuf.values, nil
}

func (s *segmentCursorInvertedReusable) first() ([]byte, []MapPair, error) {
	s.nextOffset = s.segment.dataStartPos

	if s.nextOffset >= s.segment.dataEndPos {
		return nil, nil, lsmkv.NotFound
	}

	err := s.parseInvertedNodeInto(nodeOffset{start: s.nextOffset})
	if err != nil {
		return nil, nil, err
	}
	return s.nodeBuf.key, s.nodeBuf.values, nil
}

func (s *segmentCursorInvertedReusable) parseInvertedNodeInto(offset nodeOffset) error {
	buffer := make([]byte, 16)
	r, err := s.segment.newNodeReader(offset, "segmentCursorInvertedReusable")
	if err != nil {
		return err
	}
	defer r.Release()

	_, err = r.Read(buffer)
	if err != nil {
		return err
	}
	docCount := binary.LittleEndian.Uint64(buffer[:8])
	end := uint64(20)
	if docCount > uint64(terms.ENCODE_AS_FULL_BYTES) {
		end = binary.LittleEndian.Uint64(buffer[8:16]) + 16
	}
	offset.end = offset.start + end + 4

	r, err = s.segment.newNodeReader(offset, "segmentCursorInvertedReusable")
	if err != nil {
		return err
	}
	defer r.Release()

	allBytes := make([]byte, offset.end-offset.start)

	_, err = r.Read(allBytes)
	if err != nil {
		return err
	}

	nodes, _ := decodeAndConvertFromBlocks(allBytes)

	keyLen := binary.LittleEndian.Uint32(allBytes[len(allBytes)-4:])

	offset.start = offset.end
	offset.end += uint64(keyLen)
<<<<<<< HEAD
	r, err = s.segment.newNodeReader(offset, "segmentCursorInvertedReusable")
	if err != nil {
		return err
	}
	defer r.Release()

=======
>>>>>>> 9ae062c8
	key := make([]byte, keyLen)

	// empty keys are possible if using non-word tokenizers, so let's handle them
	if keyLen > 0 {
		r, err = s.segment.newNodeReader(offset, "segmentCursorInvertedReusable")
		if err != nil {
			return err
		}
		_, err = r.Read(key)
		if err != nil {
			return err
		}
	}
	s.nodeBuf.key = key
	s.nodeBuf.values = nodes

	s.nextOffset = offset.end

	return nil
}<|MERGE_RESOLUTION|>--- conflicted
+++ resolved
@@ -117,15 +117,6 @@
 
 	offset.start = offset.end
 	offset.end += uint64(keyLen)
-<<<<<<< HEAD
-	r, err = s.segment.newNodeReader(offset, "segmentCursorInvertedReusable")
-	if err != nil {
-		return err
-	}
-	defer r.Release()
-
-=======
->>>>>>> 9ae062c8
 	key := make([]byte, keyLen)
 
 	// empty keys are possible if using non-word tokenizers, so let's handle them
@@ -134,6 +125,7 @@
 		if err != nil {
 			return err
 		}
+		defer r.Release()
 		_, err = r.Read(key)
 		if err != nil {
 			return err
