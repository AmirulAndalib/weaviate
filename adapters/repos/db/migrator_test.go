--- conflicted
+++ resolved
@@ -381,13 +381,7 @@
 		ReplicationFactor: 1,
 		ShardLoadLimiter:  NewShardLoadLimiter(monitoring.NoopRegisterer, 1),
 	}, inverted.ConfigFromModel(class.InvertedIndexConfig),
-<<<<<<< HEAD
 		hnsw.NewDefaultUserConfig(), nil, nil, shardResolver, mockSchemaGetter, mockSchemaReader, nil, logger, nil, nil, nil, nil, nil, class, nil, scheduler, nil, nil, NewShardReindexerV3Noop(), roaringset.NewBitmapBufPoolNoop())
-=======
-		hnsw.NewDefaultUserConfig(), nil, nil, mockSchemaGetter,
-		mockSchemaReader, nil, logger, nil, nil, nil, nil, nil, class, nil, scheduler, nil, nil,
-		NewShardReindexerV3Noop(), roaringset.NewBitmapBufPoolNoop())
->>>>>>> 3652b765
 	require.NoError(t, err)
 
 	shard, err := NewShard(context.Background(), nil, "shard1", index, class, nil, scheduler, nil,
