//                           _       _
// __      _____  __ ___   ___  __ _| |_ ___
// \ \ /\ / / _ \/ _` \ \ / / |/ _` | __/ _ \
//  \ V  V /  __/ (_| |\ V /| | (_| | ||  __/
//   \_/\_/ \___|\__,_| \_/ |_|\__,_|\__\___|
//
//  Copyright © 2016 - 2025 Weaviate B.V. All rights reserved.
//
//  CONTACT: hello@weaviate.io
//

package db

import (
	"context"
	"encoding/json"
	"fmt"
	"sync"
	"time"

	"github.com/weaviate/weaviate/entities/models"
	"github.com/weaviate/weaviate/usecases/sharding"

	enterrors "github.com/weaviate/weaviate/entities/errors"

	"github.com/pkg/errors"
	"github.com/sirupsen/logrus"
	"github.com/weaviate/weaviate/entities/backup"
	"github.com/weaviate/weaviate/entities/schema"
)

type BackupState struct {
	BackupID   string
	InProgress bool
}

// Backupable returns whether all given class can be backed up.
func (db *DB) Backupable(ctx context.Context, classes []string) error {
	for _, c := range classes {
		className := schema.ClassName(c)
		idx := db.GetIndex(className)
		if idx == nil || idx.Config.ClassName != className {
			return fmt.Errorf("class %v doesn't exist", c)
		}
	}
	return nil
}

// ListBackupable returns a list of all classes which can be backed up.
func (db *DB) ListBackupable() []string {
	db.indexLock.RLock()
	defer db.indexLock.RUnlock()

	cs := make([]string, 0, len(db.indices))

	for _, idx := range db.indices {
		cls := string(idx.Config.ClassName)
		cs = append(cs, cls)
	}

	return cs
}

// BackupDescriptors returns a channel of class descriptors.
// Class descriptor records everything needed to restore a class
// If an error happens a descriptor with an error will be written to the channel just before closing it.
func (db *DB) BackupDescriptors(ctx context.Context, bakid string, classes []string,
) <-chan backup.ClassDescriptor {
	ds := make(chan backup.ClassDescriptor, len(classes))
	f := func() {
		for _, c := range classes {
			desc := backup.ClassDescriptor{Name: c}
			idx := db.GetIndex(schema.ClassName(c))
			if idx == nil {
				desc.Error = fmt.Errorf("class %v doesn't exist any more", c)
			} else if err := idx.descriptor(ctx, bakid, &desc); err != nil {
				desc.Error = fmt.Errorf("backup class %v descriptor: %w", c, err)
			}
			ds <- desc
			if desc.Error != nil {
				break
			}
		}
		close(ds)
	}
	enterrors.GoWrapper(f, db.logger)
	return ds
}

func (db *DB) ShardsBackup(
	ctx context.Context, bakID, class string, shards []string,
) (_ backup.ClassDescriptor, err error) {
	cd := backup.ClassDescriptor{Name: class}
	idx := db.GetIndex(schema.ClassName(class))
	if idx == nil {
		return cd, fmt.Errorf("no index for class %q", class)
	}

	if err := idx.initBackup(bakID); err != nil {
		return cd, fmt.Errorf("init backup state for class %q: %w", class, err)
	}

	defer func() {
		if err != nil {
			enterrors.GoWrapper(func() { idx.ReleaseBackup(ctx, bakID) }, db.logger)
		}
	}()

	sm := make(map[string]ShardLike, len(shards))
	for _, shardName := range shards {
		shard := idx.shards.Load(shardName)
		if shard == nil {
			return cd, fmt.Errorf("no shard %q for class %q", shardName, class)
		}
		sm[shardName] = shard
	}

	// prevent writing into the index during collection of metadata
	idx.shardTransferMutex.Lock()
	defer idx.shardTransferMutex.Unlock()
	for shardName, shard := range sm {
		if err := shard.HaltForTransfer(ctx, false, 0); err != nil {
			return cd, fmt.Errorf("class %q: shard %q: begin backup: %w", class, shardName, err)
		}

		sd := backup.ShardDescriptor{Name: shardName}
		if err := shard.ListBackupFiles(ctx, &sd); err != nil {
			return cd, fmt.Errorf("class %q: shard %q: list backup files: %w", class, shardName, err)
		}

		cd.Shards = append(cd.Shards, &sd)
	}

	return cd, nil
}

// ReleaseBackup release resources acquired by the index during backup
func (db *DB) ReleaseBackup(ctx context.Context, bakID, class string) (err error) {
	fields := logrus.Fields{
		"op":    "release_backup",
		"class": class,
		"id":    bakID,
	}
	db.logger.WithFields(fields).Debug("starting")
	begin := time.Now()
	defer func() {
		l := db.logger.WithFields(fields).WithField("took", time.Since(begin))
		if err != nil {
			l.Error(err)
			return
		}
		l.Debug("finish")
	}()

	idx := db.GetIndex(schema.ClassName(class))
	if idx != nil {
		return idx.ReleaseBackup(ctx, bakID)
	}
	return nil
}

func (db *DB) ClassExists(name string) bool {
	return db.IndexExists(schema.ClassName(name))
}

// Shards returns the list of nodes where shards of class are contained.
// If there are no shards for the class, returns an empty list
// If there are shards for the class but no nodes are found, return an error
func (db *DB) Shards(ctx context.Context, class string) ([]string, error) {
	var nodes []string
	var shardCount int

<<<<<<< HEAD
	err := db.schemaReader.Read(class, func(_ *models.Class, state *sharding.State) error {
=======
	err := db.schemaReader.Read(class, true, func(_ *models.Class, state *sharding.State) error {
		if state == nil {
			return fmt.Errorf("unable to retrieve sharding state for class %s", class)
		}
>>>>>>> 3652b765
		shardCount = len(state.Physical)
		if shardCount == 0 {
			nodes = []string{}
			return nil
		}

		unique := make(map[string]struct{})
		for _, shard := range state.Physical {
			for _, node := range shard.BelongsToNodes {
				unique[node] = struct{}{}
			}
		}

		nodes = make([]string, 0, len(unique))
		for node := range unique {
			nodes = append(nodes, node)
		}

		return nil
	})
	if err != nil {
		return nil, fmt.Errorf("failed to read sharding state for class %s: %w", class, err)
	}

	if shardCount > 0 && len(nodes) == 0 {
		return nil, fmt.Errorf("found %d shards but no nodes for class %s", shardCount, class)
	}

	return nodes, nil
}

func (db *DB) ListClasses(ctx context.Context) []string {
	classes := db.schemaGetter.GetSchemaSkipAuth().Objects.Classes
	classNames := make([]string, len(classes))

	for i, class := range classes {
		classNames[i] = class.Class
	}

	return classNames
}

// descriptor record everything needed to restore a class
func (i *Index) descriptor(ctx context.Context, backupID string, desc *backup.ClassDescriptor) (err error) {
	if err := i.initBackup(backupID); err != nil {
		return err
	}
	defer func() {
		if err != nil {
			enterrors.GoWrapper(func() { i.ReleaseBackup(ctx, backupID) }, i.logger)
		}
	}()
	// prevent writing into the index during collection of metadata
	i.shardTransferMutex.Lock()
	defer i.shardTransferMutex.Unlock()

	if err = i.ForEachShard(func(name string, s ShardLike) error {
		if err = s.HaltForTransfer(ctx, false, 0); err != nil {
			return fmt.Errorf("pause compaction and flush: %w", err)
		}
		var sd backup.ShardDescriptor
		if err := s.ListBackupFiles(ctx, &sd); err != nil {
			return fmt.Errorf("list shard %v files: %w", s.Name(), err)
		}

		desc.Shards = append(desc.Shards, &sd)
		return nil
	}); err != nil {
		return err
	}

	if desc.ShardingState, err = i.marshalShardingState(); err != nil {
		return fmt.Errorf("marshal sharding state %w", err)
	}
	if desc.Schema, err = i.marshalSchema(); err != nil {
		return fmt.Errorf("marshal schema %w", err)
	}
	if desc.Aliases, err = i.marshalAliases(); err != nil {
		return fmt.Errorf("marshal aliases %w", err)
	}
	// this has to be set true, even if aliases list is empty.
	// because eventhen JSON key `aliases` will be present in
	// newer backups. To avoid failing to backup old backups that doesn't
	// understand `aliases` key in the ClassDescriptor.
	desc.AliasesIncluded = true
	return ctx.Err()
}

// ReleaseBackup marks the specified backup as inactive and restarts all
// async background and maintenance processes. It errors if the backup does not exist
// or is already inactive.
func (i *Index) ReleaseBackup(ctx context.Context, id string) error {
	i.logger.WithField("backup_id", id).WithField("class", i.Config.ClassName).Info("release backup")
	i.resetBackupState()
	if err := i.resumeMaintenanceCycles(ctx); err != nil {
		return err
	}
	return nil
}

func (i *Index) initBackup(id string) error {
	new := &BackupState{
		BackupID:   id,
		InProgress: true,
	}
	if !i.lastBackup.CompareAndSwap(nil, new) {
		bid := ""
		if x := i.lastBackup.Load(); x != nil {
			bid = x.BackupID
		}
		return errors.Errorf(
			"cannot create new backup, backup ‘%s’ is not yet released, this "+
				"means its contents have not yet been fully copied to its destination, "+
				"try again later", bid)
	}

	return nil
}

func (i *Index) resetBackupState() {
	i.lastBackup.Store(nil)
}

func (i *Index) resumeMaintenanceCycles(ctx context.Context) (lastErr error) {
	i.ForEachShard(func(name string, shard ShardLike) error {
		if err := shard.resumeMaintenanceCycles(ctx); err != nil {
			lastErr = err
			i.logger.WithField("shard", name).WithField("op", "resume_maintenance").Error(err)
		}
		time.Sleep(time.Millisecond * 10)
		return nil
	})
	return lastErr
}

func (i *Index) marshalShardingState() ([]byte, error) {
	var jsonBytes []byte
<<<<<<< HEAD
	err := i.schemaReader.Read(i.Config.ClassName.String(), func(_ *models.Class, state *sharding.State) error {
=======
	err := i.schemaReader.Read(i.Config.ClassName.String(), true, func(_ *models.Class, state *sharding.State) error {
		if state == nil {
			return fmt.Errorf("unable to retrieve sharding state for class %s", i.Config.ClassName.String())
		}
>>>>>>> 3652b765
		bytes, jsonErr := state.JSON()
		if jsonErr != nil {
			return jsonErr
		}

		jsonBytes = bytes
		return nil
	})
	if err != nil {
		return nil, errors.Wrap(err, "marshal sharding state")
	}

	return jsonBytes, nil
}

func (i *Index) marshalSchema() ([]byte, error) {
	b, err := i.getSchema.ReadOnlyClass(i.Config.ClassName.String()).MarshalBinary()
	if err != nil {
		return nil, errors.Wrap(err, "marshal schema")
	}

	return b, err
}

func (i *Index) marshalAliases() ([]byte, error) {
	aliases := i.getSchema.GetAliasesForClass(i.Config.ClassName.String())
	b, err := json.Marshal(aliases)
	if err != nil {
		return nil, errors.Wrap(err, "marshal aliases failed to get aliases for collection")
	}
	return b, err
}

const (
	mutexRetryDuration  = time.Millisecond * 500
	mutexNotifyDuration = 20 * time.Second
)

// shardTransfer is an adapter built around rwmutex that facilitates cooperative blocking between write and read locks
type shardTransfer struct {
	sync.RWMutex
	log            logrus.FieldLogger
	retryDuration  time.Duration
	notifyDuration time.Duration
}

// LockWithContext attempts to acquire a write lock while respecting the provided context.
// It reports whether the lock acquisition was successful or if the context has been cancelled.
func (m *shardTransfer) LockWithContext(ctx context.Context) error {
	return m.lock(ctx, m.TryLock)
}

func (m *shardTransfer) lock(ctx context.Context, tryLock func() bool) error {
	if tryLock() {
		return nil
	}
	curTime := time.Now()
	t := time.NewTicker(m.retryDuration)
	defer t.Stop()
	for {
		select {
		case <-ctx.Done():
			return ctx.Err()
		case <-t.C:
			if tryLock() {
				return nil
			}
			if time.Since(curTime) > m.notifyDuration {
				curTime = time.Now()
				m.log.Info("backup process waiting for ongoing writes to finish")
			}
		}
	}
}

func (s *shardTransfer) RLockGuard(reader func() error) error {
	s.RLock()
	defer s.RUnlock()
	return reader()
}<|MERGE_RESOLUTION|>--- conflicted
+++ resolved
@@ -170,14 +170,10 @@
 	var nodes []string
 	var shardCount int
 
-<<<<<<< HEAD
-	err := db.schemaReader.Read(class, func(_ *models.Class, state *sharding.State) error {
-=======
 	err := db.schemaReader.Read(class, true, func(_ *models.Class, state *sharding.State) error {
 		if state == nil {
 			return fmt.Errorf("unable to retrieve sharding state for class %s", class)
 		}
->>>>>>> 3652b765
 		shardCount = len(state.Physical)
 		if shardCount == 0 {
 			nodes = []string{}
@@ -315,14 +311,10 @@
 
 func (i *Index) marshalShardingState() ([]byte, error) {
 	var jsonBytes []byte
-<<<<<<< HEAD
-	err := i.schemaReader.Read(i.Config.ClassName.String(), func(_ *models.Class, state *sharding.State) error {
-=======
 	err := i.schemaReader.Read(i.Config.ClassName.String(), true, func(_ *models.Class, state *sharding.State) error {
 		if state == nil {
 			return fmt.Errorf("unable to retrieve sharding state for class %s", i.Config.ClassName.String())
 		}
->>>>>>> 3652b765
 		bytes, jsonErr := state.JSON()
 		if jsonErr != nil {
 			return jsonErr
