--- conflicted
+++ resolved
@@ -2514,11 +2514,7 @@
     },
     "description": "# Introduction\n Weaviate is an open source, AI-native vector database that helps developers create intuitive and reliable AI-powered applications. \n ### Base Path \nThe base path for the Weaviate server is structured as `[YOUR-WEAVIATE-HOST]:[PORT]/v1`. As an example, if you wish to access the `schema` endpoint on a local instance, you would navigate to `http://localhost:8080/v1/schema`. Ensure you replace `[YOUR-WEAVIATE-HOST]` and `[PORT]` with your actual server host and port number respectively. \n ### Questions? \nIf you have any comments or questions, please feel free to reach out to us at the community forum [https://forum.weaviate.io/](https://forum.weaviate.io/). \n### Issues? \nIf you find a bug or want to file a feature request, please open an issue on our GitHub repository for [Weaviate](https://github.com/weaviate/weaviate). \n### Want more documentation? \nFor a quickstart, code examples, concepts and more, please visit our [documentation page](https://weaviate.io/developers/weaviate).",
     "title": "Weaviate",
-<<<<<<< HEAD
     "version": "1.30.2"
-=======
-    "version": "1.29.7"
->>>>>>> 19adb5d5
   },
   "parameters": {
     "CommonAfterParameterQuery": {
