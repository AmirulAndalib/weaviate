{
  "basePath": "/v1",
  "consumes": [
    "application/yaml",
    "application/json"
  ],
  "definitions": {
    "UserTypeInput": {
      "type": "string",
      "enum": ["db", "oidc"],
      "description": "The type of the user. `db` users are managed by Weaviate, `oidc` users are managed by an external OIDC provider."
    },
    "GroupType": {
      "type": "string",
      "enum": [
        "oidc"
      ],
      "description": "If the group contains OIDC or database users."
    },
    "UserTypeOutput": {
      "type": "string",
      "enum": ["db_user", "db_env_user", "oidc"],
      "description": "The type of the user. `db_user` users are created through the `users` API, `db_env_user` users are created through environment variables, and `oidc` users are managed by an external OIDC provider."
    },
    "UserOwnInfo": {
      "type": "object",
      "properties": {
        "groups": {
          "type": "array",
          "description": "The groups associated with the user.",
          "items": {
            "type": "string"
          }
        },
        "roles": {
          "type": "array",
          "items": {
            "type": "object",
            "description": "The roles assigned to the user.",
            "$ref": "#/definitions/Role"
          }
        },
        "username": {
          "type": "string",
          "description": "The name (ID) of the user."
        }
      },
      "required": [
        "username"
      ]
    },
    "DBUserInfo": {
      "type": "object",
      "properties": {
        "roles": {
          "type": "array",
          "description": "The roles associated with the user.",
          "items": {
            "type": "string"
          }
        },
        "userId": {
          "type": "string",
          "description": "The name (ID) of the user."
        },
        "dbUserType": {
          "type": "string",
          "enum": [
            "db_user",
            "db_env_user"
          ],
          "description": "Type of the returned user."
        },
        "active": {
          "type": "boolean",
          "description": "Activity status of the returned user."
        },
        "createdAt": {
          "type": [
            "string",
            "null"
          ],
          "format": "date-time",
          "description": "Date and time in ISO 8601 format: YYYY-MM-DDTHH:MM:SSZ."
        },
        "apiKeyFirstLetters": {
          "type": [
            "string",
            "null"
          ],
          "maxLength": 3,
          "description": "First 3 letters of the associated API key."
        },
        "lastUsedAt": {
          "type": [
            "string",
            "null"
          ],
          "format": "date-time",
          "description": "Date and time in ISO 8601 format: YYYY-MM-DDTHH:MM:SSZ."
        }
      },
      "required": [
        "userId",
        "dbUserType",
        "roles",
        "active"
      ]
    },
    "UserApiKey": {
      "type": "object",
      "properties": {
        "apikey": {
          "type": "string",
          "description": "The API key associated with the user."
        }
      },
      "required": [
        "apikey"
      ]
    },
    "Role": {
      "type": "object",
      "properties": {
        "name": {
          "type": "string",
          "description": "The name (ID) of the role."
        },
        "permissions": {
          "type": "array",
          "items": {
            "type": "object",
            "description": "The list of permissions assigned to this role (level, action, resource).",
            "$ref": "#/definitions/Permission"
          }
        }
      },
      "required": [
        "name",
        "permissions"
      ]
    },
    "Permission": {
      "type": "object",
      "description": "Permissions attached to a role.",
      "properties": {
        "backups": {
          "type": "object",
          "description": "Resources applicable for backup actions.",
          "properties": {
            "collection": {
              "type": "string",
              "default": "*",
              "description": "A string that specifies which collections this permission applies to. Can be an exact collection name or a regex pattern. The default value `*` applies the permission to all collections."
            }
          }
        },
        "data": {
          "type": "object",
          "description": "Resources applicable for data actions.",
          "properties": {
            "collection": {
              "type": "string",
              "default": "*",
              "description": "A string that specifies which collections this permission applies to. Can be an exact collection name or a regex pattern. The default value `*` applies the permission to all collections."
            },
            "tenant": {
              "type": "string",
              "default": "*",
              "description": "A string that specifies which tenants this permission applies to. Can be an exact tenant name or a regex pattern. The default value `*` applies the permission to all tenants."
            },
            "object": {
              "type": "string",
              "default": "*",
              "description": "A string that specifies which objects this permission applies to. Can be an exact object ID or a regex pattern. The default value `*` applies the permission to all objects."
            }
          }
        },
        "nodes": {
          "type": "object",
          "description": "Resources applicable for cluster actions.",
          "properties": {
            "verbosity": {
              "type": "string",
              "default": "minimal",
              "enum": [
                "verbose",
                "minimal"
              ],
              "description": "Whether to allow (verbose) returning shards and stats data in the response."
            },
            "collection": {
              "type": "string",
              "default": "*",
              "description": "A string that specifies which collections this permission applies to. Can be an exact collection name or a regex pattern. The default value `*` applies the permission to all collections."
            }
          }
        },
        "users": {
          "type": "object",
          "description": "Resources applicable for user actions.",
          "properties": {
            "users": {
              "type": "string",
              "default": "*",
              "description": "A string that specifies which users this permission applies to. Can be an exact user name or a regex pattern. The default value `*` applies the permission to all users."
            }
          }
        },
        "groups": {
          "type": "object",
          "description": "Resources applicable for group actions.",
          "properties": {
            "group": {
              "type": "string",
              "default": "*",
              "description": "A string that specifies which groups this permission applies to. Can be an exact group name or a regex pattern. The default value `*` applies the permission to all groups."
            },
            "groupType": {
              "$ref": "#/definitions/GroupType"
            }
          }
        },
        "tenants": {
          "type": "object",
          "description": "Resources applicable for tenant actions.",
          "properties": {
            "collection": {
              "type": "string",
              "default": "*",
              "description": "A string that specifies which collections this permission applies to. Can be an exact collection name or a regex pattern. The default value `*` applies the permission to all collections."
            },
            "tenant": {
              "type": "string",
              "default": "*",
              "description": "A string that specifies which tenants this permission applies to. Can be an exact tenant name or a regex pattern. The default value `*` applies the permission to all tenants."
            }
          }
        },
        "roles": {
          "type": "object",
          "description": "Resources applicable for role actions.",
          "properties": {
            "role": {
              "type": "string",
              "default": "*",
              "description": "A string that specifies which roles this permission applies to. Can be an exact role name or a regex pattern. The default value `*` applies the permission to all roles."
            },
            "scope": {
              "enum": [
                "all",
                "match"
              ],
              "type": "string",
              "default": "match",
              "description": "Set the scope for the manage role permission."
            }
          }
        },
        "collections": {
          "type": "object",
          "description": "Resources applicable for collection and/or tenant actions.",
          "properties": {
            "collection": {
              "type": "string",
              "default": "*",
              "description": "A string that specifies which collections this permission applies to. Can be an exact collection name or a regex pattern. The default value `*` applies the permission to all collections."
            }
          }
        },
        "replicate": {
          "type": "object",
          "description": "resources applicable for replicate actions",
          "properties": {
            "collection": {
              "type": "string",
              "default": "*",
              "description": "string or regex. if a specific collection name, if left empty it will be ALL or *"
            },
            "shard": {
              "type": "string",
              "default": "*",
              "description": "string or regex. if a specific shard name, if left empty it will be ALL or *"
            }
          }
        },
        "aliases": {
          "type": "object",
          "description": "Resource definition for alias-related actions and permissions. Used to specify which aliases and collections can be accessed or modified.",
          "properties": {
            "collection": {
              "type": "string",
              "default": "*",
              "description": "A string that specifies which collections this permission applies to. Can be an exact collection name or a regex pattern. The default value `*` applies the permission to all collections."
            },
            "alias": {
              "type": "string",
              "default": "*",
              "description": "A string that specifies which aliases this permission applies to. Can be an exact alias name or a regex pattern. The default value `*` applies the permission to all aliases."
            }
          }
        },
        "action": {
          "type": "string",
          "description": "Allowed actions in weaviate.",
          "enum": [
            "manage_backups",
            "read_cluster",
            "create_data",
            "read_data",
            "update_data",
            "delete_data",
            "read_nodes",
            "create_roles",
            "read_roles",
            "update_roles",
            "delete_roles",
            "create_collections",
            "read_collections",
            "update_collections",
            "delete_collections",
            "assign_and_revoke_users",
            "create_users",
            "read_users",
            "update_users",
            "delete_users",
            "create_tenants",
            "read_tenants",
            "update_tenants",
            "delete_tenants",
            "create_replicate",
            "read_replicate",
            "update_replicate",
            "delete_replicate",
            "create_aliases",
            "read_aliases",
            "update_aliases",
            "delete_aliases",
            "assign_and_revoke_groups",
            "read_groups"
          ]
        }
      },
      "required": [
        "action"
      ]
    },
    "RolesListResponse": {
      "type": "array",
      "description": "List of roles.",
      "items": {
        "$ref": "#/definitions/Role"
      }
    },
    "Link": {
      "type": "object",
      "properties": {
        "href": {
          "type": "string",
          "description": "Target of the link."
        },
        "rel": {
          "type": "string",
          "description": "Relationship if both resources are related, e.g. 'next', 'previous', 'parent', etc."
        },
        "name": {
          "type": "string",
          "description": "Human readable name of the resource group."
        },
        "documentationHref": {
          "type": "string",
          "description": "Weaviate documentation about this resource group."
        }
      }
    },
    "Principal": {
      "type": "object",
      "properties": {
        "username": {
          "type": "string",
          "description": "The username that was extracted either from the authentication information"
        },
        "groups": {
          "type": "array",
          "items": {
            "type": "string"
          }
        },
        "userType": {
          "$ref": "#/definitions/UserTypeInput"
        }
      }
    },
    "C11yWordsResponse": {
      "description": "An array of available words and contexts.",
      "properties": {
        "concatenatedWord": {
          "description": "Weighted results for all words",
          "type": "object",
          "properties": {
            "concatenatedWord": {
              "type": "string"
            },
            "singleWords": {
              "type": "array",
              "items": {
                "format": "string"
              }
            },
            "concatenatedVector": {
              "$ref": "#/definitions/C11yVector"
            },
            "concatenatedNearestNeighbors": {
              "$ref": "#/definitions/C11yNearestNeighbors"
            }
          }
        },
        "individualWords": {
          "description": "Weighted results for per individual word",
          "type": "array",
          "items": {
            "type": "object",
            "properties": {
              "word": {
                "type": "string"
              },
              "present": {
                "type": "boolean"
              },
              "info": {
                "type": "object",
                "properties": {
                  "vector": {
                    "$ref": "#/definitions/C11yVector"
                  },
                  "nearestNeighbors": {
                    "$ref": "#/definitions/C11yNearestNeighbors"
                  }
                }
              }
            }
          }
        }
      }
    },
    "C11yExtension": {
      "description": "A resource describing an extension to the contextinoary, containing both the identifier and the definition of the extension",
      "properties": {
        "concept": {
          "description": "The new concept you want to extend. Must be an all-lowercase single word, or a space delimited compound word. Examples: 'foobarium', 'my custom concept'",
          "type": "string",
          "example": "foobarium"
        },
        "definition": {
          "description": "A list of space-delimited words or a sentence describing what the custom concept is about. Avoid using the custom concept itself. An Example definition for the custom concept 'foobarium': would be 'a naturally occurring element which can only be seen by programmers'",
          "type": "string"
        },
        "weight": {
          "description": "Weight of the definition of the new concept where 1='override existing definition entirely' and 0='ignore custom definition'. Note that if the custom concept is not present in the contextionary yet, the weight cannot be less than 1.",
          "type": "number",
          "format": "float"
        }
      }
    },
    "C11yNearestNeighbors": {
      "description": "C11y function to show the nearest neighbors to a word.",
      "type": "array",
      "items": {
        "type": "object",
        "properties": {
          "word": {
            "type": "string"
          },
          "distance": {
            "type": "number",
            "format": "float"
          }
        }
      }
    },
    "C11yVector": {
      "description": "A vector representation of the object in the Contextionary. If provided at object creation, this wil take precedence over any vectorizer setting.",
      "type": "array",
      "items": {
        "type": "number",
        "format": "float"
      }
    },
    "Vector": {
      "description": "A vector representation of the object. If provided at object creation, this wil take precedence over any vectorizer setting.",
      "type": "object"
    },
    "Vectors": {
      "description": "A map of named vectors for multi-vector representations.",
      "type": "object",
      "additionalProperties": {
        "$ref": "#/definitions/Vector"
      }
    },
    "C11yVectorBasedQuestion": {
      "description": "Receive question based on array of collection names (classes), properties and values.",
      "type": "array",
      "items": {
        "type": "object",
        "properties": {
          "classVectors": {
            "description": "Vectorized collection (class) name.",
            "type": "array",
            "items": {
              "type": "number",
              "format": "float"
            },
            "minItems": 300,
            "maxItems": 300
          },
          "classProps": {
            "description": "Vectorized properties.",
            "type": "array",
            "items": {
              "type": "object",
              "properties": {
                "propsVectors": {
                  "type": "array",
                  "items": {
                    "type": "number",
                    "format": "float"
                  }
                },
                "value": {
                  "description": "String with valuename.",
                  "type": "string"
                }
              }
            },
            "minItems": 300,
            "maxItems": 300
          }
        }
      }
    },
    "Deprecation": {
      "type": "object",
      "properties": {
        "id": {
          "type": "string",
          "description": "The id that uniquely identifies this particular deprecation (mostly used internally)."
        },
        "status": {
          "type": "string",
          "description": "Whether the problematic API functionality is deprecated (planned to be removed) or already removed."
        },
        "apiType": {
          "type": "string",
          "description": "Describes which API is affected, usually one of: REST, GraphQL and gRPC."
        },
        "msg": {
          "type": "string",
          "description": "What this deprecation is about."
        },
        "mitigation": {
          "type": "string",
          "description": "User-required object to not be affected by the (planned) removal."
        },
        "sinceVersion": {
          "type": "string",
          "description": "The deprecation was introduced in this version."
        },
        "plannedRemovalVersion": {
          "type": "string",
          "description": "A best-effort guess of which upcoming version will remove the feature entirely."
        },
        "removedIn": {
          "type": "string",
          "description": "If the feature has already been removed, it was removed in this version.",
          "x-nullable": true
        },
        "removedTime": {
          "type": "string",
          "format": "date-time",
          "description": "If the feature has already been removed, it was removed at this timestamp.",
          "x-nullable": true
        },
        "sinceTime": {
          "type": "string",
          "format": "date-time",
          "description": "The deprecation was introduced at this timestamp."
        },
        "locations": {
          "type": "array",
          "description": "The locations within the specified API affected by this deprecation.",
          "items": {
            "type": "string"
          }
        }
      }
    },
    "ErrorResponse": {
      "description": "An error response returned by Weaviate endpoints.",
      "properties": {
        "error": {
          "items": {
            "properties": {
              "message": {
                "type": "string"
              }
            },
            "type": "object"
          },
          "type": "array"
        }
      },
      "type": "object"
    },
    "GraphQLError": {
      "description": "An error response caused by a GraphQL query.",
      "properties": {
        "locations": {
          "items": {
            "properties": {
              "column": {
                "format": "int64",
                "type": "integer"
              },
              "line": {
                "format": "int64",
                "type": "integer"
              }
            },
            "type": "object"
          },
          "type": "array"
        },
        "message": {
          "type": "string"
        },
        "path": {
          "items": {
            "type": "string"
          },
          "type": "array"
        }
      }
    },
    "GraphQLQuery": {
      "description": "GraphQL query based on: http://facebook.github.io/graphql/.",
      "properties": {
        "operationName": {
          "description": "The name of the operation if multiple exist in the query.",
          "type": "string"
        },
        "query": {
          "description": "Query based on GraphQL syntax.",
          "type": "string"
        },
        "variables": {
          "description": "Additional variables for the query.",
          "type": "object"
        }
      },
      "type": "object"
    },
    "GraphQLQueries": {
      "description": "A list of GraphQL queries.",
      "items": {
        "$ref": "#/definitions/GraphQLQuery"
      },
      "type": "array"
    },
    "GraphQLResponse": {
      "description": "GraphQL based response: http://facebook.github.io/graphql/.",
      "properties": {
        "data": {
          "additionalProperties": {
            "$ref": "#/definitions/JsonObject"
          },
          "description": "GraphQL data object.",
          "type": "object"
        },
        "errors": {
          "description": "Array with errors.",
          "items": {
            "$ref": "#/definitions/GraphQLError"
          },
          "x-omitempty": true,
          "type": "array"
        }
      }
    },
    "GraphQLResponses": {
      "description": "A list of GraphQL responses.",
      "items": {
        "$ref": "#/definitions/GraphQLResponse"
      },
      "type": "array"
    },
    "InvertedIndexConfig": {
      "description": "Configure the inverted index built into Weaviate. See [Reference: Inverted index](https://docs.weaviate.io/weaviate/config-refs/indexing/inverted-index#inverted-index-parameters) for details.",
      "properties": {
        "cleanupIntervalSeconds": {
          "description": "Asynchronous index clean up happens every n seconds (default: 60).",
          "format": "int",
          "type": "number"
        },
        "bm25": {
          "$ref": "#/definitions/BM25Config"
        },
        "stopwords": {
          "$ref": "#/definitions/StopwordConfig"
        },
        "indexTimestamps": {
          "description": "Index each object by its internal timestamps (default: `false`).",
          "type": "boolean"
        },
        "indexNullState": {
          "description": "Index each object with the null state (default: `false`).",
          "type": "boolean"
        },
        "indexPropertyLength": {
          "description": "Index length of properties (default: `false`).",
          "type": "boolean"
        },
        "usingBlockMaxWAND": {
          "description": "Using BlockMax WAND for query execution (default: `false`, will be `true` for new collections created after 1.30).",
          "type": "boolean"
        }
      },
      "type": "object"
    },
    "ReplicationConfig": {
      "description": "Configure how replication is executed in a cluster",
      "properties": {
        "factor": {
          "description": "Number of times a collection (class) is replicated (default: 1).",
          "type": "integer"
        },
        "asyncEnabled": {
          "description": "Enable asynchronous replication (default: `false`).",
          "type": "boolean",
          "x-omitempty": false
        },
        "deletionStrategy": {
          "description": "Conflict resolution strategy for deleted objects.",
          "type": "string",
          "enum": [
            "NoAutomatedResolution",
            "DeleteOnConflict",
            "TimeBasedResolution"
          ],
          "x-omitempty": true
        }
      },
      "type": "object"
    },
    "BM25Config": {
      "description": "Tuning parameters for the BM25 algorithm.",
      "properties": {
        "k1": {
          "description": "Calibrates term-weight scaling based on the term frequency within a document (default: 1.2).",
          "format": "float",
          "type": "number"
        },
        "b": {
          "description": "Calibrates term-weight scaling based on the document length (default: 0.75).",
          "format": "float",
          "type": "number"
        }
      },
      "type": "object"
    },
    "StopwordConfig": {
      "description": "Fine-grained control over stopword list usage.",
      "properties": {
        "preset": {
          "description": "Pre-existing list of common words by language (default: `en`). Options: [`en`, `none`].",
          "type": "string"
        },
        "additions": {
          "description": "Stopwords to be considered additionally (default: []). Can be any array of custom strings.",
          "type": "array",
          "items": {
            "type": "string"
          }
        },
        "removals": {
          "description": "Stopwords to be removed from consideration (default: []). Can be any array of custom strings.",
          "type": "array",
          "items": {
            "type": "string"
          }
        }
      },
      "type": "object"
    },
    "MultiTenancyConfig": {
      "description": "Configuration related to multi-tenancy within a collection (class)",
      "properties": {
        "enabled": {
          "description": "Whether or not multi-tenancy is enabled for this collection (class) (default: `false`).",
          "type": "boolean",
          "x-omitempty": false
        },
        "autoTenantCreation": {
          "description": "Nonexistent tenants should (not) be created implicitly (default: `false`).",
          "type": "boolean",
          "x-omitempty": false
        },
        "autoTenantActivation": {
          "description": "Existing tenants should (not) be turned HOT implicitly when they are accessed and in another activity status (default: `false`).",
          "type": "boolean",
          "x-omitempty": false
        }
      }
    },
    "JsonObject": {
      "description": "JSON object value.",
      "type": "object"
    },
    "Meta": {
      "description": "Contains meta information of the current Weaviate instance.",
      "properties": {
        "hostname": {
          "description": "The url of the host.",
          "format": "url",
          "type": "string"
        },
        "version": {
          "description": "The Weaviate server version.",
          "type": "string"
        },
        "modules": {
          "description": "Module-specific meta information.",
          "type": "object"
        },
        "grpcMaxMessageSize": {
          "description": "Max message size for GRPC connection in bytes.",
          "type": "integer"
        }
      },
      "type": "object"
    },
    "MultipleRef": {
      "description": "Multiple instances of references to other objects.",
      "items": {
        "$ref": "#/definitions/SingleRef"
      },
      "type": "array"
    },
    "PatchDocumentObject": {
      "description": "Either a JSONPatch document as defined by RFC 6902 (from, op, path, value), or a merge document (RFC 7396).",
      "properties": {
        "from": {
          "description": "A string containing a JSON Pointer value.",
          "type": "string"
        },
        "op": {
          "description": "The operation to be performed.",
          "enum": [
            "add",
            "remove",
            "replace",
            "move",
            "copy",
            "test"
          ],
          "type": "string"
        },
        "path": {
          "description": "A JSON-Pointer.",
          "type": "string"
        },
        "value": {
          "description": "The value to be used within the operations.",
          "type": "object"
        },
        "merge": {
          "$ref": "#/definitions/Object"
        }
      },
      "required": [
        "op",
        "path"
      ]
    },
    "PatchDocumentAction": {
      "description": "Either a JSONPatch document as defined by RFC 6902 (from, op, path, value), or a merge document (RFC 7396).",
      "properties": {
        "from": {
          "description": "A string containing a JSON Pointer value.",
          "type": "string"
        },
        "op": {
          "description": "The operation to be performed.",
          "enum": [
            "add",
            "remove",
            "replace",
            "move",
            "copy",
            "test"
          ],
          "type": "string"
        },
        "path": {
          "description": "A JSON-Pointer.",
          "type": "string"
        },
        "value": {
          "description": "The value to be used within the operations.",
          "type": "object"
        },
        "merge": {
          "$ref": "#/definitions/Object"
        }
      },
      "required": [
        "op",
        "path"
      ]
    },
    "ReplicationReplicateReplicaRequest": {
      "description": "Specifies the parameters required to initiate a shard replica movement operation between two nodes for a given collection and shard. This request defines the source and target node, the collection and type of transfer.",
      "properties": {
        "sourceNode": {
          "description": "The name of the Weaviate node currently hosting the shard replica that needs to be moved or copied.",
          "type": "string"
        },
        "targetNode": {
          "description": "The name of the Weaviate node where the new shard replica will be created as part of the movement or copy operation.",
          "type": "string"
        },
        "collection": {
          "description": "The name of the collection to which the target shard belongs.",
          "type": "string"
        },
        "shard": {
          "description": "The name of the shard whose replica is to be moved or copied.",
          "type": "string"
        },
        "type": {
          "description": "Specifies the type of replication operation to perform. `COPY` creates a new replica on the target node while keeping the source replica. `MOVE` creates a new replica on the target node and then removes the source replica upon successful completion. Defaults to `COPY` if omitted.",
          "type": "string",
          "enum": [
            "COPY",
            "MOVE"
          ],
          "default": "COPY"
        }
      },
      "type": "object",
      "required": [
        "sourceNode",
        "targetNode",
        "collection",
        "shard"
      ]
    },
    "ReplicationReplicateReplicaResponse": {
      "description": "Contains the unique identifier for a successfully initiated asynchronous replica movement operation. This ID can be used to track the progress of the operation.",
      "properties": {
        "id": {
          "description": "The unique identifier (ID) assigned to the registered replication operation.",
          "format": "uuid",
          "type": "string"
        }
      },
      "type": "object",
      "required": [
        "id"
      ]
    },
    "ReplicationShardingStateResponse": {
      "description": "Provides the detailed sharding state for one or more collections, including the distribution of shards and their replicas across the cluster nodes.",
      "properties": {
        "shardingState": {
          "$ref": "#/definitions/ReplicationShardingState"
        }
      },
      "type": "object"
    },
    "ReplicationDisableReplicaRequest": {
      "description": "Specifies the parameters required to mark a specific shard replica as inactive (soft-delete) on a particular node. This action typically prevents the replica from serving requests but does not immediately remove its data.",
      "properties": {
        "node": {
          "description": "The name of the Weaviate node hosting the shard replica that is to be disabled.",
          "type": "string"
        },
        "collection": {
          "description": "The name of the collection to which the shard replica belongs.",
          "type": "string"
        },
        "shard": {
          "description": "The ID of the shard whose replica is to be disabled.",
          "type": "string"
        }
      },
      "type": "object",
      "required": [
        "node",
        "collection",
        "shard"
      ]
    },
    "ReplicationDeleteReplicaRequest": {
      "description": "Specifies the parameters required to permanently delete a specific shard replica from a particular node. This action will remove the replica's data from the node.",
      "properties": {
        "node": {
          "description": "The name of the Weaviate node from which the shard replica will be deleted.",
          "type": "string"
        },
        "collection": {
          "description": "The name of the collection to which the shard replica belongs.",
          "type": "string"
        },
        "shard": {
          "description": "The ID of the shard whose replica is to be deleted.",
          "type": "string"
        }
      },
      "type": "object",
      "required": [
        "node",
        "collection",
        "shard"
      ]
    },
    "ReplicationShardReplicas": {
      "description": "Represents a shard and lists the nodes that currently host its replicas.",
      "type": "object",
      "properties": {
        "shard": {
          "type": "string"
        },
        "replicas": {
          "type": "array",
          "items": {
            "type": "string"
          }
        }
      }
    },
    "ReplicationShardingState": {
      "description": "Details the sharding layout for a specific collection, mapping each shard to its set of replicas across the cluster.",
      "type": "object",
      "properties": {
        "collection": {
          "description": "The name of the collection.",
          "type": "string"
        },
        "shards": {
          "description": "An array detailing each shard within the collection and the nodes hosting its replicas.",
          "type": "array",
          "items": {
            "$ref": "#/definitions/ReplicationShardReplicas"
          }
        }
      }
    },
    "ReplicationReplicateDetailsReplicaStatusError": {
      "description": "Represents an error encountered during a replication operation, including its timestamp and a human-readable message.",
      "type": "object",
      "properties": {
        "whenErroredUnixMs": {
          "description": "The unix timestamp in ms when the error occurred. This is an approximate time and so should not be used for precise timing.",
          "format": "int64",
          "type": "integer"
        },
        "message": {
          "description": "A human-readable message describing the error.",
          "type": "string"
        }
      }
    },
    "ReplicationReplicateDetailsReplicaStatus": {
      "description": "Represents the current or historical status of a shard replica involved in a replication operation, including its operational state and any associated errors.",
      "type": "object",
      "properties": {
        "state": {
          "description": "The current operational state of the replica during the replication process.",
          "type": "string",
          "enum": [
            "REGISTERED",
            "HYDRATING",
            "FINALIZING",
            "DEHYDRATING",
            "READY",
            "CANCELLED"
          ]
        },
        "whenStartedUnixMs": {
          "description": "The UNIX timestamp in ms when this state was first entered. This is an approximate time and so should not be used for precise timing.",
          "format": "int64",
          "type": "integer"
        },
        "errors": {
          "description": "A list of error messages encountered by this replica during the replication operation, if any.",
          "type": "array",
          "items": {
            "$ref": "#/definitions/ReplicationReplicateDetailsReplicaStatusError"
          }
        }
      }
    },
    "ReplicationReplicateDetailsReplicaResponse": {
      "description": "Provides a comprehensive overview of a specific replication operation, detailing its unique ID, the involved collection, shard, source and target nodes, transfer type, current status, and optionally, its status history.",
      "properties": {
        "id": {
          "description": "The unique identifier (ID) of this specific replication operation.",
          "format": "uuid",
          "type": "string"
        },
        "shard": {
          "description": "The name of the shard involved in this replication operation.",
          "type": "string"
        },
        "collection": {
          "description": "The name of the collection to which the shard being replicated belongs.",
          "type": "string"
        },
        "sourceNode": {
          "description": "The identifier of the node from which the replica is being moved or copied (the source node).",
          "type": "string"
        },
        "targetNode": {
          "description": "The identifier of the node to which the replica is being moved or copied (the target node).",
          "type": "string"
        },
        "type": {
          "description": "Indicates whether the operation is a `COPY` (source replica remains) or a `MOVE` (source replica is removed after successful transfer).",
          "type": "string",
          "enum": [
            "COPY",
            "MOVE"
          ]
        },
        "uncancelable": {
          "description": "Whether the replica operation can't be cancelled.",
          "type": "boolean"
        },
        "scheduledForCancel": {
          "description": "Whether the replica operation is scheduled for cancellation.",
          "type": "boolean"
        },
        "scheduledForDelete": {
          "description": "Whether the replica operation is scheduled for deletion.",
          "type": "boolean"
        },
        "status": {
          "description": "An object detailing the current operational state of the replica movement and any errors encountered.",
          "type": "object",
          "$ref": "#/definitions/ReplicationReplicateDetailsReplicaStatus"
        },
        "statusHistory": {
          "description": "An array detailing the historical sequence of statuses the replication operation has transitioned through, if requested and available.",
          "type": "array",
          "items": {
            "$ref": "#/definitions/ReplicationReplicateDetailsReplicaStatus"
          }
        },
        "whenStartedUnixMs": {
          "description": "The UNIX timestamp in ms when the replication operation was initiated. This is an approximate time and so should not be used for precise timing.",
          "format": "int64",
          "type": "integer"
        }
      },
      "required": [
        "id",
        "shard",
        "sourceNode",
        "targetNode",
        "collection",
        "status",
        "type"
      ]
    },
    "ReplicationReplicateForceDeleteRequest": {
      "description": "Specifies the parameters available when force deleting replication operations.",
      "properties": {
        "id": {
          "description": "The unique identifier (ID) of the replication operation to be forcefully deleted.",
          "format": "uuid",
          "type": "string"
        },
        "collection": {
          "description": "The name of the collection to which the shard being replicated belongs.",
          "type": "string"
        },
        "shard": {
          "description": "The identifier of the shard involved in the replication operations.",
          "type": "string"
        },
        "node": {
          "description": "The name of the target node where the replication operations are registered.",
          "type": "string"
        },
        "dryRun": {
          "description": "If true, the operation will not actually delete anything but will return the expected outcome of the deletion.",
          "type": "boolean",
          "default": false
        }
      },
      "type": "object"
    },
    "ReplicationReplicateForceDeleteResponse": {
      "description": "Provides the UUIDs that were successfully force deleted as part of the replication operation. If dryRun is true, this will return the expected outcome without actually deleting anything.",
      "properties": {
        "deleted": {
          "description": "The unique identifiers (IDs) of the replication operations that were forcefully deleted.",
          "type": "array",
          "items": {
            "format": "uuid",
            "type": "string"
          }
        },
        "dryRun": {
          "description": "Indicates whether the operation was a dry run (true) or an actual deletion (false).",
          "type": "boolean"
        }
      },
      "type": "object"
    },
    "PeerUpdate": {
      "description": "A single peer in the network.",
      "properties": {
        "id": {
          "description": "The session ID of the peer.",
          "type": "string",
          "format": "uuid"
        },
        "name": {
          "description": "Human readable name.",
          "type": "string"
        },
        "uri": {
          "description": "The location where the peer is exposed to the internet.",
          "type": "string",
          "format": "uri"
        },
        "schemaHash": {
          "description": "The latest known hash of the peer's schema.",
          "type": "string"
        }
      }
    },
    "PeerUpdateList": {
      "description": "List of known peers.",
      "items": {
        "$ref": "#/definitions/PeerUpdate"
      },
      "type": "array"
    },
    "VectorWeights": {
      "description": "Allow custom overrides of vector weights as math expressions. E.g. `pancake`: `7` will set the weight for the word pancake to 7 in the vectorization, whereas `w * 3` would triple the originally calculated word. This is an open object, with OpenAPI Specification 3.0 this will be more detailed. See Weaviate docs for more info. In the future this will become a key/value (string/string) object.",
      "type": "object"
    },
    "PropertySchema": {
      "description": "Names and values of an individual property. A returned response may also contain additional metadata, such as from classification or feature projection.",
      "type": "object"
    },
    "SchemaHistory": {
      "description": "This is an open object, with OpenAPI Specification 3.0 this will be more detailed. See Weaviate docs for more info. In the future this will become a key/value OR a SingleRef definition.",
      "type": "object"
    },
    "Schema": {
      "description": "Definitions of semantic schemas (also see: https://github.com/weaviate/weaviate-semantic-schemas).",
      "properties": {
        "classes": {
          "description": "Semantic classes that are available.",
          "items": {
            "$ref": "#/definitions/Class"
          },
          "type": "array"
        },
        "maintainer": {
          "description": "Email of the maintainer.",
          "format": "email",
          "type": "string"
        },
        "name": {
          "description": "Name of the schema.",
          "type": "string"
        }
      },
      "type": "object"
    },
    "SchemaClusterStatus": {
      "description": "Indicates the health of the schema in a cluster.",
      "properties": {
        "healthy": {
          "description": "True if the cluster is in sync, false if there is an issue (see error).",
          "type": "boolean",
          "x-omitempty": false
        },
        "error": {
          "description": "Contains the sync check error if one occurred",
          "type": "string",
          "x-omitempty": true
        },
        "hostname": {
          "description": "Hostname of the coordinating node, i.e. the one that received the cluster. This can be useful information if the error message contains phrases such as 'other nodes agree, but local does not', etc.",
          "type": "string"
        },
        "nodeCount": {
          "description": "Number of nodes that participated in the sync check",
          "type": "number",
          "format": "int"
        },
        "ignoreSchemaSync": {
          "description": "The cluster check at startup can be ignored (to recover from an out-of-sync situation).",
          "type": "boolean",
          "x-omitempty": false
        }
      },
      "type": "object"
    },
    "Class": {
      "properties": {
        "class": {
          "description": "Name of the collection (formerly 'class') (required). Multiple words should be concatenated in CamelCase, e.g. `ArticleAuthor`.",
          "type": "string"
        },
        "vectorConfig": {
          "description": "Configure named vectors. Either use this field or `vectorizer`, `vectorIndexType`, and `vectorIndexConfig` fields. Available from `v1.24.0`.",
          "type": "object",
          "additionalProperties": {
            "$ref": "#/definitions/VectorConfig"
          }
        },
        "vectorIndexType": {
          "description": "Name of the vector index type to use for the collection (e.g. `hnsw` or `flat`).",
          "type": "string"
        },
        "vectorIndexConfig": {
          "description": "Vector-index config, that is specific to the type of index selected in vectorIndexType",
          "type": "object"
        },
        "shardingConfig": {
          "description": "Manage how the index should be sharded and distributed in the cluster",
          "type": "object"
        },
        "replicationConfig": {
          "$ref": "#/definitions/ReplicationConfig"
        },
        "invertedIndexConfig": {
          "$ref": "#/definitions/InvertedIndexConfig"
        },
        "multiTenancyConfig": {
          "$ref": "#/definitions/MultiTenancyConfig"
        },
        "vectorizer": {
          "description": "Specify how the vectors for this collection should be determined. The options are either `none` - this means you have to import a vector with each object yourself - or the name of a module that provides vectorization capabilities, such as `text2vec-weaviate`. If left empty, it will use the globally configured default ([`DEFAULT_VECTORIZER_MODULE`](https://docs.weaviate.io/deploy/configuration/env-vars)) which can itself either be `none` or a specific module.",
          "type": "string"
        },
        "moduleConfig": {
          "description": "Configuration specific to modules in a collection context.",
          "type": "object"
        },
        "description": {
          "description": "Description of the collection for metadata purposes.",
          "type": "string"
        },
        "properties": {
          "description": "Define properties of the collection.",
          "items": {
            "$ref": "#/definitions/Property"
          },
          "type": "array"
        }
      },
      "type": "object"
    },
    "Property": {
      "properties": {
        "dataType": {
          "description": "Data type of the property (required). If it starts with a capital (for example Person), may be a reference to another type.",
          "items": {
            "type": "string"
          },
          "type": "array"
        },
        "description": {
          "description": "Description of the property.",
          "type": "string"
        },
        "moduleConfig": {
          "description": "Configuration specific to modules in a collection context.",
          "type": "object"
        },
        "name": {
          "description": "The name of the property (required). Multiple words should be concatenated in camelCase, e.g. `nameOfAuthor`.",
          "type": "string"
        },
        "indexInverted": {
          "description": "(Deprecated). Whether to include this property in the inverted index. If `false`, this property cannot be used in `where` filters, `bm25` or `hybrid` search. <br/><br/>Unrelated to vectorization behavior (deprecated as of v1.19; use indexFilterable or/and indexSearchable instead)",
          "type": "boolean",
          "x-nullable": true
        },
        "indexFilterable": {
          "description": "Whether to include this property in the filterable, Roaring Bitmap index. If `false`, this property cannot be used in `where` filters. <br/><br/>Note: Unrelated to vectorization behavior.",
          "type": "boolean",
          "x-nullable": true
        },
        "indexSearchable": {
          "description": "Optional. Should this property be indexed in the inverted index. Defaults to true. Applicable only to properties of data type text and text[]. If you choose false, you will not be able to use this property in bm25 or hybrid search. This property has no affect on vectorization decisions done by modules",
          "type": "boolean",
          "x-nullable": true
        },
        "indexRangeFilters": {
          "description": "Whether to include this property in the filterable, range-based Roaring Bitmap index. Provides better performance for range queries compared to filterable index in large datasets. Applicable only to properties of data type int, number, date.",
          "type": "boolean",
          "x-nullable": true
        },
        "tokenization": {
          "description": "Determines how a property is indexed. This setting applies to `text` and `text[]` data types. The following tokenization methods are available:<br/><br/>- `word` (default): Splits the text on any non-alphanumeric characters and lowercases the tokens.<br/>- `lowercase`: Splits the text on whitespace and lowercases the tokens.<br/>- `whitespace`: Splits the text on whitespace. This tokenization is case-sensitive.<br/>- `field`: Indexes the entire property value as a single token after trimming whitespace.<br/>- `trigram`: Splits the property into rolling trigrams (three-character sequences).<br/>- `gse`: Uses the `gse` tokenizer, suitable for Chinese language text. [See `gse` docs](https://pkg.go.dev/github.com/go-ego/gse#section-readme).<br/>- `kagome_ja`: Uses the `Kagome` tokenizer with a Japanese (IPA) dictionary. [See `kagome` docs](https://github.com/ikawaha/kagome).<br/>- `kagome_kr`: Uses the `Kagome` tokenizer with a Korean dictionary. [See `kagome` docs](https://github.com/ikawaha/kagome).<br/><br/>See [Reference: Tokenization](https://docs.weaviate.io/weaviate/config-refs/collections#tokenization) for details.",
          "type": "string",
          "enum": [
            "word",
            "lowercase",
            "whitespace",
            "field",
            "trigram",
            "gse",
            "kagome_kr",
            "kagome_ja",
            "gse_ch"
          ]
        },
        "nestedProperties": {
          "description": "The properties of the nested object(s). Applies to object and object[] data types.",
          "items": {
            "$ref": "#/definitions/NestedProperty"
          },
          "type": "array",
          "x-omitempty": true
        }
      },
      "type": "object"
    },
    "VectorConfig": {
      "properties": {
        "vectorizer": {
          "description": "Configuration of a specific vectorizer used by this vector",
          "type": "object"
        },
        "vectorIndexType": {
          "description": "Name of the vector index to use, eg. (HNSW)",
          "type": "string"
        },
        "vectorIndexConfig": {
          "description": "Vector-index config, that is specific to the type of index selected in vectorIndexType",
          "type": "object"
        }
      },
      "type": "object"
    },
    "NestedProperty": {
      "properties": {
        "dataType": {
          "items": {
            "type": "string"
          },
          "type": "array"
        },
        "description": {
          "type": "string"
        },
        "name": {
          "type": "string"
        },
        "indexFilterable": {
          "type": "boolean",
          "x-nullable": true
        },
        "indexSearchable": {
          "type": "boolean",
          "x-nullable": true
        },
        "indexRangeFilters": {
          "type": "boolean",
          "x-nullable": true
        },
        "tokenization": {
          "type": "string",
          "enum": [
            "word",
            "lowercase",
            "whitespace",
            "field",
            "trigram",
            "gse",
            "kagome_kr",
            "kagome_ja",
            "gse_ch"
          ]
        },
        "nestedProperties": {
          "description": "The properties of the nested object(s). Applies to object and object[] data types.",
          "items": {
            "$ref": "#/definitions/NestedProperty"
          },
          "type": "array",
          "x-omitempty": true
        }
      },
      "type": "object"
    },
    "ShardStatusList": {
      "description": "The status of all the shards of a Class",
      "items": {
        "$ref": "#/definitions/ShardStatusGetResponse"
      },
      "type": "array"
    },
    "ShardStatusGetResponse": {
      "description": "Response body of shard status get request",
      "properties": {
        "name": {
          "description": "Name of the shard",
          "type": "string"
        },
        "status": {
          "description": "Status of the shard",
          "type": "string"
        },
        "vectorQueueSize": {
          "description": "Size of the vector queue of the shard",
          "type": "integer",
          "x-omitempty": false
        }
      }
    },
    "ShardStatus": {
      "description": "The status of a single shard",
      "properties": {
        "status": {
          "description": "Status of the shard",
          "type": "string"
        }
      }
    },
    "BackupCreateStatusResponse": {
      "description": "The definition of a backup create metadata",
      "properties": {
        "id": {
          "description": "The ID of the backup. Must be URL-safe and work as a filesystem path, only lowercase, numbers, underscore, minus characters allowed.",
          "type": "string"
        },
        "backend": {
          "description": "Backup backend name e.g. filesystem, gcs, s3.",
          "type": "string"
        },
        "path": {
          "description": "Destination path of backup files valid for the selected backend.",
          "type": "string"
        },
        "error": {
          "description": "error message if creation failed",
          "type": "string"
        },
        "status": {
          "description": "phase of backup creation process",
          "type": "string",
          "default": "STARTED",
          "enum": [
            "STARTED",
            "TRANSFERRING",
            "TRANSFERRED",
            "SUCCESS",
            "FAILED",
            "CANCELED"
          ]
        },
        "startedAt": {
          "description": "Timestamp when the backup process started",
          "type": "string",
          "format": "date-time"
        },
        "completedAt": {
          "description": "Timestamp when the backup process completed (successfully or with failure)",
          "type": "string",
          "format": "date-time"
        }
      }
    },
    "BackupRestoreStatusResponse": {
      "description": "The definition of a backup restore metadata.",
      "properties": {
        "id": {
          "description": "The ID of the backup. Must be URL-safe and work as a filesystem path, only lowercase, numbers, underscore, minus characters allowed.",
          "type": "string"
        },
        "backend": {
          "description": "Backup backend name e.g. filesystem, gcs, s3.",
          "type": "string"
        },
        "path": {
          "description": "Destination path of backup files valid for the selected backup backend, contains bucket and path.",
          "type": "string"
        },
        "error": {
          "description": "Error message if backup restoration failed.",
          "type": "string"
        },
        "status": {
          "description": "Phase of backup restoration process.",
          "type": "string",
          "default": "STARTED",
          "enum": [
            "STARTED",
            "TRANSFERRING",
            "TRANSFERRED",
            "SUCCESS",
            "FAILED",
            "CANCELED"
          ]
        }
      }
    },
    "BackupConfig": {
      "description": "Backup custom configuration.",
      "type": "object",
      "properties": {
        "Endpoint": {
          "type": "string",
          "description": "Name of the endpoint, e.g. s3.amazonaws.com."
        },
        "Bucket": {
          "type": "string",
          "description": "Name of the bucket, container, volume, etc."
        },
        "Path": {
          "type": "string",
          "description": "Path or key within the bucket."
        },
        "CPUPercentage": {
          "description": "Desired CPU core utilization ranging from 1%-80%",
          "type": "integer",
          "default": 50,
          "minimum": 1,
          "maximum": 80,
          "x-nullable": false
        },
        "ChunkSize": {
          "description": "Aimed chunk size, with a minimum of 2MB, default of 128MB, and a maximum of 512MB. The actual chunk size may vary.",
          "type": "integer",
          "default": 128,
          "minimum": 2,
          "maximum": 512,
          "x-nullable": false
        },
        "CompressionLevel": {
          "description": "compression level used by compression algorithm",
          "type": "string",
          "default": "DefaultCompression",
          "x-nullable": false,
          "enum": [
            "DefaultCompression",
            "BestSpeed",
            "BestCompression"
          ]
        }
      }
    },
    "RestoreConfig": {
      "description": "Backup custom configuration",
      "type": "object",
      "properties": {
        "Endpoint": {
          "type": "string",
          "description": "name of the endpoint, e.g. s3.amazonaws.com"
        },
        "Bucket": {
          "type": "string",
          "description": "Name of the bucket, container, volume, etc"
        },
        "Path": {
          "type": "string",
          "description": "Path within the bucket"
        },
        "CPUPercentage": {
          "description": "Desired CPU core utilization ranging from 1%-80%",
          "type": "integer",
          "default": 50,
          "minimum": 1,
          "maximum": 80,
          "x-nullable": false
        },
        "rolesOptions": {
          "description": "How roles should be restored",
          "type": "string",
          "enum": [
            "noRestore",
            "all"
          ],
          "default": "noRestore"
        },
        "usersOptions": {
          "description": "How users should be restored",
          "type": "string",
          "enum": [
            "noRestore",
            "all"
          ],
          "default": "noRestore"
        }
      }
    },
    "BackupCreateRequest": {
      "description": "Request body for creating a backup for a set of collections.",
      "properties": {
        "id": {
          "description": "The ID of the backup (required). Must be URL-safe and work as a filesystem path, only lowercase, numbers, underscore, minus characters allowed.",
          "type": "string"
        },
        "config": {
          "description": "Custom configuration for the backup creation process",
          "type": "object",
          "$ref": "#/definitions/BackupConfig"
        },
        "include": {
          "description": "List of collections to include in the backup creation process. If not set, all collections are included. Cannot be used together with `exclude`.",
          "type": "array",
          "items": {
            "type": "string"
          }
        },
        "exclude": {
          "description": "List of collections to exclude from the backup creation process. If not set, all collections are included. Cannot be used together with `include`.",
          "type": "array",
          "items": {
            "type": "string"
          }
        }
      }
    },
    "BackupCreateResponse": {
      "description": "The definition of a backup create response body",
      "properties": {
        "id": {
          "description": "The ID of the backup. Must be URL-safe and work as a filesystem path, only lowercase, numbers, underscore, minus characters allowed.",
          "type": "string"
        },
        "classes": {
          "description": "The list of collections (classes) for which the backup creation process was started.",
          "type": "array",
          "items": {
            "type": "string"
          }
        },
        "backend": {
          "description": "Backup backend name e.g. filesystem, gcs, s3.",
          "type": "string"
        },
        "bucket": {
          "description": "Name of the bucket, container, volume, etc",
          "type": "string"
        },
        "path": {
          "description": "Path within bucket of backup",
          "type": "string"
        },
        "error": {
          "description": "error message if creation failed",
          "type": "string"
        },
        "status": {
          "description": "phase of backup creation process",
          "type": "string",
          "default": "STARTED",
          "enum": [
            "STARTED",
            "TRANSFERRING",
            "TRANSFERRED",
            "SUCCESS",
            "FAILED",
            "CANCELED"
          ]
        }
      }
    },
    "BackupListResponse": {
      "description": "The definition of a backup create response body.",
      "type": "array",
      "items": {
        "type": "object",
        "properties": {
          "id": {
            "description": "The ID of the backup. Must be URL-safe and work as a filesystem path, only lowercase, numbers, underscore, minus characters allowed.",
            "type": "string"
          },
          "classes": {
            "description": "The list of collections (classes) for which the backup process was started.",
            "type": "array",
            "items": {
              "type": "string"
            }
          },
          "status": {
            "description": "Status of backup process.",
            "type": "string",
            "enum": [
              "STARTED",
              "TRANSFERRING",
              "TRANSFERRED",
              "SUCCESS",
              "FAILED",
              "CANCELED"
            ]
          },
          "startedAt": {
            "description": "Timestamp when the backup process started",
            "type": "string",
            "format": "date-time"
          },
          "completedAt": {
            "description": "Timestamp when the backup process completed (successfully or with failure)",
            "type": "string",
            "format": "date-time"
          },
          "size": {
            "description": "Size of the backup in Gibs",
            "type": "number",
            "format": "float64"
          }
        }
      }
    },
    "BackupRestoreRequest": {
      "description": "Request body for restoring a backup for a set of collections (classes).",
      "properties": {
        "config": {
          "description": "Custom configuration for the backup restoration process.",
          "type": "object",
          "$ref": "#/definitions/RestoreConfig"
        },
        "include": {
          "description": "List of collections (classes) to include in the backup restoration process.",
          "type": "array",
          "items": {
            "type": "string"
          }
        },
        "exclude": {
          "description": "List of collections (classes) to exclude from the backup restoration process.",
          "type": "array",
          "items": {
            "type": "string"
          }
        },
        "node_mapping": {
          "description": "Allows overriding the node names stored in the backup with different ones. Useful when restoring backups to a different environment.",
          "type": "object",
          "additionalProperties": {
            "type": "string"
          }
        },
        "overwriteAlias": {
          "description": "Allows ovewriting the collection alias if there is a conflict",
          "type": "boolean"
        }
      }
    },
    "BackupRestoreResponse": {
      "description": "The definition of a backup restore response body.",
      "properties": {
        "id": {
          "description": "The ID of the backup. Must be URL-safe and work as a filesystem path, only lowercase, numbers, underscore, minus characters allowed.",
          "type": "string"
        },
        "classes": {
          "description": "The list of collections (classes) for which the backup restoration process was started.",
          "type": "array",
          "items": {
            "type": "string"
          }
        },
        "backend": {
          "description": "Backup backend name e.g. filesystem, gcs, s3.",
          "type": "string"
        },
        "path": {
          "description": "Destination path of backup files valid for the selected backend.",
          "type": "string"
        },
        "error": {
          "description": "Error message if backup restoration failed.",
          "type": "string"
        },
        "status": {
          "description": "Phase of backup restoration process.",
          "type": "string",
          "default": "STARTED",
          "enum": [
            "STARTED",
            "TRANSFERRING",
            "TRANSFERRED",
            "SUCCESS",
            "FAILED",
            "CANCELED"
          ]
        }
      }
    },
    "NodeStats": {
      "description": "The summary of Weaviate's statistics.",
      "properties": {
        "shardCount": {
          "description": "The count of Weaviate's shards. To see this value, set `output` to `verbose`.",
          "format": "int",
          "type": "number",
          "x-omitempty": false
        },
        "objectCount": {
          "description": "The total number of objects in DB.",
          "format": "int64",
          "type": "number",
          "x-omitempty": false
        }
      }
    },
    "BatchStats": {
      "description": "The summary of a nodes batch queue congestion status.",
      "properties": {
        "queueLength": {
          "description": "How many objects are currently in the batch queue.",
          "format": "int",
          "type": "number",
          "x-omitempty": true,
          "x-nullable": true
        },
        "ratePerSecond": {
          "description": "How many objects are approximately processed from the batch queue per second.",
          "format": "int",
          "type": "number",
          "x-omitempty": false
        }
      }
    },
    "NodeShardStatus": {
      "description": "The definition of a node shard status response body",
      "properties": {
        "name": {
          "description": "The name of the shard.",
          "type": "string",
          "x-omitempty": false
        },
        "class": {
          "description": "The name of shard's collection (class).",
          "type": "string",
          "x-omitempty": false
        },
        "objectCount": {
          "description": "The number of objects in shard.",
          "format": "int64",
          "type": "number",
          "x-omitempty": false
        },
        "vectorIndexingStatus": {
          "description": "The status of the vector indexing process.",
          "format": "string",
          "x-omitempty": false
        },
        "compressed": {
          "description": "The status of vector compression/quantization.",
          "format": "boolean",
          "x-omitempty": false
        },
        "vectorQueueLength": {
          "description": "The length of the vector indexing queue.",
          "format": "int64",
          "type": "number",
          "x-omitempty": false
        },
        "loaded": {
          "description": "The load status of the shard.",
          "type": "boolean",
          "x-omitempty": false
        },
        "asyncReplicationStatus": {
          "description": "The status of the async replication.",
          "type": "array",
          "items": {
            "$ref": "#/definitions/AsyncReplicationStatus"
          }
        },
        "numberOfReplicas": {
          "description": "Number of replicas for the shard.",
          "type": [
            "integer",
            "null"
          ],
          "format": "int64",
          "x-omitempty": true
        },
        "replicationFactor": {
          "description": "Minimum number of replicas for the shard.",
          "type": [
            "integer",
            "null"
          ],
          "format": "int64",
          "x-omitempty": true
        }
      }
    },
    "AsyncReplicationStatus": {
      "description": "The status of the async replication.",
      "properties": {
        "objectsPropagated": {
          "description": "The number of objects propagated in the most recent iteration.",
          "type": "number",
          "format": "uint64"
        },
        "startDiffTimeUnixMillis": {
          "description": "The start time of the most recent iteration.",
          "type": "number",
          "format": "int64"
        },
        "targetNode": {
          "description": "The target node of the replication, if set, otherwise empty.",
          "type": "string"
        }
      }
    },
    "NodeStatus": {
      "description": "The definition of a backup node status response body",
      "properties": {
        "name": {
          "description": "The name of the node.",
          "type": "string"
        },
        "status": {
          "description": "Node's status.",
          "type": "string",
          "default": "HEALTHY",
          "enum": [
            "HEALTHY",
            "UNHEALTHY",
            "UNAVAILABLE",
            "TIMEOUT"
          ]
        },
        "version": {
          "description": "The version of Weaviate.",
          "type": "string"
        },
        "gitHash": {
          "description": "The gitHash of Weaviate.",
          "type": "string"
        },
        "stats": {
          "description": "Weaviate overall statistics.",
          "type": "object",
          "$ref": "#/definitions/NodeStats"
        },
        "batchStats": {
          "description": "Weaviate batch statistics.",
          "type": "object",
          "$ref": "#/definitions/BatchStats"
        },
        "shards": {
          "description": "The list of the shards with it's statistics.",
          "type": "array",
          "items": {
            "$ref": "#/definitions/NodeShardStatus"
          }
        }
      }
    },
    "NodesStatusResponse": {
      "description": "The status of all of the Weaviate nodes",
      "type": "object",
      "properties": {
        "nodes": {
          "type": "array",
          "items": {
            "$ref": "#/definitions/NodeStatus"
          }
        }
      }
    },
    "DistributedTask": {
      "description": "Distributed task metadata.",
      "type": "object",
      "properties": {
        "id": {
          "description": "The ID of the task.",
          "type": "string"
        },
        "version": {
          "description": "The version of the task.",
          "type": "integer"
        },
        "status": {
          "description": "The status of the task.",
          "type": "string"
        },
        "startedAt": {
          "description": "The time when the task was created.",
          "type": "string",
          "format": "date-time"
        },
        "finishedAt": {
          "description": "The time when the task was finished.",
          "type": "string",
          "format": "date-time"
        },
        "finishedNodes": {
          "description": "The nodes that finished the task.",
          "type": "array",
          "items": {
            "type": "string"
          }
        },
        "error": {
          "description": "The high level reason why the task failed.",
          "type": "string",
          "x-omitempty": true
        },
        "payload": {
          "description": "The payload of the task.",
          "type": "object"
        }
      }
    },
    "DistributedTasks": {
      "description": "Active distributed tasks by namespace.",
      "type": "object",
      "additionalProperties": {
        "type": "array",
        "items": {
          "$ref": "#/definitions/DistributedTask"
        }
      }
    },
    "RaftStatistics": {
      "description": "The definition of Raft statistics.",
      "properties": {
        "appliedIndex": {
          "type": "string"
        },
        "commitIndex": {
          "type": "string"
        },
        "fsmPending": {
          "type": "string"
        },
        "lastContact": {
          "type": "string"
        },
        "lastLogIndex": {
          "type": "string"
        },
        "lastLogTerm": {
          "type": "string"
        },
        "lastSnapshotIndex": {
          "type": "string"
        },
        "lastSnapshotTerm": {
          "type": "string"
        },
        "latestConfiguration": {
          "description": "Weaviate Raft nodes.",
          "type": "object"
        },
        "latestConfigurationIndex": {
          "type": "string"
        },
        "numPeers": {
          "type": "string"
        },
        "protocolVersion": {
          "type": "string"
        },
        "protocolVersionMax": {
          "type": "string"
        },
        "protocolVersionMin": {
          "type": "string"
        },
        "snapshotVersionMax": {
          "type": "string"
        },
        "snapshotVersionMin": {
          "type": "string"
        },
        "state": {
          "type": "string"
        },
        "term": {
          "type": "string"
        }
      }
    },
    "Statistics": {
      "description": "The definition of node statistics.",
      "properties": {
        "name": {
          "description": "The name of the node.",
          "type": "string"
        },
        "status": {
          "description": "Node's status.",
          "type": "string",
          "default": "HEALTHY",
          "enum": [
            "HEALTHY",
            "UNHEALTHY",
            "UNAVAILABLE",
            "TIMEOUT"
          ]
        },
        "bootstrapped": {
          "type": "boolean"
        },
        "dbLoaded": {
          "type": "boolean"
        },
        "initialLastAppliedIndex": {
          "type": "number",
          "format": "uint64"
        },
        "lastAppliedIndex": {
          "type": "number"
        },
        "isVoter": {
          "type": "boolean"
        },
        "leaderId": {
          "type": "object"
        },
        "leaderAddress": {
          "type": "object"
        },
        "open": {
          "type": "boolean"
        },
        "ready": {
          "type": "boolean"
        },
        "candidates": {
          "type": "object"
        },
        "raft": {
          "description": "Weaviate Raft statistics.",
          "type": "object",
          "$ref": "#/definitions/RaftStatistics"
        }
      }
    },
    "ClusterStatisticsResponse": {
      "description": "The cluster statistics of all of the Weaviate nodes",
      "type": "object",
      "properties": {
        "statistics": {
          "type": "array",
          "items": {
            "$ref": "#/definitions/Statistics"
          }
        },
        "synchronized": {
          "type": "boolean",
          "x-omitempty": false
        }
      }
    },
    "SingleRef": {
      "description": "Either set beacon (direct reference) or set collection (class) and schema (concept reference)",
      "properties": {
        "class": {
          "description": "If using a concept reference (rather than a direct reference), specify the desired collection (class) name here.",
          "format": "uri",
          "type": "string"
        },
        "schema": {
          "description": "If using a concept reference (rather than a direct reference), specify the desired properties here",
          "$ref": "#/definitions/PropertySchema"
        },
        "beacon": {
          "description": "If using a direct reference, specify the URI to point to the cross-reference here. Should be in the form of weaviate://localhost/<uuid> for the example of a local cross-reference to an object",
          "format": "uri",
          "type": "string"
        },
        "href": {
          "description": "If using a direct reference, this read-only fields provides a link to the referenced resource. If 'origin' is globally configured, an absolute URI is shown - a relative URI otherwise.",
          "format": "uri",
          "type": "string"
        },
        "classification": {
          "description": "Additional Meta information about classifications if the item was part of one",
          "$ref": "#/definitions/ReferenceMetaClassification"
        }
      }
    },
    "AdditionalProperties": {
      "description": "(Response only) Additional meta information about a single object.",
      "type": "object",
      "additionalProperties": {
        "type": "object"
      }
    },
    "ReferenceMetaClassification": {
      "description": "This meta field contains additional info about the classified reference property",
      "properties": {
        "overallCount": {
          "description": "overall neighbors checked as part of the classification. In most cases this will equal k, but could be lower than k - for example if not enough data was present",
          "type": "number",
          "format": "int64"
        },
        "winningCount": {
          "description": "size of the winning group, a number between 1..k",
          "type": "number",
          "format": "int64"
        },
        "losingCount": {
          "description": "size of the losing group, can be 0 if the winning group size equals k",
          "type": "number",
          "format": "int64"
        },
        "closestOverallDistance": {
          "description": "The lowest distance of any neighbor, regardless of whether they were in the winning or losing group",
          "type": "number",
          "format": "float32"
        },
        "winningDistance": {
          "description": "deprecated - do not use, to be removed in 0.23.0",
          "type": "number",
          "format": "float32"
        },
        "meanWinningDistance": {
          "description": "Mean distance of all neighbors from the winning group",
          "type": "number",
          "format": "float32"
        },
        "closestWinningDistance": {
          "description": "Closest distance of a neighbor from the winning group",
          "type": "number",
          "format": "float32"
        },
        "closestLosingDistance": {
          "description": "The lowest distance of a neighbor in the losing group. Optional. If k equals the size of the winning group, there is no losing group",
          "type": "number",
          "format": "float32",
          "x-nullable": true
        },
        "losingDistance": {
          "description": "deprecated - do not use, to be removed in 0.23.0",
          "type": "number",
          "format": "float32",
          "x-nullable": true
        },
        "meanLosingDistance": {
          "description": "Mean distance of all neighbors from the losing group. Optional. If k equals the size of the winning group, there is no losing group.",
          "type": "number",
          "format": "float32",
          "x-nullable": true
        }
      }
    },
    "BatchReference": {
      "properties": {
        "from": {
          "description": "Long-form beacon-style URI to identify the source of the cross-reference, including the property name. Should be in the form of `weaviate://localhost/objects/<uuid>/<className>/<propertyName>`, where `<className>` and `<propertyName>` must represent the cross-reference property of the source class to be used.",
          "format": "uri",
          "type": "string",
          "example": "weaviate://localhost/Zoo/a5d09582-4239-4702-81c9-92a6e0122bb4/hasAnimals"
        },
        "to": {
          "description": "Short-form URI to point to the cross-reference. Should be in the form of `weaviate://localhost/<uuid>` for the example of a local cross-reference to an object.",
          "example": "weaviate://localhost/97525810-a9a5-4eb0-858a-71449aeb007f",
          "format": "uri",
          "type": "string"
        },
        "tenant": {
          "type": "string",
          "description": "Name of the reference tenant."
        }
      }
    },
    "BatchReferenceResponse": {
      "allOf": [
        {
          "$ref": "#/definitions/BatchReference"
        },
        {
          "properties": {
            "result": {
              "description": "Results for this specific reference.",
              "format": "object",
              "properties": {
                "status": {
                  "type": "string",
                  "default": "SUCCESS",
                  "enum": [
                    "SUCCESS",
                    "FAILED"
                  ]
                },
                "errors": {
                  "$ref": "#/definitions/ErrorResponse"
                }
              }
            }
          }
        }
      ],
      "type": "object"
    },
    "GeoCoordinates": {
      "properties": {
        "latitude": {
          "description": "The latitude of the point on earth in decimal form.",
          "format": "float",
          "type": "number",
          "x-nullable": true
        },
        "longitude": {
          "description": "The longitude of the point on earth in decimal form.",
          "format": "float",
          "type": "number",
          "x-nullable": true
        }
      }
    },
    "PhoneNumber": {
      "properties": {
        "input": {
          "description": "The raw input as the phone number is present in your raw data set. It will be parsed into the standardized formats if valid.",
          "type": "string"
        },
        "internationalFormatted": {
          "description": "Read-only. Parsed result in the international format (e.g. `+49 123 456789`).",
          "type": "string"
        },
        "defaultCountry": {
          "description": "Optional. The ISO 3166-1 alpha-2 country code. This is used to figure out the correct `countryCode` and international format if only a national number (e.g. `0123 4567`) is provided.",
          "type": "string"
        },
        "countryCode": {
          "description": "Read-only. The numerical country code (e.g. `49`).",
          "format": "uint64",
          "type": "number"
        },
        "national": {
          "description": "Read-only. The numerical representation of the national part.",
          "format": "uint64",
          "type": "number"
        },
        "nationalFormatted": {
          "description": "Read-only. Parsed result in the national format (e.g. `0123 456789`).",
          "type": "string"
        },
        "valid": {
          "description": "Read-only. Indicates whether the parsed number is a valid phone number.",
          "type": "boolean"
        }
      }
    },
    "Object": {
      "properties": {
        "class": {
          "description": "Name of the collection (class) the object belongs to.",
          "type": "string"
        },
        "vectorWeights": {
          "$ref": "#/definitions/VectorWeights"
        },
        "properties": {
          "$ref": "#/definitions/PropertySchema"
        },
        "id": {
          "description": "The UUID of the object.",
          "format": "uuid",
          "type": "string"
        },
        "creationTimeUnix": {
          "description": "(Response only) Timestamp of creation of this object in milliseconds since epoch UTC.",
          "format": "int64",
          "type": "integer"
        },
        "lastUpdateTimeUnix": {
          "description": "(Response only) Timestamp of the last object update in milliseconds since epoch UTC.",
          "format": "int64",
          "type": "integer"
        },
        "vector": {
          "description": "This field returns vectors associated with the object. C11yVector, Vector or Vectors values are possible.",
          "$ref": "#/definitions/C11yVector"
        },
        "vectors": {
          "description": "This field returns vectors associated with the object.",
          "$ref": "#/definitions/Vectors"
        },
        "tenant": {
          "description": "The name of the tenant the object belongs to.",
          "type": "string"
        },
        "additional": {
          "$ref": "#/definitions/AdditionalProperties"
        }
      },
      "type": "object"
    },
    "ObjectsGetResponse": {
      "allOf": [
        {
          "$ref": "#/definitions/Object"
        },
        {
          "properties": {
            "deprecations": {
              "type": "array",
              "items": {
                "$ref": "#/definitions/Deprecation"
              }
            }
          }
        },
        {
          "properties": {
            "result": {
              "description": "Results for this specific object.",
              "format": "object",
              "properties": {
                "status": {
                  "type": "string",
                  "default": "SUCCESS",
                  "enum": [
                    "SUCCESS",
                    "FAILED"
                  ]
                },
                "errors": {
                  "$ref": "#/definitions/ErrorResponse"
                }
              }
            }
          }
        }
      ],
      "type": "object"
    },
    "BatchDelete": {
      "type": "object",
      "properties": {
        "match": {
          "description": "Outlines how to find the objects to be deleted.",
          "type": "object",
          "properties": {
            "class": {
              "description": "The name of the collection (class) from which to delete objects.",
              "type": "string",
              "example": "City"
            },
            "where": {
              "description": "Filter to limit the objects to be deleted.",
              "type": "object",
              "$ref": "#/definitions/WhereFilter"
            }
          }
        },
        "output": {
          "description": "Controls the verbosity of the output, possible values are: `minimal`, `verbose`. Defaults to `minimal`.",
          "type": "string",
          "default": "minimal"
        },
        "deletionTimeUnixMilli": {
          "description": "Timestamp of deletion in milliseconds since epoch UTC.",
          "format": "int64",
          "type": "integer",
          "x-nullable": true
        },
        "dryRun": {
          "description": "If true, the call will show which objects would be matched using the specified filter without deleting any objects. <br/><br/>Depending on the configured verbosity, you will either receive a count of affected objects, or a list of IDs.",
          "type": "boolean",
          "default": false
        }
      }
    },
    "BatchDeleteResponse": {
      "description": "Delete Objects response.",
      "type": "object",
      "properties": {
        "match": {
          "description": "Outlines how to find the objects to be deleted.",
          "type": "object",
          "properties": {
            "class": {
              "description": "The name of the collection (class) from which to delete objects.",
              "type": "string",
              "example": "City"
            },
            "where": {
              "description": "Filter to limit the objects to be deleted.",
              "type": "object",
              "$ref": "#/definitions/WhereFilter"
            }
          }
        },
        "output": {
          "description": "Controls the verbosity of the output, possible values are: `minimal`, `verbose`. Defaults to `minimal`.",
          "type": "string",
          "default": "minimal"
        },
        "deletionTimeUnixMilli": {
          "description": "Timestamp of deletion in milliseconds since epoch UTC.",
          "format": "int64",
          "type": "integer",
          "x-nullable": true
        },
        "dryRun": {
          "description": "If true, objects will not be deleted yet, but merely listed. Defaults to false.",
          "type": "boolean",
          "default": false
        },
        "results": {
          "type": "object",
          "properties": {
            "matches": {
              "description": "How many objects were matched by the filter.",
              "type": "number",
              "format": "int64",
              "x-omitempty": false
            },
            "limit": {
              "description": "The most amount of objects that can be deleted in a single query, equals [`QUERY_MAXIMUM_RESULTS`](https://docs.weaviate.io/deploy/configuration/env-vars#QUERY_MAXIMUM_RESULTS).",
              "type": "number",
              "format": "int64",
              "x-omitempty": false
            },
            "successful": {
              "description": "How many objects were successfully deleted in this round.",
              "type": "number",
              "format": "int64",
              "x-omitempty": false
            },
            "failed": {
              "description": "How many objects should have been deleted but could not be deleted.",
              "type": "number",
              "format": "int64",
              "x-omitempty": false
            },
            "objects": {
              "description": "With output set to `minimal` only objects with error occurred will the be described. Successfully deleted objects would be omitted. Output set to `verbose` will list all of the objects with their respective statuses.",
              "type": "array",
              "items": {
                "description": "Results for this specific Object.",
                "format": "object",
                "properties": {
                  "id": {
                    "description": "The UUID of the object.",
                    "format": "uuid",
                    "type": "string"
                  },
                  "status": {
                    "type": "string",
                    "default": "SUCCESS",
                    "enum": [
                      "SUCCESS",
                      "DRYRUN",
                      "FAILED"
                    ]
                  },
                  "errors": {
                    "$ref": "#/definitions/ErrorResponse"
                  }
                }
              }
            }
          }
        }
      }
    },
    "ObjectsListResponse": {
      "description": "List of objects.",
      "properties": {
        "objects": {
          "description": "The actual list of objects.",
          "items": {
            "$ref": "#/definitions/Object"
          },
          "type": "array"
        },
        "deprecations": {
          "type": "array",
          "items": {
            "$ref": "#/definitions/Deprecation"
          }
        },
        "totalResults": {
          "description": "The total number of objects for the query. The number of items in a response may be smaller due to paging.",
          "format": "int64",
          "type": "integer"
        }
      },
      "type": "object"
    },
    "Classification": {
      "description": "Manage classifications, trigger them and view status of past classifications.",
      "properties": {
        "id": {
          "description": "ID to uniquely identify this classification run.",
          "format": "uuid",
          "type": "string",
          "example": "ee722219-b8ec-4db1-8f8d-5150bb1a9e0c"
        },
        "class": {
          "description": "The name of the collection (class) which is used in this classification.",
          "type": "string",
          "example": "City"
        },
        "classifyProperties": {
          "description": "Which ref-property to set as part of the classification.",
          "type": "array",
          "items": {
            "type": "string"
          },
          "example": [
            "inCountry"
          ]
        },
        "basedOnProperties": {
          "description": "Base the text-based classification on these fields (of type text).",
          "type": "array",
          "items": {
            "type": "string"
          },
          "example": [
            "description"
          ]
        },
        "status": {
          "description": "Status of this classification.",
          "type": "string",
          "enum": [
            "running",
            "completed",
            "failed"
          ],
          "example": "running"
        },
        "meta": {
          "description": "Additional meta information about the classification.",
          "type": "object",
          "$ref": "#/definitions/ClassificationMeta"
        },
        "type": {
          "description": "Which algorithm to use for classifications.",
          "type": "string"
        },
        "settings": {
          "description": "Classification-type specific settings.",
          "type": "object"
        },
        "error": {
          "description": "Error message if status == failed.",
          "type": "string",
          "default": "",
          "example": "classify xzy: something went wrong"
        },
        "filters": {
          "type": "object",
          "properties": {
            "sourceWhere": {
              "description": "Limit the objects to be classified.",
              "type": "object",
              "$ref": "#/definitions/WhereFilter"
            },
            "trainingSetWhere": {
              "description": "Limit the training objects to be considered during the classification. Can only be used on types with explicit training sets, such as 'knn'.",
              "type": "object",
              "$ref": "#/definitions/WhereFilter"
            },
            "targetWhere": {
              "description": "Limit the possible sources when using an algorithm which doesn't really on training data, e.g. 'contextual'. When using an algorithm with a training set, such as 'knn', limit the training set instead.",
              "type": "object",
              "$ref": "#/definitions/WhereFilter"
            }
          }
        }
      },
      "type": "object"
    },
    "ClassificationMeta": {
      "description": "Additional information to a specific classification.",
      "properties": {
        "started": {
          "description": "Time when this classification was started.",
          "type": "string",
          "format": "date-time",
          "example": "2017-07-21T17:32:28Z"
        },
        "completed": {
          "description": "Time when this classification finished.",
          "type": "string",
          "format": "date-time",
          "example": "2017-07-21T17:32:28Z"
        },
        "count": {
          "description": "Number of objects which were taken into consideration for classification.",
          "type": "integer",
          "example": 147
        },
        "countSucceeded": {
          "description": "Number of objects successfully classified.",
          "type": "integer",
          "example": 140
        },
        "countFailed": {
          "description": "Number of objects which could not be classified - see error message for details.",
          "type": "integer",
          "example": 7
        }
      },
      "type": "object"
    },
    "WhereFilter": {
      "description": "Filter search results using a where filter.",
      "properties": {
        "operands": {
          "description": "Combine multiple where filters, requires 'And' or 'Or' operator.",
          "type": "array",
          "items": {
            "$ref": "#/definitions/WhereFilter"
          }
        },
        "operator": {
          "description": "Operator to use.",
          "type": "string",
          "enum": [
            "And",
            "Or",
            "Equal",
            "Like",
            "NotEqual",
            "GreaterThan",
            "GreaterThanEqual",
            "LessThan",
            "LessThanEqual",
            "WithinGeoRange",
            "IsNull",
            "ContainsAny",
            "ContainsAll",
            "ContainsNone",
            "Not"
          ],
          "example": "GreaterThanEqual"
        },
        "path": {
          "description": "Path to the property currently being filtered.",
          "type": "array",
          "items": {
            "type": "string"
          },
          "example": [
            "inCity",
            "city",
            "name"
          ]
        },
        "valueInt": {
          "description": "value as integer",
          "type": "integer",
          "format": "int64",
          "example": 2000,
          "x-nullable": true
        },
        "valueNumber": {
          "description": "value as number/float",
          "type": "number",
          "format": "float64",
          "example": 3.14,
          "x-nullable": true
        },
        "valueBoolean": {
          "description": "value as boolean",
          "type": "boolean",
          "example": false,
          "x-nullable": true
        },
        "valueString": {
          "description": "value as text (deprecated as of v1.19; alias for valueText)",
          "type": "string",
          "example": "my search term",
          "x-nullable": true
        },
        "valueText": {
          "description": "value as text",
          "type": "string",
          "example": "my search term",
          "x-nullable": true
        },
        "valueDate": {
          "description": "value as date (as string)",
          "type": "string",
          "example": "TODO",
          "x-nullable": true
        },
        "valueIntArray": {
          "description": "value as integer",
          "type": "array",
          "items": {
            "type": "integer",
            "format": "int64"
          },
          "example": "[100, 200]",
          "x-nullable": true,
          "x-omitempty": true
        },
        "valueNumberArray": {
          "description": "value as number/float",
          "type": "array",
          "items": {
            "type": "number",
            "format": "float64"
          },
          "example": [
            3.14
          ],
          "x-nullable": true,
          "x-omitempty": true
        },
        "valueBooleanArray": {
          "description": "value as boolean",
          "type": "array",
          "items": {
            "type": "boolean"
          },
          "example": [
            true,
            false
          ],
          "x-nullable": true,
          "x-omitempty": true
        },
        "valueStringArray": {
          "description": "value as text (deprecated as of v1.19; alias for valueText)",
          "type": "array",
          "items": {
            "type": "string"
          },
          "example": [
            "my search term"
          ],
          "x-nullable": true,
          "x-omitempty": true
        },
        "valueTextArray": {
          "description": "value as text",
          "type": "array",
          "items": {
            "type": "string"
          },
          "example": [
            "my search term"
          ],
          "x-nullable": true,
          "x-omitempty": true
        },
        "valueDateArray": {
          "description": "value as date (as string)",
          "type": "array",
          "items": {
            "type": "string"
          },
          "example": "TODO",
          "x-nullable": true,
          "x-omitempty": true
        },
        "valueGeoRange": {
          "description": "value as geo coordinates and distance",
          "type": "object",
          "$ref": "#/definitions/WhereFilterGeoRange",
          "x-nullable": true
        }
      },
      "type": "object"
    },
    "WhereFilterGeoRange": {
      "type": "object",
      "description": "Filter within a distance of a georange.",
      "properties": {
        "geoCoordinates": {
          "$ref": "#/definitions/GeoCoordinates",
          "x-nullable": false
        },
        "distance": {
          "type": "object",
          "properties": {
            "max": {
              "type": "number",
              "format": "float64"
            }
          }
        }
      }
    },
    "Tenant": {
      "type": "object",
      "description": "Attributes representing a single tenant within Weaviate.",
      "properties": {
        "name": {
          "description": "The name of the tenant (required).",
          "type": "string"
        },
        "activityStatus": {
          "description": "The activity status of the tenant, which determines if it is queryable and where its data is stored.<br/><br/><b>Available Statuses:</b><br/>- `ACTIVE`: The tenant is fully operational and ready for queries. Data is stored on local, hot storage.<br/>- `INACTIVE`: The tenant is not queryable. Data is stored locally.<br/>- `OFFLOADED`: The tenant is inactive and its data is stored in a remote cloud backend.<br/><br/><b>Usage Rules:</b><br/>- <b>On Create:</b> This field is optional and defaults to `ACTIVE`. Allowed values are `ACTIVE` and `INACTIVE`.<br/>- <b>On Update:</b> This field is required. Allowed values are `ACTIVE`, `INACTIVE`, and `OFFLOADED`.<br/><br/><b>Read-Only Statuses:</b><br/>The following statuses are set by the server and indicate a tenant is transitioning between states:<br/>- `OFFLOADING`<br/>- `ONLOADING`<br/><br/><b>Note on Deprecated Names:</b><br/>For backward compatibility, deprecated names are still accepted and are mapped to their modern equivalents: `HOT` (now `ACTIVE`), `COLD` (now `INACTIVE`), `FROZEN` (now `OFFLOADED`), `FREEZING` (now `OFFLOADING`), `UNFREEZING` (now `ONLOADING`).",
          "type": "string",
          "enum": [
            "ACTIVE",
            "INACTIVE",
            "OFFLOADED",
            "OFFLOADING",
            "ONLOADING",
            "HOT",
            "COLD",
            "FROZEN",
            "FREEZING",
            "UNFREEZING"
          ]
        }
      }
    },
    "Alias": {
      "type": "object",
      "description": "Represents the mapping between an alias name and a collection. An alias provides an alternative name for accessing a collection.",
      "properties": {
        "alias": {
          "description": "The unique name of the alias that serves as an alternative identifier for the collection.",
          "type": "string"
        },
        "class": {
          "description": "The name of the collection (class) to which this alias is mapped.",
          "type": "string"
        }
      }
    },
    "AliasResponse": {
      "description": "Response object containing a list of alias mappings.",
      "type": "object",
      "properties": {
        "aliases": {
          "description": "Array of alias objects, each containing an alias-to-collection mapping.",
          "type": "array",
          "items": {
            "$ref": "#/definitions/Alias"
          }
        }
      }
    }
  },
  "externalDocs": {
    "url": "https://github.com/weaviate/weaviate"
  },
  "info": {
    "contact": {
      "email": "hello@weaviate.io",
      "name": "Weaviate",
      "url": "https://github.com/weaviate"
    },
    "description": "# Introduction<br/> Weaviate is an open source, AI-native vector database that helps developers create intuitive and reliable AI-powered applications. <br/> ### Base Path <br/>The base path for the Weaviate server is structured as `[YOUR-WEAVIATE-HOST]:[PORT]/v1`. As an example, if you wish to access the `schema` endpoint on a local instance, you would navigate to `http://localhost:8080/v1/schema`. Ensure you replace `[YOUR-WEAVIATE-HOST]` and `[PORT]` with your actual server host and port number respectively. <br/> ### Questions? <br/>If you have any comments or questions, please feel free to reach out to us at the community forum [https://forum.weaviate.io/](https://forum.weaviate.io/). <br/>### Issues? <br/>If you find a bug or want to file a feature request, please open an issue on our GitHub repository for [Weaviate](https://github.com/weaviate/weaviate). <br/>### Need more documentation? <br/>For a quickstart, code examples, concepts and more, please visit our [documentation page](https://docs.weaviate.io/weaviate).",
    "title": "Weaviate REST API",
    "version": "1.34.0-rc.0"
  },
  "parameters": {
    "CommonAfterParameterQuery": {
      "description": "A threshold UUID of the objects to retrieve after, using an UUID-based ordering. This object is not part of the set. <br/><br/>Must be used with collection name (`class`), typically in conjunction with `limit`. <br/><br/>Note `after` cannot be used with `offset` or `sort`. <br/><br/>For a null value similar to offset=0, set an empty string in the request, i.e. `after=` or `after`.",
      "in": "query",
      "name": "after",
      "required": false,
      "type": "string"
    },
    "CommonOffsetParameterQuery": {
      "description": "The starting index of the result window. Note `offset` will retrieve `offset+limit` results and return `limit` results from the object with index `offset` onwards. Limited by the value of `QUERY_MAXIMUM_RESULTS`. <br/><br/>Should be used in conjunction with `limit`. <br/><br/>Cannot be used with `after`.",
      "format": "int64",
      "in": "query",
      "name": "offset",
      "required": false,
      "type": "integer",
      "default": 0
    },
    "CommonLimitParameterQuery": {
      "description": "The maximum number of items to be returned per page. The default is 25 unless set otherwise as an environment variable.",
      "format": "int64",
      "in": "query",
      "name": "limit",
      "required": false,
      "type": "integer"
    },
    "CommonIncludeParameterQuery": {
      "description": "Include additional information, such as classification information. Allowed values include: `classification`, `vector` and `interpretation`.",
      "in": "query",
      "name": "include",
      "required": false,
      "type": "string"
    },
    "CommonConsistencyLevelParameterQuery": {
      "description": "Determines how many replicas must acknowledge a request before it is considered successful.",
      "in": "query",
      "name": "consistency_level",
      "required": false,
      "type": "string"
    },
    "CommonTenantParameterQuery": {
      "description": "Specifies the tenant in a request targeting a multi-tenant collection (class).",
      "in": "query",
      "name": "tenant",
      "required": false,
      "type": "string"
    },
    "CommonNodeNameParameterQuery": {
      "description": "The target node which should fulfill the request.",
      "in": "query",
      "name": "node_name",
      "required": false,
      "type": "string"
    },
    "CommonSortParameterQuery": {
      "description": "Name(s) of the property to sort by - e.g. `city`, or `country,city`.",
      "in": "query",
      "name": "sort",
      "required": false,
      "type": "string"
    },
    "CommonOrderParameterQuery": {
      "description": "Order parameter to tell how to order (asc or desc) data within given field. Should be used in conjunction with `sort` parameter. If providing multiple `sort` values, provide multiple `order` values in corresponding order, e.g.: `sort=author_name,title&order=desc,asc`.",
      "in": "query",
      "name": "order",
      "required": false,
      "type": "string"
    },
    "CommonClassParameterQuery": {
      "description": "The collection from which to query objects.  <br/><br/>Note that if the collection name (`class`) is not provided, the response will not include any objects.",
      "in": "query",
      "name": "class",
      "required": false,
      "type": "string"
    },
    "CommonOutputVerbosityParameterQuery": {
      "description": "Controls the verbosity of the output, possible values are: `minimal`, `verbose`. Defaults to `minimal`.",
      "in": "query",
      "name": "output",
      "required": false,
      "type": "string",
      "default": "minimal"
    }
  },
  "paths": {
    "/": {
      "get": {
        "description": "Get links to other endpoints to help discover the REST API.",
        "summary": "List available endpoints",
        "operationId": "weaviate.root",
        "responses": {
          "200": {
            "description": "Weaviate is alive and ready.",
            "schema": {
              "type": "object",
              "properties": {
                "links": {
                  "type": "array",
                  "items": {
                    "$ref": "#/definitions/Link"
                  }
                }
              }
            }
          }
        }
      }
    },
    "/.well-known/live": {
      "get": {
        "summary": "Check application liveness",
        "description": "Indicates if the Weaviate instance is running and responsive to basic HTTP requests. Primarily used for health checks, such as Kubernetes liveness probes.",
        "operationId": "weaviate.wellknown.liveness",
        "responses": {
          "200": {
            "description": "The application is alive and responding to HTTP requests."
          }
        }
      }
    },
    "/.well-known/ready": {
      "get": {
        "summary": "Check application readiness",
        "description": "Indicates if the Weaviate instance has completed its startup routines and is prepared to accept user traffic (data import, queries, etc.). Used for readiness checks, such as Kubernetes readiness probes.",
        "operationId": "weaviate.wellknown.readiness",
        "responses": {
          "200": {
            "description": "The application is ready to serve traffic."
          },
          "503": {
            "description": "The application is not ready to serve traffic. Traffic should be directed to other available replicas if applicable."
          }
        }
      }
    },
    "/.well-known/openid-configuration": {
      "get": {
        "summary": "Get OIDC configuration",
        "description": "Provides OpenID Connect (OIDC) discovery information if OIDC authentication is configured for Weaviate. Returns details like the token issuer URL, client ID, and required scopes.",
        "responses": {
          "200": {
            "description": "OIDC configuration details returned successfully.",
            "schema": {
              "type": "object",
              "properties": {
                "href": {
                  "description": "The OIDC issuer URL to redirect to for authentication.",
                  "type": "string"
                },
                "clientId": {
                  "description": "The OAuth Client ID configured for Weaviate.",
                  "type": "string"
                },
                "scopes": {
                  "description": "The required OAuth scopes for authentication.",
                  "type": "array",
                  "items": {
                    "type": "string"
                  },
                  "x-omitempty": true
                }
              }
            }
          },
          "404": {
            "description": "OIDC provider is not configured for this Weaviate instance."
          },
          "500": {
            "description": "An internal server error occurred while retrieving OIDC configuration. Check the ErrorResponse for details.",
            "schema": {
              "$ref": "#/definitions/ErrorResponse"
            }
          }
        },
        "tags": [
          "well-known",
          "oidc",
          "discovery"
        ],
        "x-available-in-mqtt": false,
        "x-available-in-websocket": false
      }
    },
    "/replication/replicate": {
      "post": {
        "summary": "Initiate a replica movement",
        "description": "Begins an asynchronous operation to move or copy a specific shard replica from its current node to a designated target node. The operation involves copying data, synchronizing, and potentially decommissioning the source replica.",
        "operationId": "replicate",
        "x-serviceIds": [
          "weaviate.replication.replicate"
        ],
        "tags": [
          "replication"
        ],
        "parameters": [
          {
            "in": "body",
            "name": "body",
            "required": true,
            "schema": {
              "$ref": "#/definitions/ReplicationReplicateReplicaRequest"
            }
          }
        ],
        "responses": {
          "200": {
            "description": "Replication operation registered successfully. ID of the operation is returned.",
            "schema": {
              "$ref": "#/definitions/ReplicationReplicateReplicaResponse"
            }
          },
          "400": {
            "description": "Malformed request.",
            "schema": {
              "$ref": "#/definitions/ErrorResponse"
            }
          },
          "401": {
            "description": "Unauthorized or invalid credentials."
          },
          "403": {
            "description": "Forbidden",
            "schema": {
              "$ref": "#/definitions/ErrorResponse"
            }
          },
          "422": {
            "description": "The request syntax is correct, but the server couldn't process it due to semantic issues. Please check the values in your request.",
            "schema": {
              "$ref": "#/definitions/ErrorResponse"
            }
          },
          "500": {
            "description": "An error has occurred while trying to fulfill the request. Most likely the ErrorResponse will contain more information about the error.",
            "schema": {
              "$ref": "#/definitions/ErrorResponse"
            }
          },
          "501": {
            "description": "Replica movement operations are disabled.",
            "schema": {
              "$ref": "#/definitions/ErrorResponse"
            }
          }
        }
      },
      "delete": {
        "summary": "Delete all replication operations",
        "description": "Schedules all replication operations for deletion across all collections, shards, and nodes.",
        "operationId": "deleteAllReplications",
        "x-serviceIds": [
          "weaviate.replication.deleteAllReplications"
        ],
        "tags": [
          "replication"
        ],
        "responses": {
          "204": {
            "description": "Replication operation registered successfully"
          },
          "400": {
            "description": "Malformed request.",
            "schema": {
              "$ref": "#/definitions/ErrorResponse"
            }
          },
          "401": {
            "description": "Unauthorized or invalid credentials."
          },
          "403": {
            "description": "Forbidden",
            "schema": {
              "$ref": "#/definitions/ErrorResponse"
            }
          },
          "422": {
            "description": "The request syntax is correct, but the server couldn't process it due to semantic issues. Please check the values in your request.",
            "schema": {
              "$ref": "#/definitions/ErrorResponse"
            }
          },
          "500": {
            "description": "An error has occurred while trying to fulfill the request. Most likely the ErrorResponse will contain more information about the error.",
            "schema": {
              "$ref": "#/definitions/ErrorResponse"
            }
          },
          "501": {
            "description": "Replica movement operations are disabled.",
            "schema": {
              "$ref": "#/definitions/ErrorResponse"
            }
          }
        }
      }
    },
    "/replication/replicate/force-delete": {
      "post": {
        "summary": "Force delete replication operations",
        "description": "USE AT OWN RISK! Synchronously force delete operations from the FSM. This will not perform any checks on which state the operation is in so may lead to data corruption or loss. It is recommended to first scale the number of replication engine workers to 0 before calling this endpoint to ensure no operations are in-flight.",
        "operationId": "forceDeleteReplications",
        "x-serviceIds": [
          "weaviate.replication.forceDeleteReplications"
        ],
        "tags": [
          "replication"
        ],
        "parameters": [
          {
            "name": "body",
            "in": "body",
            "schema": {
              "$ref": "#/definitions/ReplicationReplicateForceDeleteRequest"
            }
          }
        ],
        "responses": {
          "200": {
            "description": "Replication operations force deleted successfully.",
            "schema": {
              "$ref": "#/definitions/ReplicationReplicateForceDeleteResponse"
            }
          },
          "400": {
            "description": "Malformed request.",
            "schema": {
              "$ref": "#/definitions/ErrorResponse"
            }
          },
          "401": {
            "description": "Unauthorized or invalid credentials."
          },
          "403": {
            "description": "Forbidden",
            "schema": {
              "$ref": "#/definitions/ErrorResponse"
            }
          },
          "422": {
            "description": "The request syntax is correct, but the server couldn't process it due to semantic issues. Please check the values in your request.",
            "schema": {
              "$ref": "#/definitions/ErrorResponse"
            }
          },
          "500": {
            "description": "An error has occurred while trying to fulfill the request. Most likely the ErrorResponse will contain more information about the error.",
            "schema": {
              "$ref": "#/definitions/ErrorResponse"
            }
          }
        }
      }
    },
    "/replication/replicate/{id}": {
      "get": {
        "summary": "Retrieve a replication operation",
        "description": "Fetches the current status and detailed information for a specific replication operation, identified by its unique ID. Optionally includes historical data of the operation's progress if requested.",
        "operationId": "replicationDetails",
        "x-serviceIds": [
          "weaviate.replication.replicate.details"
        ],
        "tags": [
          "replication"
        ],
        "parameters": [
          {
            "name": "id",
            "in": "path",
            "format": "uuid",
            "description": "The ID of the replication operation to get details for.",
            "required": true,
            "type": "string"
          },
          {
            "name": "includeHistory",
            "in": "query",
            "description": "Whether to include the history of the replication operation.",
            "required": false,
            "type": "boolean"
          }
        ],
        "responses": {
          "200": {
            "description": "The details of the replication operation.",
            "schema": {
              "$ref": "#/definitions/ReplicationReplicateDetailsReplicaResponse"
            }
          },
          "401": {
            "description": "Unauthorized or invalid credentials."
          },
          "403": {
            "description": "Forbidden.",
            "schema": {
              "$ref": "#/definitions/ErrorResponse"
            }
          },
          "404": {
            "description": "Shard replica operation not found."
          },
          "422": {
            "description": "The request syntax is correct, but the server couldn't process it due to semantic issues. Please check the values in your request.",
            "schema": {
              "$ref": "#/definitions/ErrorResponse"
            }
          },
          "500": {
            "description": "An error has occurred while trying to fulfill the request. Most likely the ErrorResponse will contain more information about the error.",
            "schema": {
              "$ref": "#/definitions/ErrorResponse"
            }
          },
          "501": {
            "description": "Replica movement operations are disabled.",
            "schema": {
              "$ref": "#/definitions/ErrorResponse"
            }
          }
        }
      },
      "delete": {
        "summary": "Delete a replication operation",
        "description": "Removes a specific replication operation. If the operation is currently active, it will be cancelled and its resources cleaned up before the operation is deleted.",
        "operationId": "deleteReplication",
        "x-serviceIds": [
          "weaviate.replication.replicate.delete"
        ],
        "tags": [
          "replication"
        ],
        "parameters": [
          {
            "name": "id",
            "in": "path",
            "format": "uuid",
            "description": "The ID of the replication operation to delete.",
            "required": true,
            "type": "string"
          }
        ],
        "responses": {
          "204": {
            "description": "Successfully deleted."
          },
          "401": {
            "description": "Unauthorized or invalid credentials."
          },
          "403": {
            "description": "Forbidden.",
            "schema": {
              "$ref": "#/definitions/ErrorResponse"
            }
          },
          "404": {
            "description": "Shard replica operation not found."
          },
          "409": {
            "description": "The operation is not in a deletable state, e.g. it is a MOVE op in the DEHYDRATING state.",
            "schema": {
              "$ref": "#/definitions/ErrorResponse"
            }
          },
          "422": {
            "description": "The request syntax is correct, but the server couldn't process it due to semantic issues. Please check the values in your request.",
            "schema": {
              "$ref": "#/definitions/ErrorResponse"
            }
          },
          "500": {
            "description": "An error has occurred while trying to fulfill the request. Most likely the ErrorResponse will contain more information about the error.",
            "schema": {
              "$ref": "#/definitions/ErrorResponse"
            }
          },
          "501": {
            "description": "Replica movement operations are disabled.",
            "schema": {
              "$ref": "#/definitions/ErrorResponse"
            }
          }
        }
      }
    },
    "/replication/replicate/list": {
      "get": {
        "summary": "List replication operations",
        "description": "Retrieves a list of currently registered replication operations, optionally filtered by collection, shard, or node ID.",
        "operationId": "listReplication",
        "x-serviceIds": [
          "weaviate.replication.replicate.details"
        ],
        "tags": [
          "replication"
        ],
        "parameters": [
          {
            "name": "targetNode",
            "in": "query",
            "description": "The name of the target node to get details for.",
            "required": false,
            "type": "string"
          },
          {
            "name": "collection",
            "in": "query",
            "description": "The name of the collection to get details for.",
            "required": false,
            "type": "string"
          },
          {
            "name": "shard",
            "in": "query",
            "description": "The shard to get details for.",
            "required": false,
            "type": "string"
          },
          {
            "name": "includeHistory",
            "in": "query",
            "description": "Whether to include the history of the replication operation.",
            "required": false,
            "type": "boolean"
          }
        ],
        "responses": {
          "200": {
            "description": "The details of the replication operations.",
            "schema": {
              "type": "array",
              "items": {
                "type": "object",
                "$ref": "#/definitions/ReplicationReplicateDetailsReplicaResponse"
              }
            }
          },
          "400": {
            "description": "Bad request.",
            "schema": {
              "$ref": "#/definitions/ErrorResponse"
            }
          },
          "401": {
            "description": "Unauthorized or invalid credentials."
          },
          "403": {
            "description": "Forbidden",
            "schema": {
              "$ref": "#/definitions/ErrorResponse"
            }
          },
          "500": {
            "description": "An error has occurred while trying to fulfill the request. Most likely the ErrorResponse will contain more information about the error.",
            "schema": {
              "$ref": "#/definitions/ErrorResponse"
            }
          },
          "501": {
            "description": "Replica movement operations are disabled.",
            "schema": {
              "$ref": "#/definitions/ErrorResponse"
            }
          }
        }
      }
    },
    "/replication/replicate/{id}/cancel": {
      "post": {
        "summary": "Cancel a replication operation",
        "description": "Requests the cancellation of an active replication operation identified by its ID. The operation will be stopped, but its record will remain in the `CANCELLED` state (can't be resumed) and will not be automatically deleted.",
        "operationId": "cancelReplication",
        "x-serviceIds": [
          "weaviate.replication.replicate.cancel"
        ],
        "tags": [
          "replication"
        ],
        "parameters": [
          {
            "name": "id",
            "in": "path",
            "format": "uuid",
            "description": "The ID of the replication operation to cancel.",
            "required": true,
            "type": "string"
          }
        ],
        "responses": {
          "204": {
            "description": "Successfully cancelled."
          },
          "401": {
            "description": "Unauthorized or invalid credentials."
          },
          "403": {
            "description": "Forbidden",
            "schema": {
              "$ref": "#/definitions/ErrorResponse"
            }
          },
          "404": {
            "description": "Shard replica operation not found."
          },
          "409": {
            "description": "The operation is not in a cancellable state, e.g. it is READY or is a MOVE op in the DEHYDRATING state.",
            "schema": {
              "$ref": "#/definitions/ErrorResponse"
            }
          },
          "422": {
            "description": "The request syntax is correct, but the server couldn't process it due to semantic issues. Please check the values in your request.",
            "schema": {
              "$ref": "#/definitions/ErrorResponse"
            }
          },
          "500": {
            "description": "An error has occurred while trying to fulfill the request. Most likely the ErrorResponse will contain more information about the error.",
            "schema": {
              "$ref": "#/definitions/ErrorResponse"
            }
          },
          "501": {
            "description": "Replica movement operations are disabled.",
            "schema": {
              "$ref": "#/definitions/ErrorResponse"
            }
          }
        }
      }
    },
    "/replication/sharding-state": {
      "get": {
        "summary": "Get sharding state",
        "description": "Fetches the current sharding state, including replica locations and statuses, for all collections or a specified collection. If a shard name is provided along with a collection, the state for that specific shard is returned.",
        "operationId": "getCollectionShardingState",
        "x-serviceIds": [
          "weaviate.replication.shardingstate.collection.get"
        ],
        "tags": [
          "replication"
        ],
        "parameters": [
          {
            "name": "collection",
            "in": "query",
            "description": "The collection name to get the sharding state for.",
            "required": false,
            "type": "string"
          },
          {
            "name": "shard",
            "in": "query",
            "description": "The shard to get the sharding state for.",
            "required": false,
            "type": "string"
          }
        ],
        "responses": {
          "200": {
            "description": "Successfully retrieved sharding state.",
            "schema": {
              "$ref": "#/definitions/ReplicationShardingStateResponse"
            }
          },
          "400": {
            "description": "Bad request.",
            "schema": {
              "$ref": "#/definitions/ErrorResponse"
            }
          },
          "401": {
            "description": "Unauthorized or invalid credentials."
          },
          "403": {
            "description": "Forbidden",
            "schema": {
              "$ref": "#/definitions/ErrorResponse"
            }
          },
          "404": {
            "description": "Collection or shard not found.",
            "schema": {
              "$ref": "#/definitions/ErrorResponse"
            }
          },
          "500": {
            "description": "An error has occurred while trying to fulfill the request. Most likely the ErrorResponse will contain more information about the error.",
            "schema": {
              "$ref": "#/definitions/ErrorResponse"
            }
          },
          "501": {
            "description": "Replica movement operations are disabled.",
            "schema": {
              "$ref": "#/definitions/ErrorResponse"
            }
          }
        }
      }
    },
    "/users/own-info": {
      "get": {
        "summary": "Get current user info",
        "description": "Get information about the currently authenticated user, including username and assigned roles.",
        "operationId": "getOwnInfo",
        "x-serviceIds": [
          "weaviate.users.get.own-info"
        ],
        "tags": [
          "users"
        ],
        "responses": {
          "200": {
            "description": "Info about the user.",
            "schema": {
              "$ref": "#/definitions/UserOwnInfo"
            }
          },
          "401": {
            "description": "Unauthorized or invalid credentials."
          },
          "500": {
            "description": "An error has occurred while trying to fulfill the request. Most likely the ErrorResponse will contain more information about the error.",
            "schema": {
              "$ref": "#/definitions/ErrorResponse"
            }
          },
          "501": {
            "description": "Replica movement operations are disabled.",
            "schema": {
              "$ref": "#/definitions/ErrorResponse"
            }
          }
        }
      }
    },
    "/users/db": {
      "get": {
        "summary": "List all users",
        "description": "Retrieves a list of all database (`db` user type) users with their roles and status information.",
        "operationId": "listAllUsers",
        "x-serviceIds": [
          "weaviate.users.db.list_all"
        ],
        "tags": [
          "users"
        ],
        "parameters": [
          {
            "description": "Whether to include the last time the users were utilized.",
            "in": "query",
            "name": "includeLastUsedTime",
            "required": false,
            "type": "boolean",
            "default": false
          }
        ],
        "responses": {
          "200": {
            "description": "Info about the users.",
            "schema": {
              "type": "array",
              "items": {
                "$ref": "#/definitions/DBUserInfo"
              }
            }
          },
          "401": {
            "description": "Unauthorized or invalid credentials."
          },
          "403": {
            "description": "Forbidden",
            "schema": {
              "$ref": "#/definitions/ErrorResponse"
            }
          },
          "500": {
            "description": "An error has occurred while trying to fulfill the request. Most likely the ErrorResponse will contain more information about the error.",
            "schema": {
              "$ref": "#/definitions/ErrorResponse"
            }
          }
        }
      }
    },
    "/users/db/{user_id}": {
      "get": {
        "summary": "Get user info",
        "description": "Retrieve detailed information about a specific database user (`db` user type), including their roles, status, and type.",
        "operationId": "getUserInfo",
        "x-serviceIds": [
          "weaviate.users.db.get"
        ],
        "tags": [
          "users"
        ],
        "parameters": [
          {
            "description": "The name of the user.",
            "in": "path",
            "name": "user_id",
            "required": true,
            "type": "string"
          },
          {
            "description": "Whether to include the last used time of the given user",
            "in": "query",
            "name": "includeLastUsedTime",
            "required": false,
            "type": "boolean",
            "default": false
          }
        ],
        "responses": {
          "200": {
            "description": "Info about the user.",
            "schema": {
              "$ref": "#/definitions/DBUserInfo"
            }
          },
          "401": {
            "description": "Unauthorized or invalid credentials."
          },
          "403": {
            "description": "Forbidden",
            "schema": {
              "$ref": "#/definitions/ErrorResponse"
            }
          },
          "404": {
            "description": "User not found."
          },
          "422": {
            "description": "The request syntax is correct, but the server couldn't process it due to semantic issues. Please check the values in your request.",
            "schema": {
              "$ref": "#/definitions/ErrorResponse"
            }
          },
          "500": {
            "description": "An error has occurred while trying to fulfill the request. Most likely the ErrorResponse will contain more information about the error.",
            "schema": {
              "$ref": "#/definitions/ErrorResponse"
            }
          }
        }
      },
      "post": {
        "summary": "Create a new user",
        "description": "Create a new database (`db` user type) user with the specified name. Returns an API key for the newly created user.",
        "operationId": "createUser",
        "x-serviceIds": [
          "weaviate.users.db.create"
        ],
        "tags": [
          "users"
        ],
        "parameters": [
          {
            "description": "The name of the user.",
            "in": "path",
            "name": "user_id",
            "required": true,
            "type": "string"
          },
          {
            "in": "body",
            "name": "body",
            "required": false,
            "schema": {
              "type": "object",
              "properties": {
                "import": {
                  "type": "boolean",
                  "description": "EXPERIMENTAL, DONT USE. THIS WILL BE REMOVED AGAIN. - import api key from static user",
                  "default": false
                },
                "createTime": {
                  "type": "string",
                  "format": "date-time",
                  "description": "EXPERIMENTAL, DONT USE. THIS WILL BE REMOVED AGAIN. - set the given time as creation time"
                }
              }
            }
          }
        ],
        "responses": {
          "201": {
            "description": "User created successfully and API key returned.",
            "schema": {
              "$ref": "#/definitions/UserApiKey"
            }
          },
          "400": {
            "description": "Malformed request.",
            "schema": {
              "$ref": "#/definitions/ErrorResponse"
            }
          },
          "401": {
            "description": "Unauthorized or invalid credentials."
          },
          "403": {
            "description": "Forbidden",
            "schema": {
              "$ref": "#/definitions/ErrorResponse"
            }
          },
          "404": {
            "description": "User not found.",
            "schema": {
              "$ref": "#/definitions/ErrorResponse"
            }
          },
          "409": {
            "description": "A user with the specified name already exists.",
            "schema": {
              "$ref": "#/definitions/ErrorResponse"
            }
          },
          "422": {
            "description": "The request syntax is correct, but the server couldn't process it due to semantic issues. Please check the values in your request.",
            "schema": {
              "$ref": "#/definitions/ErrorResponse"
            }
          },
          "500": {
            "description": "An error has occurred while trying to fulfill the request. Most likely the ErrorResponse will contain more information about the error.",
            "schema": {
              "$ref": "#/definitions/ErrorResponse"
            }
          }
        }
      },
      "delete": {
        "summary": "Delete a user",
        "description": "Delete a database user. You can't delete your current user.",
        "operationId": "deleteUser",
        "x-serviceIds": [
          "weaviate.users.db.delete"
        ],
        "tags": [
          "users"
        ],
        "parameters": [
          {
            "description": "The name of the user.",
            "in": "path",
            "name": "user_id",
            "required": true,
            "type": "string"
          }
        ],
        "responses": {
          "204": {
            "description": "Successfully deleted."
          },
          "400": {
            "description": "Malformed request.",
            "schema": {
              "$ref": "#/definitions/ErrorResponse"
            }
          },
          "401": {
            "description": "Unauthorized or invalid credentials."
          },
          "403": {
            "description": "Forbidden",
            "schema": {
              "$ref": "#/definitions/ErrorResponse"
            }
          },
          "404": {
            "description": "User not found."
          },
          "422": {
            "description": "The request syntax is correct, but the server couldn't process it due to semantic issues. Please check the values in your request.",
            "schema": {
              "$ref": "#/definitions/ErrorResponse"
            }
          },
          "500": {
            "description": "An error has occurred while trying to fulfill the request. Most likely the ErrorResponse will contain more information about the error.",
            "schema": {
              "$ref": "#/definitions/ErrorResponse"
            }
          }
        }
      }
    },
    "/users/db/{user_id}/rotate-key": {
      "post": {
        "summary": "Rotate API key of a user",
        "description": "Revoke the current API key for the specified database user (`db` user type) and generate a new one.",
        "operationId": "rotateUserApiKey",
        "x-serviceIds": [
          "weaviate.users.db.rotateApiKey"
        ],
        "tags": [
          "users"
        ],
        "parameters": [
          {
            "description": "The name of the user.",
            "in": "path",
            "name": "user_id",
            "required": true,
            "type": "string"
          }
        ],
        "responses": {
          "200": {
            "description": "API key successfully updated.",
            "schema": {
              "$ref": "#/definitions/UserApiKey"
            }
          },
          "400": {
            "description": "Malformed request.",
            "schema": {
              "$ref": "#/definitions/ErrorResponse"
            }
          },
          "401": {
            "description": "Unauthorized or invalid credentials."
          },
          "403": {
            "description": "Forbidden",
            "schema": {
              "$ref": "#/definitions/ErrorResponse"
            }
          },
          "404": {
            "description": "User not found."
          },
          "422": {
            "description": "The request syntax is correct, but the server couldn't process it due to semantic issues. Please check the values in your request.",
            "schema": {
              "$ref": "#/definitions/ErrorResponse"
            }
          },
          "500": {
            "description": "An error has occurred while trying to fulfill the request. Most likely the ErrorResponse will contain more information about the error.",
            "schema": {
              "$ref": "#/definitions/ErrorResponse"
            }
          }
        }
      }
    },
    "/users/db/{user_id}/activate": {
      "post": {
        "summary": "Activate a user",
        "description": "Activate a deactivated database user (`db` user type).",
        "operationId": "activateUser",
        "x-serviceIds": [
          "weaviate.users.db.activateUser"
        ],
        "tags": [
          "users"
        ],
        "parameters": [
          {
            "description": "The name of the user.",
            "in": "path",
            "name": "user_id",
            "required": true,
            "type": "string"
          }
        ],
        "responses": {
          "200": {
            "description": "User successfully activated."
          },
          "400": {
            "description": "Malformed request.",
            "schema": {
              "$ref": "#/definitions/ErrorResponse"
            }
          },
          "401": {
            "description": "Unauthorized or invalid credentials."
          },
          "403": {
            "description": "Forbidden",
            "schema": {
              "$ref": "#/definitions/ErrorResponse"
            }
          },
          "404": {
            "description": "User not found."
          },
          "409": {
            "description": "User already activated."
          },
          "422": {
            "description": "The request syntax is correct, but the server couldn't process it due to semantic issues. Please check the values in your request.",
            "schema": {
              "$ref": "#/definitions/ErrorResponse"
            }
          },
          "500": {
            "description": "An error has occurred while trying to fulfill the request. Most likely the ErrorResponse will contain more information about the error.",
            "schema": {
              "$ref": "#/definitions/ErrorResponse"
            }
          }
        }
      }
    },
    "/users/db/{user_id}/deactivate": {
      "post": {
        "summary": "Deactivate a user",
        "description": "Deactivate a database user (`db` user type).",
        "operationId": "deactivateUser",
        "x-serviceIds": [
          "weaviate.users.db.deactivateUser"
        ],
        "tags": [
          "users"
        ],
        "parameters": [
          {
            "description": "The name of the user.",
            "in": "path",
            "name": "user_id",
            "required": true,
            "type": "string"
          },
          {
            "in": "body",
            "name": "body",
            "required": false,
            "schema": {
              "type": "object",
              "properties": {
                "revoke_key": {
                  "type":"boolean",
                  "description": "Whether the API key should be revoked when deactivating the user.",
                  "default": false
                }
              }
            }
          }
        ],
        "responses": {
          "200": {
            "description": "User successfully deactivated."
          },
          "400": {
            "description": "Malformed request.",
            "schema": {
              "$ref": "#/definitions/ErrorResponse"
            }
          },
          "401": {
            "description": "Unauthorized or invalid credentials."
          },
          "403": {
            "description": "Forbidden",
            "schema": {
              "$ref": "#/definitions/ErrorResponse"
            }
          },
          "404": {
            "description": "User not found."
          },
          "409": {
            "description": "User already deactivated."
          },
          "422": {
            "description": "The request syntax is correct, but the server couldn't process it due to semantic issues. Please check the values in your request.",
            "schema": {
              "$ref": "#/definitions/ErrorResponse"
            }
          },
          "500": {
            "description": "An error has occurred while trying to fulfill the request. Most likely the ErrorResponse will contain more information about the error.",
            "schema": {
              "$ref": "#/definitions/ErrorResponse"
            }
          }
        }
      }
    },
    "/authz/roles": {
      "get": {
        "summary": "Get all roles",
        "description": "Get all roles and their assigned permissions.",
        "operationId": "getRoles",
        "x-serviceIds": [
          "weaviate.authz.get.roles"
        ],
        "tags": [
          "authz"
        ],
        "responses": {
          "200": {
            "description": "Successful response.",
            "schema": {
              "$ref": "#/definitions/RolesListResponse"
            }
          },
          "400": {
            "description": "Malformed request.",
            "schema": {
              "$ref": "#/definitions/ErrorResponse"
            }
          },
          "401": {
            "description": "Unauthorized or invalid credentials."
          },
          "403": {
            "description": "Forbidden",
            "schema": {
              "$ref": "#/definitions/ErrorResponse"
            }
          },
          "500": {
            "description": "An error has occurred while trying to fulfill the request. Most likely the ErrorResponse will contain more information about the error.",
            "schema": {
              "$ref": "#/definitions/ErrorResponse"
            }
          }
        }
      },
      "post": {
        "summary": "Create new role",
        "description": "Create a new role with the specified permissions.",
        "operationId": "createRole",
        "x-serviceIds": [
          "weaviate.authz.create.role"
        ],
        "tags": [
          "authz"
        ],
        "parameters": [
          {
            "in": "body",
            "name": "body",
            "required": true,
            "schema": {
              "$ref": "#/definitions/Role"
            }
          }
        ],
        "responses": {
          "201": {
            "description": "Role created successfully."
          },
          "400": {
            "description": "Malformed request.",
            "schema": {
              "$ref": "#/definitions/ErrorResponse"
            }
          },
          "401": {
            "description": "Unauthorized or invalid credentials."
          },
          "403": {
            "description": "Forbidden",
            "schema": {
              "$ref": "#/definitions/ErrorResponse"
            }
          },
          "409": {
            "description": "Role already exists.",
            "schema": {
              "$ref": "#/definitions/ErrorResponse"
            }
          },
          "422": {
            "description": "The request syntax is correct, but the server couldn't process it due to semantic issues. Please check the values in your request.",
            "schema": {
              "$ref": "#/definitions/ErrorResponse"
            }
          },
          "500": {
            "description": "An error has occurred while trying to fulfill the request. Most likely the ErrorResponse will contain more information about the error.",
            "schema": {
              "$ref": "#/definitions/ErrorResponse"
            }
          }
        }
      }
    },
    "/authz/roles/{id}/add-permissions": {
      "post": {
        "summary": "Add permissions to a role",
        "description": "Add new permissions to an existing role without affecting current permissions.",
        "operationId": "addPermissions",
        "x-serviceIds": [
          "weaviate.authz.add.role.permissions"
        ],
        "tags": [
          "authz"
        ],
        "parameters": [
          {
            "description": "The name (ID) of the role being modified.",
            "in": "path",
            "name": "id",
            "required": true,
            "type": "string"
          },
          {
            "in": "body",
            "name": "body",
            "required": true,
            "schema": {
              "type": "object",
              "properties": {
                "permissions": {
                  "type": "array",
                  "items": {
                    "$ref": "#/definitions/Permission"
                  },
                  "description": "Permissions to be added to the role."
                }
              },
              "required": [
                "name",
                "permissions"
              ]
            }
          }
        ],
        "responses": {
          "200": {
            "description": "Permissions added successfully."
          },
          "400": {
            "description": "Malformed request.",
            "schema": {
              "$ref": "#/definitions/ErrorResponse"
            }
          },
          "401": {
            "description": "Unauthorized or invalid credentials."
          },
          "403": {
            "description": "Forbidden",
            "schema": {
              "$ref": "#/definitions/ErrorResponse"
            }
          },
          "404": {
            "description": "No role found."
          },
          "422": {
            "description": "The request syntax is correct, but the server couldn't process it due to semantic issues. Please check the values in your request.",
            "schema": {
              "$ref": "#/definitions/ErrorResponse"
            }
          },
          "500": {
            "description": "An error has occurred while trying to fulfill the request. Most likely the ErrorResponse will contain more information about the error.",
            "schema": {
              "$ref": "#/definitions/ErrorResponse"
            }
          }
        }
      }
    },
    "/authz/roles/{id}/remove-permissions": {
      "post": {
        "summary": "Remove permissions from a role",
        "description": "Permissions can be revoked from a specified role. Removing all permissions from a role will delete the role itself.",
        "operationId": "removePermissions",
        "x-serviceIds": [
          "weaviate.authz.remove.role.permissions"
        ],
        "tags": [
          "authz"
        ],
        "parameters": [
          {
            "description": "The name of the role being modified.",
            "in": "path",
            "name": "id",
            "required": true,
            "type": "string"
          },
          {
            "in": "body",
            "name": "body",
            "required": true,
            "schema": {
              "type": "object",
              "properties": {
                "permissions": {
                  "type": "array",
                  "items": {
                    "$ref": "#/definitions/Permission"
                  },
                  "description": "Permissions to remove from the role."
                }
              },
              "required": [
                "permissions"
              ]
            }
          }
        ],
        "responses": {
          "200": {
            "description": "Permissions removed successfully."
          },
          "400": {
            "description": "Malformed request.",
            "schema": {
              "$ref": "#/definitions/ErrorResponse"
            }
          },
          "401": {
            "description": "Unauthorized or invalid credentials."
          },
          "403": {
            "description": "Forbidden",
            "schema": {
              "$ref": "#/definitions/ErrorResponse"
            }
          },
          "404": {
            "description": "No role found."
          },
          "422": {
            "description": "The request syntax is correct, but the server couldn't process it due to semantic issues. Please check the values in your request.",
            "schema": {
              "$ref": "#/definitions/ErrorResponse"
            }
          },
          "500": {
            "description": "An error has occurred while trying to fulfill the request. Most likely the ErrorResponse will contain more information about the error.",
            "schema": {
              "$ref": "#/definitions/ErrorResponse"
            }
          }
        }
      }
    },
    "/authz/roles/{id}": {
      "get": {
        "summary": "Get a role",
        "description": "Fetch a role by its name.",
        "operationId": "getRole",
        "x-serviceIds": [
          "weaviate.authz.get.role"
        ],
        "tags": [
          "authz"
        ],
        "parameters": [
          {
            "description": "The name of the role.",
            "in": "path",
            "name": "id",
            "required": true,
            "type": "string"
          }
        ],
        "responses": {
          "200": {
            "description": "Successful response.",
            "schema": {
              "$ref": "#/definitions/Role"
            }
          },
          "400": {
            "description": "Malformed request.",
            "schema": {
              "$ref": "#/definitions/ErrorResponse"
            }
          },
          "401": {
            "description": "Unauthorized or invalid credentials."
          },
          "403": {
            "description": "Forbidden",
            "schema": {
              "$ref": "#/definitions/ErrorResponse"
            }
          },
          "404": {
            "description": "No role found."
          },
          "500": {
            "description": "An error has occurred while trying to fulfill the request. Most likely the ErrorResponse will contain more information about the error.",
            "schema": {
              "$ref": "#/definitions/ErrorResponse"
            }
          }
        }
      },
      "delete": {
        "summary": "Delete a role",
        "description": "Deleting a role will remove it from the system, and revoke the associated permissions from all users who had this role.",
        "operationId": "deleteRole",
        "x-serviceIds": [
          "weaviate.authz.delete.role"
        ],
        "tags": [
          "authz"
        ],
        "parameters": [
          {
            "description": "The name of the role.",
            "in": "path",
            "name": "id",
            "required": true,
            "type": "string"
          }
        ],
        "responses": {
          "204": {
            "description": "Successfully deleted."
          },
          "400": {
            "description": "Malformed request.",
            "schema": {
              "$ref": "#/definitions/ErrorResponse"
            }
          },
          "401": {
            "description": "Unauthorized or invalid credentials."
          },
          "403": {
            "description": "Forbidden",
            "schema": {
              "$ref": "#/definitions/ErrorResponse"
            }
          },
          "500": {
            "description": "An error has occurred while trying to fulfill the request. Most likely the ErrorResponse will contain more information about the error.",
            "schema": {
              "$ref": "#/definitions/ErrorResponse"
            }
          }
        }
      }
    },
    "/authz/roles/{id}/has-permission": {
      "post": {
        "summary": "Check whether a role possesses a permission",
        "description": "Check whether a role has the specified permissions.",
        "operationId": "hasPermission",
        "x-serviceIds": [
          "weaviate.authz.has.role.permission"
        ],
        "tags": [
          "authz"
        ],
        "parameters": [
          {
            "description": "The name of the role.",
            "in": "path",
            "name": "id",
            "required": true,
            "type": "string"
          },
          {
            "description": "The permissions to be checked.",
            "in": "body",
            "name": "body",
            "required": true,
            "schema": {
              "$ref": "#/definitions/Permission"
            }
          }
        ],
        "responses": {
          "200": {
            "description": "Permission check was successful.",
            "schema": {
              "type": "boolean"
            }
          },
          "400": {
            "description": "Malformed request.",
            "schema": {
              "$ref": "#/definitions/ErrorResponse"
            }
          },
          "401": {
            "description": "Unauthorized or invalid credentials."
          },
          "403": {
            "description": "Forbidden",
            "schema": {
              "$ref": "#/definitions/ErrorResponse"
            }
          },
          "422": {
            "description": "The request syntax is correct, but the server couldn't process it due to semantic issues. Please check the values in your request.",
            "schema": {
              "$ref": "#/definitions/ErrorResponse"
            }
          },
          "500": {
            "description": "An error has occurred while trying to fulfill the request. Most likely the ErrorResponse will contain more information about the error.",
            "schema": {
              "$ref": "#/definitions/ErrorResponse"
            }
          }
        }
      }
    },
    "/authz/roles/{id}/users": {
      "get": {
        "deprecated": true,
        "summary": "Get users assigned to a role",
        "description": "Get all the users (`db` + `oidc`) who have been assigned a specific role. Deprecated, will be removed when v1.29 is not supported anymore.",
        "operationId": "getUsersForRoleDeprecated",
        "x-serviceIds": [
          "weaviate.authz.get.roles.users"
        ],
        "tags": [
          "authz"
        ],
        "parameters": [
          {
            "description": "The name of the role.",
            "in": "path",
            "name": "id",
            "required": true,
            "type": "string"
          }
        ],
        "responses": {
          "200": {
            "description": "Users assigned to this role.",
            "schema": {
              "type": "array",
              "items": {
                "type": "string"
              }
            }
          },
          "400": {
            "description": "Malformed request.",
            "schema": {
              "$ref": "#/definitions/ErrorResponse"
            }
          },
          "401": {
            "description": "Unauthorized or invalid credentials."
          },
          "403": {
            "description": "Forbidden",
            "schema": {
              "$ref": "#/definitions/ErrorResponse"
            }
          },
          "404": {
            "description": "No role found."
          },
          "500": {
            "description": "An error has occurred while trying to fulfill the request. Most likely the ErrorResponse will contain more information about the error.",
            "schema": {
              "$ref": "#/definitions/ErrorResponse"
            }
          }
        }
      }
    },
    "/authz/roles/{id}/user-assignments": {
      "get": {
        "summary": "Get users assigned to a role",
        "description": "Fetch a list of users which have the specified role.",
        "operationId": "getUsersForRole",
        "x-serviceIds": [
          "weaviate.authz.get.roles.users"
        ],
        "tags": [
          "authz"
        ],
        "parameters": [
          {
            "description": "The name (ID) of the role.",
            "in": "path",
            "name": "id",
            "required": true,
            "type": "string"
          }
        ],
        "responses": {
          "200": {
            "description": "Users assigned to this role.",
            "schema": {
              "type": "array",
              "items": {
                "type": "object",
                "properties": {
                  "userId": {
                    "type": "string"
                  },
                  "userType": {
                    "$ref": "#/definitions/UserTypeOutput"
                  }
                },
                "required": [
                  "name",
                  "userType"
                ]
              }
            }
          },
          "400": {
            "description": "Malformed request.",
            "schema": {
              "$ref": "#/definitions/ErrorResponse"
            }
          },
          "401": {
            "description": "Unauthorized or invalid credentials."
          },
          "403": {
            "description": "Forbidden",
            "schema": {
              "$ref": "#/definitions/ErrorResponse"
            }
          },
          "404": {
            "description": "No role found."
          },
          "500": {
            "description": "An error has occurred while trying to fulfill the request. Most likely the ErrorResponse will contain more information about the error.",
            "schema": {
              "$ref": "#/definitions/ErrorResponse"
            }
          }
        }
      }
    },
    "/authz/roles/{id}/group-assignments": {
      "get": {
        "summary": "Get groups that have a specific role assigned",
        "description": "Retrieves a list of all groups that have been assigned a specific role, identified by its name.",
        "operationId": "getGroupsForRole",
        "x-serviceIds": [
          "weaviate.authz.get.roles.groups"
        ],
        "tags": [
          "authz"
        ],
        "parameters": [
          {
            "description": "The unique name of the role.",
            "in": "path",
            "name": "id",
            "required": true,
            "type": "string"
          }
        ],
        "responses": {
          "200": {
            "description": "Successfully retrieved the list of groups that have the role assigned.",
            "schema": {
              "type": "array",
              "items": {
                "type": "object",
                "properties": {
                  "groupId": {
                    "type": "string"
                  },
                  "groupType": {
                    "$ref": "#/definitions/GroupType"
                  }
                },
                "required": [
                  "name",
                  "groupType"
                ]
              }
            }
          },
          "400": {
            "description": "Bad request",
            "schema": {
              "$ref": "#/definitions/ErrorResponse"
            }
          },
          "401": {
            "description": "Unauthorized or invalid credentials."
          },
          "403": {
            "description": "Forbidden",
            "schema": {
              "$ref": "#/definitions/ErrorResponse"
            }
          },
          "404": {
            "description": "The specified role was not found."
          },
          "500": {
            "description": "An error has occurred while trying to fulfill the request. Most likely the ErrorResponse will contain more information about the error.",
            "schema": {
              "$ref": "#/definitions/ErrorResponse"
            }
          }
        }
      }
    },
    "/authz/users/{id}/roles": {
      "get": {
        "deprecated": true,
        "summary": "Get roles assigned to a user",
        "description": "Retrieve the roles assigned to a specific user (`db` + `oidc`). Deprecated, will be removed when 1.29 is not supported anymore",
        "operationId": "getRolesForUserDeprecated",
        "x-serviceIds": [
          "weaviate.authz.get.users.roles"
        ],
        "tags": [
          "authz"
        ],
        "parameters": [
          {
            "description": "The name of the user.",
            "in": "path",
            "name": "id",
            "required": true,
            "type": "string"
          }
        ],
        "responses": {
          "200": {
            "description": "Roles assigned to the user.",
            "schema": {
              "$ref": "#/definitions/RolesListResponse"
            }
          },
          "400": {
            "description": "Malformed request.",
            "schema": {
              "$ref": "#/definitions/ErrorResponse"
            }
          },
          "401": {
            "description": "Unauthorized or invalid credentials."
          },
          "403": {
            "description": "Forbidden",
            "schema": {
              "$ref": "#/definitions/ErrorResponse"
            }
          },
          "404": {
            "description": "No roles found for specified user."
          },
          "422": {
            "description": "The request syntax is correct, but the server couldn't process it due to semantic issues. Please check the values in your request.",
            "schema": {
              "$ref": "#/definitions/ErrorResponse"
            }
          },
          "500": {
            "description": "An error has occurred while trying to fulfill the request. Most likely the ErrorResponse will contain more information about the error.",
            "schema": {
              "$ref": "#/definitions/ErrorResponse"
            }
          }
        }
      }
    },
    "/authz/users/{id}/roles/{userType}": {
      "get": {
        "summary": "Get roles assigned to a user",
        "description": "Get all the roles for a specific user (`db` or `oidc`).",
        "operationId": "getRolesForUser",
        "x-serviceIds": [
          "weaviate.authz.get.users.roles"
        ],
        "tags": [
          "authz"
        ],
        "parameters": [
          {
            "description": "The name of the user.",
            "in": "path",
            "name": "id",
            "required": true,
            "type": "string"
          },
          {
            "in": "path",
            "name": "userType",
            "required": true,
            "type": "string",
            "enum": ["oidc", "db"],
            "description": "The type of the user."
          },
          {
            "in": "query",
            "name": "includeFullRoles",
            "required": false,
            "type": "boolean",
            "default": false,
            "description": "Whether to include detailed role information like its assigned permissions."
          }
        ],
        "responses": {
          "200": {
            "description": "Roles assigned to the user.",
            "schema": {
              "$ref": "#/definitions/RolesListResponse"
            }
          },
          "400": {
            "description": "Malformed request.",
            "schema": {
              "$ref": "#/definitions/ErrorResponse"
            }
          },
          "401": {
            "description": "Unauthorized or invalid credentials."
          },
          "403": {
            "description": "Forbidden",
            "schema": {
              "$ref": "#/definitions/ErrorResponse"
            }
          },
          "404": {
            "description": "No roles found for specified user."
          },
          "422": {
            "description": "The request syntax is correct, but the server couldn't process it due to semantic issues. Please check the values in your request.",
            "schema": {
              "$ref": "#/definitions/ErrorResponse"
            }
          },
          "500": {
            "description": "An error has occurred while trying to fulfill the request. Most likely the ErrorResponse will contain more information about the error.",
            "schema": {
              "$ref": "#/definitions/ErrorResponse"
            }
          }
        }
      }
    },
    "/authz/users/{id}/assign": {
      "post": {
        "summary": "Assign a role to a user",
        "description": "Assign one or more roles to a user. Users can have multiple roles.",
        "operationId": "assignRoleToUser",
        "x-serviceIds": [
          "weaviate.authz.assign.role.user"
        ],
        "tags": [
          "authz"
        ],
        "parameters": [
          {
            "description": "The name of the user.",
            "in": "path",
            "name": "id",
            "required": true,
            "type": "string"
          },
          {
            "in": "body",
            "name": "body",
            "required": true,
            "schema": {
              "type": "object",
              "properties": {
                "roles": {
                  "type": "array",
                  "description": "The roles that are assigned to the specified user.",
                  "items": {
                    "type": "string"
                  }
                },
                "userType": {
                  "$ref": "#/definitions/UserTypeInput"
                }
              }
            }
          }
        ],
        "responses": {
          "200": {
            "description": "Role assigned successfully."
          },
          "400": {
            "description": "Malformed request.",
            "schema": {
              "$ref": "#/definitions/ErrorResponse"
            }
          },
          "401": {
            "description": "Unauthorized or invalid credentials."
          },
          "403": {
            "description": "Forbidden",
            "schema": {
              "$ref": "#/definitions/ErrorResponse"
            }
          },
          "404": {
            "description": "Specified role or user not found.",
            "schema": {
              "$ref": "#/definitions/ErrorResponse"
            }
          },
          "500": {
            "description": "An error has occurred while trying to fulfill the request. Most likely the ErrorResponse will contain more information about the error.",
            "schema": {
              "$ref": "#/definitions/ErrorResponse"
            }
          }
        }
      }
    },
    "/authz/users/{id}/revoke": {
      "post": {
        "summary": "Revoke a role from a user",
        "description": "Remove one or more roles from a user.",
        "operationId": "revokeRoleFromUser",
        "x-serviceIds": [
          "weaviate.authz.revoke.role.user"
        ],
        "tags": [
          "authz"
        ],
        "parameters": [
          {
            "description": "The name of the user.",
            "in": "path",
            "name": "id",
            "required": true,
            "type": "string"
          },
          {
            "in": "body",
            "name": "body",
            "required": true,
            "schema": {
              "type": "object",
              "properties": {
                "roles": {
                  "type": "array",
                  "description": "The roles to revoke from the specified user.",
                  "items": {
                    "type": "string"
                  }
                },
                "userType": {
                  "$ref": "#/definitions/UserTypeInput"
                }
              }
            }
          }
        ],
        "responses": {
          "200": {
            "description": "Roles revoked successfully."
          },
          "400": {
            "description": "Malformed request.",
            "schema": {
              "$ref": "#/definitions/ErrorResponse"
            }
          },
          "401": {
            "description": "Unauthorized or invalid credentials."
          },
          "403": {
            "description": "Forbidden",
            "schema": {
              "$ref": "#/definitions/ErrorResponse"
            }
          },
          "404": {
            "description": "Specified role or user not found.",
            "schema": {
              "$ref": "#/definitions/ErrorResponse"
            }
          },
          "500": {
            "description": "An error has occurred while trying to fulfill the request. Most likely the ErrorResponse will contain more information about the error.",
            "schema": {
              "$ref": "#/definitions/ErrorResponse"
            }
          }
        }
      }
    },
    "/authz/groups/{id}/assign": {
      "post": {
        "summary": "Assign a role to a group",
        "description": "Assign roles to the specified group.",
        "operationId": "assignRoleToGroup",
        "x-serviceIds": [
          "weaviate.authz.assign.role"
        ],
        "tags": [
          "authz"
        ],
        "parameters": [
          {
            "description": "The name of the group.",
            "in": "path",
            "name": "id",
            "required": true,
            "type": "string"
          },
          {
            "in": "body",
            "name": "body",
            "required": true,
            "schema": {
              "type": "object",
              "properties": {
                "roles": {
                  "type": "array",
                  "description": "The roles to assign to the specified group.",
                  "items": {
                    "type": "string"
                  }
                },
                "groupType": {
                  "$ref": "#/definitions/GroupType"
                }
              }
            }
          }
        ],
        "responses": {
          "200": {
            "description": "Roles assigned successfully."
          },
          "400": {
            "description": "Malformed request.",
            "schema": {
              "$ref": "#/definitions/ErrorResponse"
            }
          },
          "401": {
            "description": "Unauthorized or invalid credentials."
          },
          "403": {
            "description": "Forbidden",
            "schema": {
              "$ref": "#/definitions/ErrorResponse"
            }
          },
          "404": {
            "description": "Role or group not found."
          },
          "500": {
            "description": "An error has occurred while trying to fulfill the request. Most likely the ErrorResponse will contain more information about the error.",
            "schema": {
              "$ref": "#/definitions/ErrorResponse"
            }
          }
        }
      }
    },
    "/authz/groups/{id}/revoke": {
      "post": {
        "summary": "Revoke a role from a group",
        "description": "Revoke roles from the specified group.",
        "operationId": "revokeRoleFromGroup",
        "x-serviceIds": [
          "weaviate.authz.revoke.role.group"
        ],
        "tags": [
          "authz"
        ],
        "parameters": [
          {
            "description": "The name of the group.",
            "in": "path",
            "name": "id",
            "required": true,
            "type": "string"
          },
          {
            "in": "body",
            "name": "body",
            "required": true,
            "schema": {
              "type": "object",
              "properties": {
                "roles": {
                  "type": "array",
                  "description": "The roles to revoke from the specified group.",
                  "items": {
                    "type": "string"
                  }
                },
                "groupType": {
                  "$ref": "#/definitions/GroupType"
                }
              }
            }
          }
        ],
        "responses": {
          "200": {
            "description": "Roles revoked successfully."
          },
          "400": {
            "description": "Malformed request.",
            "schema": {
              "$ref": "#/definitions/ErrorResponse"
            }
          },
          "401": {
            "description": "Unauthorized or invalid credentials."
          },
          "403": {
            "description": "Forbidden",
            "schema": {
              "$ref": "#/definitions/ErrorResponse"
            }
          },
          "404": {
            "description": "Role or group not found."
          },
          "500": {
            "description": "An error has occurred while trying to fulfill the request. Most likely the ErrorResponse will contain more information about the error.",
            "schema": {
              "$ref": "#/definitions/ErrorResponse"
            }
          }
        }
      }
    },
    "/authz/groups/{id}/roles/{groupType}": {
      "get": {
        "summary": "Get roles assigned to a specific group",
        "description": "Retrieves a list of all roles assigned to a specific group. The group must be identified by both its name (`id`) and its type (`db` or `oidc`).",
        "operationId": "getRolesForGroup",
        "x-serviceIds": [
          "weaviate.authz.get.groups.roles"
        ],
        "tags": [
          "authz"
        ],
        "parameters": [
          {
            "description": "The unique name of the group.",
            "in": "path",
            "name": "id",
            "required": true,
            "type": "string"
          },
          {
            "in": "path",
            "name": "groupType",
            "required": true,
            "type": "string",
            "enum": [
              "oidc"
            ],
            "description": "The type of the group."
          },
          {
            "in": "query",
            "name": "includeFullRoles",
            "required": false,
            "type": "boolean",
            "default": false,
            "description": "If true, the response will include the full role definitions with all associated permissions. If false, only role names are returned."
          }
        ],
        "responses": {
          "200": {
            "description": "A list of roles assigned to the specified group.",
            "schema": {
              "$ref": "#/definitions/RolesListResponse"
            }
          },
          "400": {
            "description": "Bad request",
            "schema": {
              "$ref": "#/definitions/ErrorResponse"
            }
          },
          "401": {
            "description": "Unauthorized or invalid credentials."
          },
          "403": {
            "description": "Forbidden",
            "schema": {
              "$ref": "#/definitions/ErrorResponse"
            }
          },
          "404": {
            "description": "The specified group was not found."
          },
          "422": {
            "description": "The request syntax is correct, but the server couldn't process it due to semantic issues. Please check the values in your request.",
            "schema": {
              "$ref": "#/definitions/ErrorResponse"
            }
          },
          "500": {
            "description": "An error has occurred while trying to fulfill the request. Most likely the ErrorResponse will contain more information about the error.",
            "schema": {
              "$ref": "#/definitions/ErrorResponse"
            }
          }
        }
      }
    },
    "/authz/groups/{groupType}": {
      "get": {
        "summary": "List all groups of a specific type",
        "description": "Retrieves a list of all available group names for a specified group type (`oidc` or `db`).",
        "operationId": "getGroups",
        "x-serviceIds": [
          "weaviate.authz.get.groups"
        ],
        "tags": [
          "authz"
        ],
        "parameters": [
          {
            "in": "path",
            "name": "groupType",
            "required": true,
            "type": "string",
            "enum": [
              "oidc"
            ],
            "description": "The type of group to retrieve."
          }
        ],
        "responses": {
          "200": {
            "description": "A list of group names for the specified type.",
            "schema": {
              "type": "array",
              "items": {
                "type": "string"
              }
            }
          },
          "400": {
            "description": "Bad request",
            "schema": {
              "$ref": "#/definitions/ErrorResponse"
            }
          },
          "401": {
            "description": "Unauthorized or invalid credentials."
          },
          "403": {
            "description": "Forbidden",
            "schema": {
              "$ref": "#/definitions/ErrorResponse"
            }
          },
          "422": {
            "description": "The request syntax is correct, but the server couldn't process it due to semantic issues. Please check the values in your request.",
            "schema": {
              "$ref": "#/definitions/ErrorResponse"
            }
          },
          "500": {
            "description": "An error has occurred while trying to fulfill the request. Most likely the ErrorResponse will contain more information about the error.",
            "schema": {
              "$ref": "#/definitions/ErrorResponse"
            }
          }
        }
      }
    },
    "/objects": {
      "get": {
        "description": "Retrieves a list of data objects. By default, objects are returned in reverse order of creation. Requires a collection name (`class`) parameter to specify which collection's objects to list, otherwise, returns an empty list.",
        "operationId": "objects.list",
        "x-serviceIds": [
          "weaviate.local.query"
        ],
        "parameters": [
          {
            "$ref": "#/parameters/CommonAfterParameterQuery"
          },
          {
            "$ref": "#/parameters/CommonOffsetParameterQuery"
          },
          {
            "$ref": "#/parameters/CommonLimitParameterQuery"
          },
          {
            "$ref": "#/parameters/CommonIncludeParameterQuery"
          },
          {
            "$ref": "#/parameters/CommonSortParameterQuery"
          },
          {
            "$ref": "#/parameters/CommonOrderParameterQuery"
          },
          {
            "$ref": "#/parameters/CommonClassParameterQuery"
          },
          {
            "$ref": "#/parameters/CommonTenantParameterQuery"
          }
        ],
        "responses": {
          "200": {
            "description": "Successful response containing the list of objects. If the collection name (`class`) is not provided, the response will not include any objects.",
            "schema": {
              "$ref": "#/definitions/ObjectsListResponse"
            }
          },
          "400": {
            "description": "Malformed request.",
            "schema": {
              "$ref": "#/definitions/ErrorResponse"
            }
          },
          "401": {
            "description": "Unauthorized or invalid credentials."
          },
          "403": {
            "description": "Forbidden",
            "schema": {
              "$ref": "#/definitions/ErrorResponse"
            }
          },
          "404": {
            "description": "Successful query result but no matching objects were found."
          },
          "422": {
            "description": "The request syntax is correct, but the server couldn't process it due to semantic issues. Please check the values in your request. Ensure the specified collection exists.",
            "schema": {
              "$ref": "#/definitions/ErrorResponse"
            }
          },
          "500": {
            "description": "An error occurred while trying to fulfill the request. Check the ErrorResponse for details.",
            "schema": {
              "$ref": "#/definitions/ErrorResponse"
            }
          }
        },
        "summary": "List objects",
        "tags": [
          "objects"
        ],
        "x-available-in-mqtt": false,
        "x-available-in-websocket": false
      },
      "post": {
        "description": "Creates a new data object. The object's metadata and schema values are validated before creation.<br/><br/>**Note (batch import)**:<br/>If you plan on importing a large number of objects, using the `/batch/objects` endpoint is significantly more efficient than sending multiple single requests.<br/><br/>**Note (idempotence)**:<br/>This operation (POST) fails if an object with the provided ID already exists. To update an existing object, use the PUT or PATCH methods.",
        "operationId": "objects.create",
        "x-serviceIds": [
          "weaviate.local.add"
        ],
        "parameters": [
          {
            "in": "body",
            "name": "body",
            "description": "The object to be created.",
            "required": true,
            "schema": {
              "$ref": "#/definitions/Object"
            }
          },
          {
            "$ref": "#/parameters/CommonConsistencyLevelParameterQuery"
          }
        ],
        "responses": {
          "200": {
            "description": "Object created successfully.",
            "schema": {
              "$ref": "#/definitions/Object"
            }
          },
          "400": {
            "description": "Malformed request.",
            "schema": {
              "$ref": "#/definitions/ErrorResponse"
            }
          },
          "401": {
            "description": "Unauthorized or invalid credentials."
          },
          "403": {
            "description": "Forbidden",
            "schema": {
              "$ref": "#/definitions/ErrorResponse"
            }
          },
          "422": {
            "description": "The request syntax is correct, but the server couldn't process it due to semantic issues. Please check the values in your request. Ensure the collection exists and the object properties are valid.",
            "schema": {
              "$ref": "#/definitions/ErrorResponse"
            }
          },
          "500": {
            "description": "An error occurred while trying to fulfill the request. Check the ErrorResponse for details.",
            "schema": {
              "$ref": "#/definitions/ErrorResponse"
            }
          }
        },
        "summary": "Create an object",
        "tags": [
          "objects"
        ],
        "x-available-in-mqtt": false,
        "x-available-in-websocket": false
      }
    },
    "/objects/{id}": {
      "delete": {
        "description": "Deletes an object from the database based on its UUID. <br/><br/>**Note**: This endpoint is deprecated and will be removed in a future version. Use the `/objects/{className}/{id}` endpoint instead.",
        "operationId": "objects.delete",
        "x-serviceIds": [
          "weaviate.local.manipulate"
        ],
        "parameters": [
          {
            "description": "Unique UUID of the object to be deleted.",
            "format": "uuid",
            "in": "path",
            "name": "id",
            "required": true,
            "type": "string"
          },
          {
            "$ref": "#/parameters/CommonConsistencyLevelParameterQuery"
          },
          {
            "$ref": "#/parameters/CommonTenantParameterQuery"
          }
        ],
        "responses": {
          "204": {
            "description": "Object deleted successfully."
          },
          "401": {
            "description": "Unauthorized or invalid credentials."
          },
          "403": {
            "description": "Forbidden",
            "schema": {
              "$ref": "#/definitions/ErrorResponse"
            }
          },
          "404": {
            "description": "Object not found."
          },
          "500": {
            "description": "An error occurred while trying to fulfill the request. Check the ErrorResponse for details.",
            "schema": {
              "$ref": "#/definitions/ErrorResponse"
            }
          }
        },
        "summary": "Delete an object",
        "tags": [
          "objects"
        ],
        "x-available-in-mqtt": true,
        "x-available-in-websocket": true,
        "deprecated": true
      },
      "get": {
        "description": "Get a specific object based on its UUID. Also available as Websocket bus. <br/><br/>**Note**: This endpoint is deprecated and will be removed in a future version. Use the `/objects/{className}/{id}` endpoint instead.",
        "operationId": "objects.get",
        "x-serviceIds": [
          "weaviate.local.query"
        ],
        "parameters": [
          {
            "description": "Unique UUID of the object to be retrieved.",
            "format": "uuid",
            "in": "path",
            "name": "id",
            "required": true,
            "type": "string"
          },
          {
            "$ref": "#/parameters/CommonIncludeParameterQuery"
          }
        ],
        "responses": {
          "200": {
            "description": "Successful response containing the object.",
            "schema": {
              "$ref": "#/definitions/Object"
            }
          },
          "400": {
            "description": "Malformed request.",
            "schema": {
              "$ref": "#/definitions/ErrorResponse"
            }
          },
          "401": {
            "description": "Unauthorized or invalid credentials."
          },
          "403": {
            "description": "Forbidden",
            "schema": {
              "$ref": "#/definitions/ErrorResponse"
            }
          },
          "404": {
            "description": "Object not found."
          },
          "500": {
            "description": "An error occurred while trying to fulfill the request. Check the ErrorResponse for details.",
            "schema": {
              "$ref": "#/definitions/ErrorResponse"
            }
          }
        },
        "summary": "Get an object",
        "tags": [
          "objects"
        ],
        "x-available-in-mqtt": false,
        "x-available-in-websocket": false,
        "deprecated": true
      },
      "patch": {
        "description": "Update an object based on its UUID (using patch semantics). This method supports json-merge style patch semantics (RFC 7396). Provided meta-data and schema values are validated. `lastUpdateTimeUnix` is set to the time this function is called. <br/><br/>**Note**: This endpoint is deprecated and will be removed in a future version. Use the `/objects/{className}/{id}` endpoint instead.",
        "operationId": "objects.patch",
        "x-serviceIds": [
          "weaviate.local.manipulate"
        ],
        "parameters": [
          {
            "description": "Unique UUID of the object to be patched.",
            "format": "uuid",
            "in": "path",
            "name": "id",
            "required": true,
            "type": "string"
          },
          {
            "description": "RFC 7396-style JSON merge patch object containing the fields to update.",
            "in": "body",
            "name": "body",
            "required": false,
            "schema": {
              "$ref": "#/definitions/Object"
            }
          },
          {
            "$ref": "#/parameters/CommonConsistencyLevelParameterQuery"
          }
        ],
        "responses": {
          "204": {
            "description": "Object patched successfully."
          },
          "400": {
            "description": "Malformed patch request body."
          },
          "401": {
            "description": "Unauthorized or invalid credentials."
          },
          "403": {
            "description": "Forbidden",
            "schema": {
              "$ref": "#/definitions/ErrorResponse"
            }
          },
          "404": {
            "description": "Object not found."
          },
          "422": {
            "description": "The patch object is valid JSON but is unprocessable for other reasons (e.g., invalid schema).",
            "schema": {
              "$ref": "#/definitions/ErrorResponse"
            }
          },
          "500": {
            "description": "An error occurred while trying to fulfill the request. Check the ErrorResponse for details.",
            "schema": {
              "$ref": "#/definitions/ErrorResponse"
            }
          }
        },
        "summary": "Patch an object",
        "tags": [
          "objects"
        ],
        "x-available-in-mqtt": false,
        "x-available-in-websocket": false,
        "deprecated": true
      },
      "put": {
        "description": "Updates an object based on its UUID. Given meta-data and schema values are validated. `lastUpdateTimeUnix` is set to the time this function is called. <br/><br/>**Note**: This endpoint is deprecated and will be removed in a future version. Use the `/objects/{className}/{id}` endpoint instead.",
        "operationId": "objects.update",
        "x-serviceIds": [
          "weaviate.local.manipulate"
        ],
        "parameters": [
          {
            "description": "Unique UUID of the object to be replaced.",
            "format": "uuid",
            "in": "path",
            "name": "id",
            "required": true,
            "type": "string"
          },
          {
            "in": "body",
            "name": "body",
            "description": "The object definition to replace the existing object with.",
            "required": true,
            "schema": {
              "$ref": "#/definitions/Object"
            }
          },
          {
            "$ref": "#/parameters/CommonConsistencyLevelParameterQuery"
          }
        ],
        "responses": {
          "200": {
            "description": "Object replaced successfully.",
            "schema": {
              "$ref": "#/definitions/Object"
            }
          },
          "401": {
            "description": "Unauthorized or invalid credentials."
          },
          "403": {
            "description": "Forbidden",
            "schema": {
              "$ref": "#/definitions/ErrorResponse"
            }
          },
          "404": {
            "description": "Object not found."
          },
          "422": {
            "description": "The request syntax is correct, but the server couldn't process it due to semantic issues. Please check the values in your request. Ensure the collection exists and the object properties are valid.",
            "schema": {
              "$ref": "#/definitions/ErrorResponse"
            }
          },
          "500": {
            "description": "An error occurred while trying to fulfill the request. Check the ErrorResponse for details.",
            "schema": {
              "$ref": "#/definitions/ErrorResponse"
            }
          }
        },
        "summary": "Update an object",
        "tags": [
          "objects"
        ],
        "x-available-in-mqtt": false,
        "x-available-in-websocket": false,
        "deprecated": true
      },
      "head": {
        "description": "Checks if an object exists in the system based on its UUID. <br/><br/>**Note**: This endpoint is deprecated and will be removed in a future version. Use the `/objects/{className}/{id}` endpoint instead.",
        "operationId": "objects.head",
        "x-serviceIds": [
          "weaviate.objects.check"
        ],
        "parameters": [
          {
            "description": "Unique UUID of the object to check.",
            "format": "uuid",
            "in": "path",
            "name": "id",
            "required": true,
            "type": "string"
          }
        ],
        "responses": {
          "204": {
            "description": "Object exists."
          },
          "401": {
            "description": "Unauthorized or invalid credentials."
          },
          "403": {
            "description": "Forbidden",
            "schema": {
              "$ref": "#/definitions/ErrorResponse"
            }
          },
          "404": {
            "description": "Object does not exist."
          },
          "500": {
            "description": "An error occurred while trying to fulfill the request. Check the ErrorResponse for details.",
            "schema": {
              "$ref": "#/definitions/ErrorResponse"
            }
          }
        },
        "summary": "Check if an object exists",
        "tags": [
          "objects"
        ],
        "x-available-in-mqtt": true,
        "x-available-in-websocket": true,
        "deprecated": true
      }
    },
    "/objects/{className}/{id}": {
      "get": {
        "description": "Get a data object based on its collection name (`className`) and UUID (`id`).",
        "operationId": "objects.class.get",
        "x-serviceIds": [
          "weaviate.local.query"
        ],
        "parameters": [
          {
            "name": "className",
            "description": "Name of the collection (class) the object belongs to.",
            "in": "path",
            "required": true,
            "type": "string"
          },
          {
            "description": "Unique UUID of the object to be retrieved.",
            "format": "uuid",
            "in": "path",
            "name": "id",
            "required": true,
            "type": "string"
          },
          {
            "$ref": "#/parameters/CommonIncludeParameterQuery"
          },
          {
            "$ref": "#/parameters/CommonConsistencyLevelParameterQuery"
          },
          {
            "$ref": "#/parameters/CommonNodeNameParameterQuery"
          },
          {
            "$ref": "#/parameters/CommonTenantParameterQuery"
          }
        ],
        "responses": {
          "200": {
            "description": "Successful response containing the object.",
            "schema": {
              "$ref": "#/definitions/Object"
            }
          },
          "400": {
            "description": "Malformed request.",
            "schema": {
              "$ref": "#/definitions/ErrorResponse"
            }
          },
          "401": {
            "description": "Unauthorized or invalid credentials."
          },
          "403": {
            "description": "Forbidden",
            "schema": {
              "$ref": "#/definitions/ErrorResponse"
            }
          },
          "404": {
            "description": "Object not found."
          },
          "422": {
            "description": "The request syntax is correct, but the server couldn't process it due to semantic issues. Please check the values in your request.",
            "schema": {
              "$ref": "#/definitions/ErrorResponse"
            }
          },
          "500": {
            "description": "An error occurred while trying to fulfill the request. Check the ErrorResponse for details.",
            "schema": {
              "$ref": "#/definitions/ErrorResponse"
            }
          }
        },
        "summary": "Get an object",
        "tags": [
          "objects"
        ],
        "x-available-in-mqtt": false,
        "x-available-in-websocket": false
      },
      "delete": {
        "description": "Removes a data object from a specific collection, identified by its collection name (`className`) and UUID (`id`).<br/><br/>**Note on deleting references (legacy format):**<br/>For backward compatibility with older beacon formats (lacking a collection name), deleting a reference requires the beacon in the request to exactly match the stored format. Beacons always use `localhost` as the host, indicating the target is within the same Weaviate instance.",
        "operationId": "objects.class.delete",
        "x-serviceIds": [
          "weaviate.local.manipulate"
        ],
        "parameters": [
          {
            "name": "className",
            "description": "Name of the collection (class) the object belongs to.",
            "in": "path",
            "required": true,
            "type": "string"
          },
          {
            "description": "Unique UUID of the object to be deleted.",
            "format": "uuid",
            "in": "path",
            "name": "id",
            "required": true,
            "type": "string"
          },
          {
            "$ref": "#/parameters/CommonConsistencyLevelParameterQuery"
          },
          {
            "$ref": "#/parameters/CommonTenantParameterQuery"
          }
        ],
        "responses": {
          "204": {
            "description": "Object deleted successfully."
          },
          "400": {
            "description": "Malformed request.",
            "schema": {
              "$ref": "#/definitions/ErrorResponse"
            }
          },
          "401": {
            "description": "Unauthorized or invalid credentials."
          },
          "403": {
            "description": "Forbidden",
            "schema": {
              "$ref": "#/definitions/ErrorResponse"
            }
          },
          "404": {
            "description": "Object not found."
          },
          "422": {
            "description": "The request syntax is correct, but the server couldn't process it due to semantic issues. Please check the values in your request.",
            "schema": {
              "$ref": "#/definitions/ErrorResponse"
            }
          },
          "500": {
            "description": "An error occurred while trying to fulfill the request. Check the ErrorResponse for details.",
            "schema": {
              "$ref": "#/definitions/ErrorResponse"
            }
          }
        },
        "summary": "Delete an object",
        "tags": [
          "objects"
        ],
        "x-available-in-mqtt": true,
        "x-available-in-websocket": true
      },
      "put": {
        "description": "Replaces properties of an existing data object. The object is identified by its collection name (`className`) and UUID (`id`). The request body must contain the complete object definition with the new property values.",
        "operationId": "objects.class.put",
        "x-serviceIds": [
          "weaviate.local.manipulate"
        ],
        "parameters": [
          {
            "name": "className",
            "description": "Name of the collection (class) the object belongs to.",
            "in": "path",
            "required": true,
            "type": "string"
          },
          {
            "description": "Unique UUID of the object to be replaced.",
            "format": "uuid",
            "in": "path",
            "name": "id",
            "required": true,
            "type": "string"
          },
          {
            "in": "body",
            "name": "body",
            "description": "The object definition to replace the existing object with.",
            "required": true,
            "schema": {
              "$ref": "#/definitions/Object"
            }
          },
          {
            "$ref": "#/parameters/CommonConsistencyLevelParameterQuery"
          }
        ],
        "responses": {
          "200": {
            "description": "Object replaced successfully.",
            "schema": {
              "$ref": "#/definitions/Object"
            }
          },
          "401": {
            "description": "Unauthorized or invalid credentials."
          },
          "403": {
            "description": "Forbidden",
            "schema": {
              "$ref": "#/definitions/ErrorResponse"
            }
          },
          "404": {
            "description": "Object not found."
          },
          "422": {
            "description": "The request syntax is correct, but the server couldn't process it due to semantic issues. Please check the values in your request. Ensure the collection exists and the object properties are valid.",
            "schema": {
              "$ref": "#/definitions/ErrorResponse"
            }
          },
          "500": {
            "description": "An error occurred while trying to fulfill the request. Check the ErrorResponse for details.",
            "schema": {
              "$ref": "#/definitions/ErrorResponse"
            }
          }
        },
        "summary": "Replace an object",
        "tags": [
          "objects"
        ],
        "x-available-in-mqtt": false,
        "x-available-in-websocket": false
      },
      "patch": {
        "description": "Updates specific properties of an existing data object using JSON merge patch semantics (RFC 7396). The object is identified by its collection name (`className`) and UUID (`id`). Only the fields provided in the request body are modified. Metadata and schema values are validated, and the object's `lastUpdateTimeUnix` is updated.",
        "operationId": "objects.class.patch",
        "x-serviceIds": [
          "weaviate.local.manipulate"
        ],
        "parameters": [
          {
            "description": "Name of the collection (class) the object belongs to.",
            "name": "className",
            "in": "path",
            "required": true,
            "type": "string"
          },
          {
            "description": "Unique UUID of the object to be patched.",
            "format": "uuid",
            "in": "path",
            "name": "id",
            "required": true,
            "type": "string"
          },
          {
            "description": "RFC 7396-style JSON merge patch object containing the fields to update.",
            "in": "body",
            "name": "body",
            "required": false,
            "schema": {
              "$ref": "#/definitions/Object"
            }
          },
          {
            "$ref": "#/parameters/CommonConsistencyLevelParameterQuery"
          }
        ],
        "responses": {
          "204": {
            "description": "Object patched successfully."
          },
          "400": {
            "description": "Malformed patch request body.",
            "schema": {
              "$ref": "#/definitions/ErrorResponse"
            }
          },
          "401": {
            "description": "Unauthorized or invalid credentials."
          },
          "403": {
            "description": "Forbidden",
            "schema": {
              "$ref": "#/definitions/ErrorResponse"
            }
          },
          "404": {
            "description": "Object not found."
          },
          "422": {
            "description": "The patch object is valid JSON but is unprocessable for other reasons (e.g., invalid schema).",
            "schema": {
              "$ref": "#/definitions/ErrorResponse"
            }
          },
          "500": {
            "description": "An error occurred while trying to fulfill the request. Check the ErrorResponse for details.",
            "schema": {
              "$ref": "#/definitions/ErrorResponse"
            }
          }
        },
        "summary": "Patch an object",
        "tags": [
          "objects"
        ],
        "x-available-in-mqtt": false,
        "x-available-in-websocket": false
      },
      "head": {
        "description": "Verifies the existence of a specific data object within a collection (class), identified by its collection name (`className`) and UUID (`id`), without returning the object itself.<br/><br/>This is faster than a GET request as it avoids retrieving and processing object data. Existence is confirmed by a 204 No Content status code, while non-existence results in a 404 Not Found.",
        "operationId": "objects.class.head",
        "x-serviceIds": [
          "weaviate.local.manipulate"
        ],
        "parameters": [
          {
            "description": "Name of the collection (class) the object belongs to.",
            "name": "className",
            "in": "path",
            "required": true,
            "type": "string"
          },
          {
            "description": "Unique UUID of the object to check.",
            "format": "uuid",
            "in": "path",
            "name": "id",
            "required": true,
            "type": "string"
          },
          {
            "$ref": "#/parameters/CommonConsistencyLevelParameterQuery"
          },
          {
            "$ref": "#/parameters/CommonTenantParameterQuery"
          }
        ],
        "responses": {
          "204": {
            "description": "Object exists."
          },
          "401": {
            "description": "Unauthorized or invalid credentials."
          },
          "403": {
            "description": "Forbidden",
            "schema": {
              "$ref": "#/definitions/ErrorResponse"
            }
          },
          "404": {
            "description": "Object does not exist."
          },
          "422": {
            "description": "Invalid data provided. Please check the values in your request (e.g., invalid UUID format).",
            "schema": {
              "$ref": "#/definitions/ErrorResponse"
            }
          },
          "500": {
            "description": "An error occurred while trying to fulfill the request. Check the ErrorResponse for details.",
            "schema": {
              "$ref": "#/definitions/ErrorResponse"
            }
          }
        },
        "summary": "Check if an object exists",
        "tags": [
          "objects"
        ],
        "x-available-in-mqtt": true,
        "x-available-in-websocket": true
      }
    },
    "/objects/{id}/references/{propertyName}": {
      "post": {
        "description": "Add a reference to a specific property of a data object. <br/><br/>**Note**: This endpoint is deprecated and will be removed in a future version. Use the `/objects/{className}/{id}/references/{propertyName}` endpoint instead.",
        "operationId": "objects.references.create",
        "x-serviceIds": [
          "weaviate.local.manipulate"
        ],
        "parameters": [
          {
            "description": "Unique UUID of the source object.",
            "format": "uuid",
            "in": "path",
            "name": "id",
            "required": true,
            "type": "string"
          },
          {
            "description": "Unique name of the reference property of the source object.",
            "in": "path",
            "name": "propertyName",
            "required": true,
            "type": "string"
          },
          {
            "in": "body",
            "name": "body",
            "description": "The reference to add.",
            "required": true,
            "schema": {
              "$ref": "#/definitions/SingleRef"
            }
          },
          {
            "$ref": "#/parameters/CommonTenantParameterQuery"
          }
        ],
        "responses": {
          "200": {
            "description": "Reference added successfully."
          },
          "401": {
            "description": "Unauthorized or invalid credentials."
          },
          "403": {
            "description": "Forbidden",
            "schema": {
              "$ref": "#/definitions/ErrorResponse"
            }
          },
          "422": {
            "description": "The request syntax is correct, but the server couldn't process it due to semantic issues. Please check the values in your request. Ensure the property exists and is a reference type.",
            "schema": {
              "$ref": "#/definitions/ErrorResponse"
            }
          },
          "500": {
            "description": "An error occurred while trying to fulfill the request. Check the ErrorResponse for details.",
            "schema": {
              "$ref": "#/definitions/ErrorResponse"
            }
          }
        },
        "summary": "Add an object reference",
        "tags": [
          "objects"
        ],
        "x-available-in-mqtt": false,
        "x-available-in-websocket": false,
        "deprecated": true
      },
      "put": {
        "description": "Replace all references in cross-reference property of an object. <br/><br/>**Note**: This endpoint is deprecated and will be removed in a future version. Use the `/objects/{className}/{id}/references/{propertyName}` endpoint instead.",
        "operationId": "objects.references.update",
        "x-serviceIds": [
          "weaviate.local.manipulate"
        ],
        "parameters": [
          {
            "description": "Unique UUID of the source object.",
            "format": "uuid",
            "in": "path",
            "name": "id",
            "required": true,
            "type": "string"
          },
          {
            "description": "Unique name of the reference property of the source object.",
            "in": "path",
            "name": "propertyName",
            "required": true,
            "type": "string"
          },
          {
            "in": "body",
            "name": "body",
            "description": "The new list of references.",
            "required": true,
            "schema": {
              "$ref": "#/definitions/MultipleRef"
            }
          },
          {
            "$ref": "#/parameters/CommonTenantParameterQuery"
          }
        ],
        "responses": {
          "200": {
            "description": "References replaced successfully."
          },
          "401": {
            "description": "Unauthorized or invalid credentials."
          },
          "403": {
            "description": "Forbidden",
            "schema": {
              "$ref": "#/definitions/ErrorResponse"
            }
          },
          "422": {
            "description": "The request syntax is correct, but the server couldn't process it due to semantic issues. Please check the values in your request. Ensure the property exists and is a reference type.",
            "schema": {
              "$ref": "#/definitions/ErrorResponse"
            }
          },
          "500": {
            "description": "An error occurred while trying to fulfill the request. Check the ErrorResponse for details.",
            "schema": {
              "$ref": "#/definitions/ErrorResponse"
            }
          }
        },
        "summary": "Replace object references",
        "tags": [
          "objects"
        ],
        "x-available-in-mqtt": false,
        "x-available-in-websocket": false,
        "deprecated": true
      },
      "delete": {
        "description": "Delete the single reference that is given in the body from the list of references that this property has. <br/><br/>**Note**: This endpoint is deprecated and will be removed in a future version. Use the `/objects/{className}/{id}/references/{propertyName}` endpoint instead.",
        "operationId": "objects.references.delete",
        "x-serviceIds": [
          "weaviate.local.manipulate"
        ],
        "parameters": [
          {
            "description": "Unique UUID of the source object.",
            "format": "uuid",
            "in": "path",
            "name": "id",
            "required": true,
            "type": "string"
          },
          {
            "description": "Unique name of the reference property of the source object.",
            "in": "path",
            "name": "propertyName",
            "required": true,
            "type": "string"
          },
          {
            "in": "body",
            "name": "body",
            "description": "The reference to remove.",
            "required": true,
            "schema": {
              "$ref": "#/definitions/SingleRef"
            }
          },
          {
            "$ref": "#/parameters/CommonTenantParameterQuery"
          }
        ],
        "responses": {
          "204": {
            "description": "Reference deleted successfully."
          },
          "401": {
            "description": "Unauthorized or invalid credentials."
          },
          "403": {
            "description": "Forbidden",
            "schema": {
              "$ref": "#/definitions/ErrorResponse"
            }
          },
          "404": {
            "description": "Object or reference not found.",
            "schema": {
              "$ref": "#/definitions/ErrorResponse"
            }
          },
          "500": {
            "description": "An error occurred while trying to fulfill the request. Check the ErrorResponse for details.",
            "schema": {
              "$ref": "#/definitions/ErrorResponse"
            }
          }
        },
        "summary": "Delete an object reference",
        "tags": [
          "objects"
        ],
        "x-available-in-mqtt": false,
        "x-available-in-websocket": false,
        "deprecated": true
      }
    },
    "/objects/{className}/{id}/references/{propertyName}": {
      "post": {
        "description": "Adds a new reference to a reference property (`propertyName`) on a source data object. The source object is identified by its collection name (`className`) and UUID (`id`). The reference to add is specified in the request body.",
        "operationId": "objects.class.references.create",
        "x-serviceIds": [
          "weaviate.local.manipulate"
        ],
        "parameters": [
          {
            "description": "Name of the collection (class) the source object belongs to.",
            "name": "className",
            "in": "path",
            "required": true,
            "type": "string"
          },
          {
            "description": "Unique UUID of the source object.",
            "format": "uuid",
            "in": "path",
            "name": "id",
            "required": true,
            "type": "string"
          },
          {
            "description": "Unique name of the reference property of the source object.",
            "in": "path",
            "name": "propertyName",
            "required": true,
            "type": "string"
          },
          {
            "in": "body",
            "name": "body",
            "description": "The reference to add.",
            "required": true,
            "schema": {
              "$ref": "#/definitions/SingleRef"
            }
          },
          {
            "$ref": "#/parameters/CommonConsistencyLevelParameterQuery"
          },
          {
            "$ref": "#/parameters/CommonTenantParameterQuery"
          }
        ],
        "responses": {
          "200": {
            "description": "Reference added successfully."
          },
          "400": {
            "description": "Malformed request.",
            "schema": {
              "$ref": "#/definitions/ErrorResponse"
            }
          },
          "401": {
            "description": "Unauthorized or invalid credentials."
          },
          "403": {
            "description": "Forbidden",
            "schema": {
              "$ref": "#/definitions/ErrorResponse"
            }
          },
          "404": {
            "description": "Source object not found."
          },
          "422": {
            "description": "The request syntax is correct, but the server couldn't process it due to semantic issues. Please check the values in your request. Ensure the property exists and is a reference type.",
            "schema": {
              "$ref": "#/definitions/ErrorResponse"
            }
          },
          "500": {
            "description": "An error occurred while trying to fulfill the request. Check the ErrorResponse for details.",
            "schema": {
              "$ref": "#/definitions/ErrorResponse"
            }
          }
        },
        "summary": "Add an object reference",
        "tags": [
          "objects"
        ],
        "x-available-in-mqtt": false,
        "x-available-in-websocket": false
      },
      "put": {
        "description": "Replaces all existing references for a specific reference property (`propertyName`) on a source data object. The source object is identified by its collection name (`className`) and UUID (`id`). The new set of references is provided in the request body.",
        "operationId": "objects.class.references.put",
        "x-serviceIds": [
          "weaviate.local.manipulate"
        ],
        "parameters": [
          {
            "description": "Name of the collection (class) the source object belongs to.",
            "name": "className",
            "in": "path",
            "required": true,
            "type": "string"
          },
          {
            "description": "Unique UUID of the source object.",
            "format": "uuid",
            "in": "path",
            "name": "id",
            "required": true,
            "type": "string"
          },
          {
            "description": "Unique name of the reference property of the source object.",
            "in": "path",
            "name": "propertyName",
            "required": true,
            "type": "string"
          },
          {
            "in": "body",
            "name": "body",
            "description": "The new list of references.",
            "required": true,
            "schema": {
              "$ref": "#/definitions/MultipleRef"
            }
          },
          {
            "$ref": "#/parameters/CommonConsistencyLevelParameterQuery"
          },
          {
            "$ref": "#/parameters/CommonTenantParameterQuery"
          }
        ],
        "responses": {
          "200": {
            "description": "References replaced successfully."
          },
          "400": {
            "description": "Malformed request.",
            "schema": {
              "$ref": "#/definitions/ErrorResponse"
            }
          },
          "401": {
            "description": "Unauthorized or invalid credentials."
          },
          "403": {
            "description": "Forbidden",
            "schema": {
              "$ref": "#/definitions/ErrorResponse"
            }
          },
          "404": {
            "description": "Source object not found."
          },
          "422": {
            "description": "The request syntax is correct, but the server couldn't process it due to semantic issues. Please check the values in your request. Ensure the property exists and is a reference type.",
            "schema": {
              "$ref": "#/definitions/ErrorResponse"
            }
          },
          "500": {
            "description": "An error occurred while trying to fulfill the request. Check the ErrorResponse for details.",
            "schema": {
              "$ref": "#/definitions/ErrorResponse"
            }
          }
        },
        "summary": "Replace object references",
        "tags": [
          "objects"
        ],
        "x-available-in-mqtt": false,
        "x-available-in-websocket": false
      },
      "delete": {
        "description": "Removes a specific reference from a reference property (`propertyName`) of a source data object. The source object is identified by its collection name (`className`) and UUID (`id`). The reference to remove is specified in the request body.",
        "operationId": "objects.class.references.delete",
        "x-serviceIds": [
          "weaviate.local.manipulate"
        ],
        "parameters": [
          {
            "description": "Name of the collection (class) the source object belongs to.",
            "name": "className",
            "in": "path",
            "required": true,
            "type": "string"
          },
          {
            "description": "Unique UUID of the source object.",
            "format": "uuid",
            "in": "path",
            "name": "id",
            "required": true,
            "type": "string"
          },
          {
            "description": "Unique name of the reference property of the source object.",
            "in": "path",
            "name": "propertyName",
            "required": true,
            "type": "string"
          },
          {
            "in": "body",
            "name": "body",
            "description": "The reference to remove.",
            "required": true,
            "schema": {
              "$ref": "#/definitions/SingleRef"
            }
          },
          {
            "$ref": "#/parameters/CommonConsistencyLevelParameterQuery"
          },
          {
            "$ref": "#/parameters/CommonTenantParameterQuery"
          }
        ],
        "responses": {
          "204": {
            "description": "Reference deleted successfully."
          },
          "400": {
            "description": "Malformed request.",
            "schema": {
              "$ref": "#/definitions/ErrorResponse"
            }
          },
          "401": {
            "description": "Unauthorized or invalid credentials."
          },
          "403": {
            "description": "Forbidden",
            "schema": {
              "$ref": "#/definitions/ErrorResponse"
            }
          },
          "404": {
            "description": "Object or reference not found.",
            "schema": {
              "$ref": "#/definitions/ErrorResponse"
            }
          },
          "422": {
            "description": "The request syntax is correct, but the server couldn't process it due to semantic issues. Please check the values in your request. Ensure the property exists and is a reference type.",
            "schema": {
              "$ref": "#/definitions/ErrorResponse"
            }
          },
          "500": {
            "description": "An error occurred while trying to fulfill the request. Check the ErrorResponse for details.",
            "schema": {
              "$ref": "#/definitions/ErrorResponse"
            }
          }
        },
        "summary": "Delete an object reference",
        "tags": [
          "objects"
        ],
        "x-available-in-mqtt": false,
        "x-available-in-websocket": false
      }
    },
    "/objects/validate": {
      "post": {
        "description": "Checks if a data object's structure conforms to the specified collection schema and metadata rules without actually storing the object.<br/><br/>A successful validation returns a 200 OK status code with no body. If validation fails, an error response with details is returned.",
        "operationId": "objects.validate",
        "x-serviceIds": [
          "weaviate.local.query.meta"
        ],
        "parameters": [
          {
            "in": "body",
            "name": "body",
            "description": "The object definition to validate.",
            "required": true,
            "schema": {
              "$ref": "#/definitions/Object"
            }
          }
        ],
        "responses": {
          "200": {
            "description": "Object is valid according to the schema."
          },
          "401": {
            "description": "Unauthorized or invalid credentials."
          },
          "403": {
            "description": "Forbidden",
            "schema": {
              "$ref": "#/definitions/ErrorResponse"
            }
          },
          "422": {
            "description": "Request body is well-formed but the object is invalid according to the schema.",
            "schema": {
              "$ref": "#/definitions/ErrorResponse"
            }
          },
          "500": {
            "description": "An error occurred while trying to fulfill the request. Check the ErrorResponse for details.",
            "schema": {
              "$ref": "#/definitions/ErrorResponse"
            }
          }
        },
        "summary": "Validate an object",
        "tags": [
          "objects"
        ],
        "x-available-in-mqtt": false,
        "x-available-in-websocket": false
      }
    },
    "/batch/objects": {
      "post": {
        "description": "Registers multiple data objects in a single request for efficiency. Metadata and schema values for each object are validated.<br/><br/>**Note (idempotence)**:<br/>This operation is idempotent based on the object UUIDs provided. If an object with a given UUID already exists, it will be overwritten (similar to a PUT operation for that specific object within the batch).",
        "operationId": "batch.objects.create",
        "x-serviceIds": [
          "weaviate.local.add"
        ],
        "parameters": [
          {
            "in": "body",
            "name": "body",
            "description": "The request body containing the objects to be created.",
            "required": true,
            "schema": {
              "type": "object",
              "properties": {
                "fields": {
                  "description": "Controls which fields are returned in the response for each object. Default is `ALL`.",
                  "type": "array",
                  "items": {
                    "type": "string",
                    "default": "ALL",
                    "enum": [
                      "ALL",
                      "class",
                      "schema",
                      "id",
                      "creationTimeUnix"
                    ]
                  }
                },
                "objects": {
                  "description": "Array of objects to be created.",
                  "type": "array",
                  "items": {
                    "$ref": "#/definitions/Object"
                  }
                }
              }
            }
          },
          {
            "$ref": "#/parameters/CommonConsistencyLevelParameterQuery"
          }
        ],
        "responses": {
          "200": {
            "description": "Request processed successfully. Individual object statuses are provided in the response body.",
            "schema": {
              "type": "array",
              "items": {
                "$ref": "#/definitions/ObjectsGetResponse"
              }
            }
          },
          "400": {
            "description": "Malformed request.",
            "schema": {
              "$ref": "#/definitions/ErrorResponse"
            }
          },
          "401": {
            "description": "Unauthorized or invalid credentials."
          },
          "403": {
            "description": "Forbidden",
            "schema": {
              "$ref": "#/definitions/ErrorResponse"
            }
          },
          "422": {
            "description": "The request syntax is correct, but the server couldn't process it due to semantic issues. Please check the values in your request. Ensure the collection exists and the object properties are valid.",
            "schema": {
              "$ref": "#/definitions/ErrorResponse"
            }
          },
          "500": {
            "description": "An error occurred while trying to fulfill the request. Check the ErrorResponse for details.",
            "schema": {
              "$ref": "#/definitions/ErrorResponse"
            }
          }
        },
        "summary": "Create objects in batch",
        "tags": [
          "batch",
          "objects"
        ],
        "x-available-in-mqtt": false,
        "x-available-in-websocket": false
      },
      "delete": {
        "description": "Removes multiple data objects based on a filter specified in the request body.<br/><br/>Deletion occurs based on the filter criteria provided in the `where` clause. There is a configurable limit (default 10,000, set via `QUERY_MAXIMUM_RESULTS`) on how many objects can be deleted in a single batch request to prevent excessive resource usage. Objects are deleted in the order they match the filter. To delete more objects than the limit allows, repeat the request until no more matching objects are found.",
        "operationId": "batch.objects.delete",
        "x-serviceIds": [
          "weaviate.local.manipulate"
        ],
        "parameters": [
          {
            "in": "body",
            "name": "body",
            "description": "The request body containing the match filter and output configuration.",
            "required": true,
            "schema": {
              "$ref": "#/definitions/BatchDelete"
            }
          },
          {
            "$ref": "#/parameters/CommonConsistencyLevelParameterQuery"
          },
          {
            "$ref": "#/parameters/CommonTenantParameterQuery"
          }
        ],
        "responses": {
          "200": {
            "description": "Request processed successfully. See response body for matching objects and deletion results.",
            "schema": {
              "$ref": "#/definitions/BatchDeleteResponse"
            }
          },
          "400": {
            "description": "Malformed request.",
            "schema": {
              "$ref": "#/definitions/ErrorResponse"
            }
          },
          "401": {
            "description": "Unauthorized or invalid credentials."
          },
          "403": {
            "description": "Forbidden",
            "schema": {
              "$ref": "#/definitions/ErrorResponse"
            }
          },
          "422": {
            "description": "Invalid data provided. Please check the values in your request (e.g., invalid filter).",
            "schema": {
              "$ref": "#/definitions/ErrorResponse"
            }
          },
          "500": {
            "description": "An error occurred while trying to fulfill the request. Check the ErrorResponse for details.",
            "schema": {
              "$ref": "#/definitions/ErrorResponse"
            }
          }
        },
        "summary": "Delete objects in batch",
        "tags": [
          "batch",
          "objects"
        ],
        "x-available-in-mqtt": false,
        "x-available-in-websocket": false
      }
    },
    "/batch/references": {
      "post": {
        "description": "Batch create cross-references between collection items in bulk.",
        "operationId": "batch.references.create",
        "x-serviceIds": [
          "weaviate.local.add"
        ],
        "parameters": [
          {
            "in": "body",
            "name": "body",
            "description": "A list of references to be batched. The ideal size depends on the used database connector. Please see the documentation of the used connector for help.",
            "required": true,
            "schema": {
              "type": "array",
              "items": {
                "$ref": "#/definitions/BatchReference"
              }
            }
          },
          {
            "$ref": "#/parameters/CommonConsistencyLevelParameterQuery"
          }
        ],
        "responses": {
          "200": {
            "description": "Request Successful. Warning: A successful request does not guarantee that every batched reference was successfully created. Inspect the response body to see which references succeeded and which failed.",
            "schema": {
              "type": "array",
              "items": {
                "$ref": "#/definitions/BatchReferenceResponse"
              }
            }
          },
          "400": {
            "description": "Malformed request.",
            "schema": {
              "$ref": "#/definitions/ErrorResponse"
            }
          },
          "401": {
            "description": "Unauthorized or invalid credentials."
          },
          "403": {
            "description": "Forbidden",
            "schema": {
              "$ref": "#/definitions/ErrorResponse"
            }
          },
          "422": {
            "description": "The request syntax is correct, but the server couldn't process it due to semantic issues. Please check the values in your request. Ensure the collection exists and the object properties are valid.",
            "schema": {
              "$ref": "#/definitions/ErrorResponse"
            }
          },
          "500": {
            "description": "An error has occurred while trying to fulfill the request. Most likely the ErrorResponse will contain more information about the error.",
            "schema": {
              "$ref": "#/definitions/ErrorResponse"
            }
          }
        },
        "summary": "Create cross-references in bulk",
        "tags": [
          "batch",
          "references"
        ],
        "x-available-in-mqtt": false,
        "x-available-in-websocket": false
      }
    },
    "/graphql": {
      "post": {
        "summary": "Perform a GraphQL query",
        "description": "Executes a single GraphQL query provided in the request body. Use this endpoint for all Weaviate data queries and exploration.",
        "operationId": "graphql.post",
        "x-serviceIds": [
          "weaviate.local.query",
          "weaviate.local.query.meta",
          "weaviate.network.query",
          "weaviate.network.query.meta"
        ],
        "parameters": [
          {
            "description": "The GraphQL query to execute, including the query string and optional variables.",
            "in": "body",
            "name": "body",
            "required": true,
            "schema": {
              "$ref": "#/definitions/GraphQLQuery"
            }
          }
        ],
        "responses": {
          "200": {
            "description": "Query executed successfully. The response body contains the query result.",
            "schema": {
              "$ref": "#/definitions/GraphQLResponse"
            }
          },
          "401": {
            "description": "Unauthorized or invalid credentials."
          },
          "403": {
            "description": "Forbidden",
            "schema": {
              "$ref": "#/definitions/ErrorResponse"
            }
          },
          "422": {
            "description": "The request syntax is correct, but the server couldn't process it due to semantic issues. Please check the values in your request.",
            "schema": {
              "$ref": "#/definitions/ErrorResponse"
            }
          },
          "500": {
            "description": "An internal server error occurred during query execution. Check the ErrorResponse for details.",
            "schema": {
              "$ref": "#/definitions/ErrorResponse"
            }
          }
        },
        "tags": [
          "graphql"
        ],
        "x-available-in-mqtt": false,
        "x-available-in-websocket": false
      }
    },
    "/graphql/batch": {
      "post": {
        "summary": "Perform batched GraphQL queries",
        "description": "Executes multiple GraphQL queries provided in the request body as an array. Allows performing several queries in a single network request for efficiency.",
        "operationId": "graphql.batch",
        "x-serviceIds": [
          "weaviate.local.query",
          "weaviate.local.query.meta",
          "weaviate.network.query",
          "weaviate.network.query.meta"
        ],
        "parameters": [
          {
            "description": "An array containing multiple GraphQL query objects to execute in batch.",
            "in": "body",
            "name": "body",
            "required": true,
            "schema": {
              "$ref": "#/definitions/GraphQLQueries"
            }
          }
        ],
        "responses": {
          "200": {
            "description": "Batch request processed successfully. The response body contains an array of results corresponding to the input queries.",
            "schema": {
              "$ref": "#/definitions/GraphQLResponses"
            }
          },
          "401": {
            "description": "Unauthorized or invalid credentials."
          },
          "403": {
            "description": "Forbidden",
            "schema": {
              "$ref": "#/definitions/ErrorResponse"
            }
          },
          "422": {
            "description": "The request syntax is correct, but the server couldn't process it due to semantic issues. Please check the values in your request.",
            "schema": {
              "$ref": "#/definitions/ErrorResponse"
            }
          },
          "500": {
            "description": "An internal server error occurred during batch query execution. Check the ErrorResponse for details.",
            "schema": {
              "$ref": "#/definitions/ErrorResponse"
            }
          }
        },
        "tags": [
          "graphql"
        ],
        "x-available-in-mqtt": false,
        "x-available-in-websocket": false
      }
    },
    "/meta": {
      "get": {
        "summary": "Get instance metadata",
        "description": "Provides meta-information about the running Weaviate instance, including its version, loaded modules, and network hostname. This information can be useful for monitoring, compatibility checks, or inter-instance communication.",
        "operationId": "meta.get",
        "x-serviceIds": [
          "weaviate.local.query.meta"
        ],
        "tags": [
            "meta"
        ],
        "responses": {
          "200": {
            "description": "Successfully retrieved meta information.",
            "schema": {
              "$ref": "#/definitions/Meta"
            }
          },
          "401": {
            "description": "Unauthorized or invalid credentials."
          },
          "403": {
            "description": "Forbidden",
            "schema": {
              "$ref": "#/definitions/ErrorResponse"
            }
          },
          "500": {
            "description": "An internal server error occurred while retrieving meta information. Check the ErrorResponse for details.",
            "schema": {
              "$ref": "#/definitions/ErrorResponse"
            }
          }
        },
        "x-available-in-mqtt": false,
        "x-available-in-websocket": false
      }
    },
    "/schema": {
      "get": {
        "summary": "Get all collection definitions",
        "description": "Retrieves the definitions of all collections (classes) currently in the database schema.",
        "operationId": "schema.dump",
        "x-serviceIds": [
          "weaviate.local.query.meta"
        ],
        "tags": [
          "schema"
        ],
        "parameters": [
          {
            "name": "consistency",
            "in": "header",
            "required": false,
            "default": true,
            "type": "boolean",
            "description": "If true, the request is proxied to the cluster leader to ensure strong schema consistency. Default is true."
          }
        ],
        "responses": {
          "200": {
            "description": "Successfully retrieved the database schema.",
            "schema": {
              "$ref": "#/definitions/Schema"
            }
          },
          "401": {
            "description": "Unauthorized or invalid credentials."
          },
          "403": {
            "description": "Forbidden",
            "schema": {
              "$ref": "#/definitions/ErrorResponse"
            }
          },
          "500": {
            "description": "An error occurred while retrieving the schema. Check the ErrorResponse for details.",
            "schema": {
              "$ref": "#/definitions/ErrorResponse"
            }
          }
        }
      },
      "post": {
        "summary": "Create a new collection",
        "description": "Defines and creates a new collection (class).<br/><br/>If [`AutoSchema`](https://docs.weaviate.io/weaviate/config-refs/collections#auto-schema) is enabled (not recommended for production), Weaviate might attempt to infer schema from data during import. Manual definition via this endpoint provides explicit control.",
        "operationId": "schema.objects.create",
        "x-serviceIds": [
          "weaviate.local.add.meta"
        ],
        "tags": [
          "schema"
        ],
        "parameters": [
          {
            "name": "objectClass",
            "in": "body",
            "required": true,
            "description": "The definition of the collection (class) to create.",
            "schema": {
              "$ref": "#/definitions/Class"
            }
          }
        ],
        "responses": {
          "200": {
            "description": "Collection created successfully and its definition returned.",
            "schema": {
              "$ref": "#/definitions/Class"
            }
          },
          "401": {
            "description": "Unauthorized or invalid credentials."
          },
          "403": {
            "description": "Forbidden",
            "schema": {
              "$ref": "#/definitions/ErrorResponse"
            }
          },
          "422": {
            "description": "Invalid collection definition provided. Check the definition structure and properties.",
            "schema": {
              "$ref": "#/definitions/ErrorResponse"
            }
          },
          "500": {
            "description": "An error occurred during collection creation. Check the ErrorResponse for details.",
            "schema": {
              "$ref": "#/definitions/ErrorResponse"
            }
          }
        }
      }
    },
    "/schema/{className}": {
      "get": {
        "summary": "Get a single collection",
        "description": "Retrieve the definition of a specific collection (`className`), including its properties, configuration, and vectorizer settings.",
        "operationId": "schema.objects.get",
        "x-serviceIds": [
          "weaviate.local.get.meta"
        ],
        "tags": [
          "schema"
        ],
        "parameters": [
          {
            "name": "className",
            "description": "The name of the collection (class) to retrieve.",
            "in": "path",
            "required": true,
            "type": "string"
          },
          {
            "name": "consistency",
            "in": "header",
            "required": false,
            "default": true,
            "type": "boolean",
            "description": "If true, the request is proxied to the cluster leader to ensure strong schema consistency. Default is true."
          }
        ],
        "responses": {
          "200": {
            "description": "Successfully retrieved the collection definition.",
            "schema": {
              "$ref": "#/definitions/Class"
            }
          },
          "401": {
            "description": "Unauthorized or invalid credentials."
          },
          "403": {
            "description": "Forbidden",
            "schema": {
              "$ref": "#/definitions/ErrorResponse"
            }
          },
          "404": {
            "description": "Collection not found."
          },
          "500": {
            "description": "An error occurred while retrieving the collection definition. Check the ErrorResponse for details.",
            "schema": {
              "$ref": "#/definitions/ErrorResponse"
            }
          }
        }
      },
      "delete": {
        "summary": "Delete a collection (and all associated data)",
        "description": "Removes a collection definition from the schema. WARNING: This action permanently deletes all data objects stored within the collection.",
        "operationId": "schema.objects.delete",
        "x-serviceIds": [
          "weaviate.local.manipulate.meta"
        ],
        "tags": [
          "schema"
        ],
        "parameters": [
          {
            "name": "className",
            "description": "The name of the collection (class) to delete.",
            "in": "path",
            "required": true,
            "type": "string"
          }
        ],
        "responses": {
          "200": {
            "description": "Collection deleted successfully."
          },
          "400": {
            "description": "Could not delete the collection. See the error response for details.",
            "schema": {
              "$ref": "#/definitions/ErrorResponse"
            }
          },
          "401": {
            "description": "Unauthorized or invalid credentials."
          },
          "403": {
            "description": "Forbidden",
            "schema": {
              "$ref": "#/definitions/ErrorResponse"
            }
          },
          "500": {
            "description": "An error occurred during collection deletion. Check the ErrorResponse for details.",
            "schema": {
              "$ref": "#/definitions/ErrorResponse"
            }
          }
        }
      },
      "put": {
        "summary": "Update collection definition",
        "description": "Updates the configuration settings of an existing collection (`className`) based on the provided definition. Note: This operation modifies mutable settings specified in the request body. It does not add properties (use `POST /schema/{className}/properties` for that) or change the collection name.",
        "operationId": "schema.objects.update",
        "x-serviceIds": [
          "weaviate.local.manipulate.meta"
        ],
        "tags": [
          "schema"
        ],
        "parameters": [
          {
            "name": "className",
            "description": "The name of the collection (class) to update.",
            "in": "path",
            "required": true,
            "type": "string"
          },
          {
            "name": "objectClass",
            "description": "The updated collection definition containing the settings to modify.",
            "in": "body",
            "required": true,
            "schema": {
              "$ref": "#/definitions/Class"
            }
          }
        ],
        "responses": {
          "200": {
            "description": "Collection settings updated successfully.",
            "schema": {
              "$ref": "#/definitions/Class"
            }
          },
          "401": {
            "description": "Unauthorized or invalid credentials."
          },
          "403": {
            "description": "Forbidden",
            "schema": {
              "$ref": "#/definitions/ErrorResponse"
            }
          },
          "404": {
            "description": "Collection not found.",
            "schema": {
              "$ref": "#/definitions/ErrorResponse"
            }
          },
          "422": {
            "description": "Invalid update attempt.",
            "schema": {
              "$ref": "#/definitions/ErrorResponse"
            }
          },
          "500": {
            "description": "An error occurred while updating the collection. Check the ErrorResponse for details.",
            "schema": {
              "$ref": "#/definitions/ErrorResponse"
            }
          }
        }
      }
    },
    "/schema/{className}/properties": {
      "post": {
        "summary": "Add a property to a collection",
        "description": "Adds a new property definition to an existing collection (`className`) definition.",
        "operationId": "schema.objects.properties.add",
        "x-serviceIds": [
          "weaviate.local.manipulate.meta"
        ],
        "tags": [
          "schema"
        ],
        "parameters": [
          {
            "name": "className",
            "description": "The name of the collection (class) to add the property to.",
            "in": "path",
            "required": true,
            "type": "string"
          },
          {
            "name": "body",
            "description": "The definition of the property to add.",
            "in": "body",
            "required": true,
            "schema": {
              "$ref": "#/definitions/Property"
            }
          }
        ],
        "responses": {
          "200": {
            "description": "Property added successfully and its definition returned.",
            "schema": {
              "$ref": "#/definitions/Property"
            }
          },
          "401": {
            "description": "Unauthorized or invalid credentials."
          },
          "403": {
            "description": "Forbidden",
            "schema": {
              "$ref": "#/definitions/ErrorResponse"
            }
          },
          "422": {
            "description": "Invalid property definition provided.",
            "schema": {
              "$ref": "#/definitions/ErrorResponse"
            }
          },
          "500": {
            "description": "An error occurred while adding the property. Check the ErrorResponse for details.",
            "schema": {
              "$ref": "#/definitions/ErrorResponse"
            }
          }
        }
      }
    },
    "/schema/{className}/shards": {
      "get": {
        "summary": "Get the shards status of a collection",
        "description": "Retrieves the status of all shards associated with the specified collection (`className`). For multi-tenant collections, use the `tenant` query parameter to retrieve status for a specific tenant's shards.",
        "operationId": "schema.objects.shards.get",
        "x-serviceIds": [
          "weaviate.local.get.meta"
        ],
        "tags": [
          "schema"
        ],
        "parameters": [
          {
            "name": "className",
            "description": "The name of the collection (class) whose shards to query.",
            "in": "path",
            "required": true,
            "type": "string"
          },
          {
            "name": "tenant",
            "description": "The name of the tenant for which to retrieve shard statuses (only applicable for multi-tenant collections).",
            "in": "query",
            "type": "string"
          }
        ],
        "responses": {
          "200": {
            "description": "Shard statuses retrieved successfully.",
            "schema": {
              "$ref": "#/definitions/ShardStatusList"
            }
          },
          "401": {
            "description": "Unauthorized or invalid credentials."
          },
          "403": {
            "description": "Forbidden",
            "schema": {
              "$ref": "#/definitions/ErrorResponse"
            }
          },
          "404": {
            "description": "Collection not found.",
            "schema": {
              "$ref": "#/definitions/ErrorResponse"
            }
          },
          "500": {
            "description": "An error occurred while retrieving shard statuses. Check the ErrorResponse for details.",
            "schema": {
              "$ref": "#/definitions/ErrorResponse"
            }
          }
        }
      }
    },
    "/schema/{className}/shards/{shardName}": {
      "put": {
        "summary": "Update a shard status",
        "description": "Updates the status of a specific shard within a collection (e.g., sets it to `READY` or `READONLY`). This is typically used after resolving an underlying issue (like disk space) that caused a shard to become non-operational. There is also a convenience function in each client to set the status of all shards of a collection.",
        "operationId": "schema.objects.shards.update",
        "x-serviceIds": [
          "weaviate.local.manipulate.meta"
        ],
        "tags": [
          "schema"
        ],
        "parameters": [
          {
            "name": "className",
            "description": "The name of the collection (class) containing the shard.",
            "in": "path",
            "required": true,
            "type": "string"
          },
          {
            "name": "shardName",
            "description": "The name of the shard to update.",
            "in": "path",
            "required": true,
            "type": "string"
          },
          {
            "in": "body",
            "name": "body",
            "description": "The shard status object containing the desired new status.",
            "required": true,
            "schema": {
              "$ref": "#/definitions/ShardStatus"
            }
          }
        ],
        "responses": {
          "200": {
            "description": "Shard status updated successfully.",
            "schema": {
              "$ref": "#/definitions/ShardStatus"
            }
          },
          "422": {
            "description": "Invalid update attempt",
            "schema": {
              "$ref": "#/definitions/ErrorResponse"
            }
          },
          "401": {
            "description": "Unauthorized or invalid credentials."
          },
          "403": {
            "description": "Forbidden",
            "schema": {
              "$ref": "#/definitions/ErrorResponse"
            }
          },
          "404": {
            "description": "Collection or shard not found.",
            "schema": {
              "$ref": "#/definitions/ErrorResponse"
            }
          },
          "500": {
            "description": "An error occurred while updating the shard status. Check the ErrorResponse for details.",
            "schema": {
              "$ref": "#/definitions/ErrorResponse"
            }
          }
        }
      }
    },
    "/schema/{className}/tenants": {
      "post": {
        "summary": "Create a new tenant",
        "description": "Creates one or more new tenants for a specified collection (`className`). Multi-tenancy must be enabled for the collection via its definition.",
        "operationId": "tenants.create",
        "tags": [
          "schema"
        ],
        "parameters": [
          {
            "name": "className",
            "description": "The name of the multi-tenant enabled collection (class).",
            "in": "path",
            "required": true,
            "type": "string"
          },
          {
            "in": "body",
            "name": "body",
            "description": "An array of tenant objects to create.",
            "required": true,
            "schema": {
              "type": "array",
              "items": {
                "$ref": "#/definitions/Tenant"
              }
            }
          }
        ],
        "responses": {
          "200": {
            "description": "Tenants created successfully.",
            "schema": {
              "type": "array",
              "items": {
                "$ref": "#/definitions/Tenant"
              }
            }
          },
          "401": {
            "description": "Unauthorized or invalid credentials."
          },
          "403": {
            "description": "Forbidden",
            "schema": {
              "$ref": "#/definitions/ErrorResponse"
            }
          },
          "422": {
            "description": "Invalid request.",
            "schema": {
              "$ref": "#/definitions/ErrorResponse"
            }
          },
          "500": {
            "description": "An error occurred while creating tenants. Check the ErrorResponse for details.",
            "schema": {
              "$ref": "#/definitions/ErrorResponse"
            }
          }
        }
      },
      "put": {
        "summary": "Update a tenant",
        "description": "Updates the activity status (e.g., `ACTIVE`, `INACTIVE`, etc.) of one or more specified tenants within a collection (`className`).",
        "operationId": "tenants.update",
        "tags": [
          "schema"
        ],
        "parameters": [
          {
            "name": "className",
            "description": "The name of the collection (class) containing the tenants.",
            "in": "path",
            "required": true,
            "type": "string"
          },
          {
            "in": "body",
            "name": "body",
            "description": "An array of tenant objects specifying the tenants to update and their desired new status.",
            "required": true,
            "schema": {
              "type": "array",
              "items": {
                "$ref": "#/definitions/Tenant"
              }
            }
          }
        ],
        "responses": {
          "200": {
            "description": "Tenant statuses updated successfully.",
            "schema": {
              "type": "array",
              "items": {
                "$ref": "#/definitions/Tenant"
              }
            }
          },
          "401": {
            "description": "Unauthorized or invalid credentials."
          },
          "403": {
            "description": "Forbidden",
            "schema": {
              "$ref": "#/definitions/ErrorResponse"
            }
          },
          "422": {
            "description": "Invalid update request.",
            "schema": {
              "$ref": "#/definitions/ErrorResponse"
            }
          },
          "500": {
            "description": "An error occurred while updating tenants. Check the ErrorResponse for details.",
            "schema": {
              "$ref": "#/definitions/ErrorResponse"
            }
          }
        }
      },
      "delete": {
        "summary": "Delete tenants",
        "description": "Deletes one or more specified tenants from a collection (`className`). WARNING: This action permanently deletes all data associated with the specified tenants.",
        "operationId": "tenants.delete",
        "tags": [
          "schema"
        ],
        "parameters": [
          {
            "name": "className",
            "description": "The name of the collection (class) from which to delete tenants.",
            "in": "path",
            "required": true,
            "type": "string"
          },
          {
            "in": "body",
            "name": "tenants",
            "description": "An array of tenant names to delete.",
            "required": true,
            "schema": {
              "type": "array",
              "items": {
                "type": "string",
                  "description": "Name of a tenant to delete."
              }
            }
          }
        ],
        "responses": {
          "200": {
            "description": "Tenants deleted successfully."
          },
          "401": {
            "description": "Unauthorized or invalid credentials."
          },
          "403": {
            "description": "Forbidden",
            "schema": {
              "$ref": "#/definitions/ErrorResponse"
            }
          },
          "422": {
            "description": "Invalid request.",
            "schema": {
              "$ref": "#/definitions/ErrorResponse"
            }
          },
          "500": {
            "description": "An error occurred while deleting tenants. Check the ErrorResponse for details.",
            "schema": {
              "$ref": "#/definitions/ErrorResponse"
            }
          }
        }
      },
      "get": {
        "summary": "Get the list of tenants",
        "description": "Retrieves a list of all tenants currently associated with the specified collection.",
        "operationId": "tenants.get",
        "tags": [
          "schema"
        ],
        "parameters": [
          {
            "name": "className",
            "description": "The name of the collection (class) whose tenants to list.",
            "in": "path",
            "required": true,
            "type": "string"
          },
          {
            "name": "consistency",
            "in": "header",
            "required": false,
            "default": true,
            "type": "boolean",
            "description": "If true, the request is proxied to the cluster leader to ensure strong schema consistency. Default is true."
          }
        ],
        "responses": {
          "200": {
            "description": "Successfully retrieved tenants.",
            "schema": {
              "type": "array",
              "items": {
                "$ref": "#/definitions/Tenant"
              }
            }
          },
          "401": {
            "description": "Unauthorized or invalid credentials."
          },
          "403": {
            "description": "Forbidden",
            "schema": {
              "$ref": "#/definitions/ErrorResponse"
            }
          },
          "422": {
            "description": "Invalid request.",
            "schema": {
              "$ref": "#/definitions/ErrorResponse"
            }
          },
          "500": {
            "description": "An error occurred while listing tenants. Check the ErrorResponse for details.",
            "schema": {
              "$ref": "#/definitions/ErrorResponse"
            }
          }
        }
      }
    },
    "/schema/{className}/tenants/{tenantName}": {
      "head": {
        "summary": "Check if a tenant exists",
        "description": "Checks for the existence of a specific tenant within the given collection (`className`).",
        "operationId": "tenant.exists",
        "tags": [
          "schema"
        ],
        "parameters": [
          {
            "name": "className",
            "description": "The name of the collection (class) to check within.",
            "in": "path",
            "required": true,
            "type": "string"
          },
          {
            "name": "tenantName",
            "description": "The name of the tenant to check for.",
            "in": "path",
            "required": true,
            "type": "string"
          },
          {
            "name": "consistency",
            "in": "header",
            "required": false,
            "default": true,
            "type": "boolean",
            "description": "If true, the request is proxied to the cluster leader to ensure strong schema consistency. Default is true."
          }
        ],
        "responses": {
          "200": {
            "description": "The tenant exists in the specified collection."
          },
          "401": {
            "description": "Unauthorized or invalid credentials."
          },
          "403": {
            "description": "Forbidden",
            "schema": {
              "$ref": "#/definitions/ErrorResponse"
            }
          },
          "404": {
            "description": "Tenant or collection not found."
          },
          "422": {
            "description": "Invalid request.",
            "schema": {
              "$ref": "#/definitions/ErrorResponse"
            }
          },
          "500": {
            "description": "An error occurred during the check. Check the ErrorResponse for details.",
            "schema": {
              "$ref": "#/definitions/ErrorResponse"
            }
          }
        }
      },
      "get": {
        "summary": "Get a specific tenant",
        "description": "Retrieves details about a specific tenant within the given collection (`className`), such as its current activity status.",
        "operationId": "tenants.get.one",
        "tags": [
          "schema"
        ],
        "parameters": [
          {
            "name": "className",
            "description": "The name of the collection (class) containing the tenant.",
            "in": "path",
            "required": true,
            "type": "string"
          },
          {
            "name": "tenantName",
            "description": "The name of the tenant to retrieve.",
            "in": "path",
            "required": true,
            "type": "string"
          },
          {
            "name": "consistency",
            "in": "header",
            "required": false,
            "default": true,
            "type": "boolean",
            "description": "If true, the request is proxied to the cluster leader to ensure strong schema consistency. Default is true."
          }
        ],
        "responses": {
          "200": {
            "description": "Successfully retrieved tenant details.",
            "schema": {
              "$ref": "#/definitions/Tenant"
            }
          },
          "401": {
            "description": "Unauthorized or invalid credentials."
          },
          "403": {
            "description": "Forbidden",
            "schema": {
              "$ref": "#/definitions/ErrorResponse"
            }
          },
          "404": {
            "description": "Tenant or collection not found."
          },
          "422": {
            "description": "Invalid request.",
            "schema": {
              "$ref": "#/definitions/ErrorResponse"
            }
          },
          "500": {
            "description": "An error occurred while retrieving the tenant. Check the ErrorResponse for details.",
            "schema": {
              "$ref": "#/definitions/ErrorResponse"
            }
          }
        }
      }
    },
    "/aliases": {
      "get": {
        "summary": "List aliases",
        "description": "Retrieve a list of all aliases in the system. Results can be filtered by specifying a collection (class) name to get aliases for a specific collection only.",
        "operationId": "aliases.get",
        "tags": [
          "schema"
        ],
        "parameters": [
          {
            "name": "class",
            "description": "Optional filter to retrieve aliases for a specific collection (class) only. If not provided, returns all aliases.",
            "in": "query",
            "required": false,
            "type": "string"
          }
        ],
        "responses": {
          "200": {
            "description": "Successfully retrieved the list of aliases",
            "schema": {
              "$ref": "#/definitions/AliasResponse"
            }
          },
          "401": {
            "description": "Unauthorized or invalid credentials."
          },
          "403": {
            "description": "Forbidden",
            "schema": {
              "$ref": "#/definitions/ErrorResponse"
            }
          },
          "422": {
            "description": "Invalid collection (class) parameter provided",
            "schema": {
              "$ref": "#/definitions/ErrorResponse"
            }
          },
          "500": {
            "description": "An error has occurred while trying to fulfill the request. Most likely the ErrorResponse will contain more information about the error.",
            "schema": {
              "$ref": "#/definitions/ErrorResponse"
            }
          }
        }
      },
      "post": {
        "summary": "Create a new alias",
        "description": "Create a new alias mapping between an alias name and a collection (class). The alias acts as an alternative name for accessing the collection.",
        "operationId": "aliases.create",
        "tags": [
          "schema"
        ],
        "parameters": [
          {
            "in": "body",
            "name": "body",
            "required": true,
            "schema": {
              "$ref": "#/definitions/Alias"
            }
          }
        ],
        "responses": {
          "200": {
            "description": "Successfully created a new alias for the specified collection (class)",
            "schema": {
              "$ref": "#/definitions/Alias"
            }
          },
          "401": {
            "description": "Unauthorized or invalid credentials."
          },
          "403": {
            "description": "Forbidden",
            "schema": {
              "$ref": "#/definitions/ErrorResponse"
            }
          },
          "422": {
            "description": "Invalid create alias request.",
            "schema": {
              "$ref": "#/definitions/ErrorResponse"
            }
          },
          "500": {
            "description": "An error has occurred while trying to fulfill the request. Most likely the ErrorResponse will contain more information about the error.",
            "schema": {
              "$ref": "#/definitions/ErrorResponse"
            }
          }
        }
      }
    },
    "/aliases/{aliasName}": {
      "get": {
        "summary": "Get an alias",
        "description": "Retrieve details about a specific alias by its name, including which collection (class) it points to.",
        "operationId": "aliases.get.alias",
        "tags": [
          "schema"
        ],
        "parameters": [
          {
            "name": "aliasName",
            "in": "path",
            "required": true,
            "type": "string"
          }
        ],
        "responses": {
          "200": {
            "description": "Successfully retrieved the alias details.",
            "schema": {
              "$ref": "#/definitions/Alias"
            }
          },
          "401": {
            "description": "Unauthorized or invalid credentials."
          },
          "403": {
            "description": "Forbidden",
            "schema": {
              "$ref": "#/definitions/ErrorResponse"
            }
          },
          "404": {
            "description": "Not Found - Alias does not exist",
            "schema": {
              "$ref": "#/definitions/ErrorResponse"
            }
          },
          "422": {
            "description": "Invalid alias name provided.",
            "schema": {
              "$ref": "#/definitions/ErrorResponse"
            }
          },
          "500": {
            "description": "An error has occurred while trying to fulfill the request. Most likely the ErrorResponse will contain more information about the error.",
            "schema": {
              "$ref": "#/definitions/ErrorResponse"
            }
          }
        }
      },
      "put": {
        "summary": "Update an alias",
        "description": "Update an existing alias to point to a different collection (class). This allows you to redirect an alias from one collection to another without changing the alias name.",
        "operationId": "aliases.update",
        "tags": [
          "schema"
        ],
        "parameters": [
          {
            "name": "aliasName",
            "in": "path",
            "required": true,
            "type": "string"
          },
          {
            "in": "body",
            "name": "body",
            "required": true,
            "schema": {
              "type": "object",
              "properties": {
                "class": {
                  "description": "The new collection (class) that the alias should point to.",
                  "type": "string"
                }
              }
            }
          }
        ],
        "responses": {
          "200": {
            "description": "Successfully updated the alias to point to the new collection (class).",
            "schema": {
              "$ref": "#/definitions/Alias"
            }
          },
          "401": {
            "description": "Unauthorized or invalid credentials."
          },
          "403": {
            "description": "Forbidden",
            "schema": {
              "$ref": "#/definitions/ErrorResponse"
            }
          },
          "404": {
            "description": "Not Found - Alias does not exist",
            "schema": {
              "$ref": "#/definitions/ErrorResponse"
            }
          },
          "422": {
            "description": "Invalid update alias request.",
            "schema": {
              "$ref": "#/definitions/ErrorResponse"
            }
          },
          "500": {
            "description": "An error has occurred while trying to fulfill the request. Most likely the ErrorResponse will contain more information about the error.",
            "schema": {
              "$ref": "#/definitions/ErrorResponse"
            }
          }
        }
      },
      "delete": {
        "summary": "Delete an alias",
        "description": "Remove an existing alias from the system. This will delete the alias mapping but will not affect the underlying collection (class).",
        "operationId": "aliases.delete",
        "tags": [
          "schema"
        ],
        "parameters": [
          {
            "name": "aliasName",
            "in": "path",
            "required": true,
            "type": "string"
          }
        ],
        "responses": {
          "204": {
            "description": "Successfully deleted the alias."
          },
          "401": {
            "description": "Unauthorized or invalid credentials."
          },
          "403": {
            "description": "Forbidden",
            "schema": {
              "$ref": "#/definitions/ErrorResponse"
            }
          },
          "404": {
            "description": "Not Found - Alias does not exist",
            "schema": {
              "$ref": "#/definitions/ErrorResponse"
            }
          },
          "422": {
            "description": "Invalid delete alias request.",
            "schema": {
              "$ref": "#/definitions/ErrorResponse"
            }
          },
          "500": {
            "description": "An error has occurred while trying to fulfill the request. Most likely the ErrorResponse will contain more information about the error.",
            "schema": {
              "$ref": "#/definitions/ErrorResponse"
            }
          }
        }
      }
    },
    "/backups/{backend}": {
      "post": {
        "summary": "Create a backup",
        "description": "Initiates the creation of a backup for specified collections on a designated backend storage.<br/><br/>Notes:<br/>- Backups are compressed using gzip by default.<br/>- Weaviate remains operational during the backup process.",
        "operationId": "backups.create",
        "x-serviceIds": [
          "weaviate.local.backup"
        ],
        "tags": [
          "backups"
        ],
        "parameters": [
          {
            "name": "backend",
            "in": "path",
            "required": true,
            "type": "string",
            "description": "Specifies the backend storage system where the backup will be stored (e.g., `filesystem`, `gcs`, `s3`, `azure`)."
          },
          {
            "in": "body",
            "name": "body",
            "description": "Details of the backup request, including the backup ID and collections to include or exclude.",
            "required": true,
            "schema": {
              "$ref": "#/definitions/BackupCreateRequest"
            }
          }
        ],
        "responses": {
          "200": {
            "description": "Backup creation process initiated successfully. Check the status endpoint for progress.",
            "schema": {
              "$ref": "#/definitions/BackupCreateResponse"
            }
          },
          "401": {
            "description": "Unauthorized or invalid credentials."
          },
          "403": {
            "description": "Forbidden",
            "schema": {
              "$ref": "#/definitions/ErrorResponse"
            }
          },
          "422": {
            "description": "Invalid backup creation request. Check the request body and backend configuration.",
            "schema": {
              "$ref": "#/definitions/ErrorResponse"
            }
          },
          "500": {
            "description": "An internal server error occurred during backup initiation. Check the ErrorResponse for details.",
            "schema": {
              "$ref": "#/definitions/ErrorResponse"
            }
          }
        }
      },
      "get": {
        "summary": "List all created backups",
        "description": "List all created backups IDs, Status",
        "operationId": "backups.list",
        "x-serviceIds": [
          "weaviate.local.backup"
        ],
        "tags": [
          "backups"
        ],
        "parameters": [
          {
            "name": "backend",
            "in": "path",
            "required": true,
            "type": "string",
<<<<<<< HEAD
            "description": "Specifies the backend storage system to list backups from (e.g., `filesystem`, `gcs`, `s3`, `azure`)."
=======
            "description": "Backup backend name e.g. filesystem, gcs, s3."
          },
          {
            "name": "order",
            "in": "query",
            "required": false,
            "type": "string",
            "enum": [
              "asc",
              "desc"
            ],
            "default": "desc",
            "description": "Order of returned list of backups based on creation time. (asc or desc)"
>>>>>>> 6fdc8c71
          }
        ],
        "responses": {
          "200": {
            "description": "Successfully retrieved the list of backups in progress.",
            "schema": {
              "$ref": "#/definitions/BackupListResponse"
            }
          },
          "401": {
            "description": "Unauthorized or invalid credentials."
          },
          "403": {
            "description": "Forbidden",
            "schema": {
              "$ref": "#/definitions/ErrorResponse"
            }
          },
          "422": {
            "description": "Invalid request to list backups.",
            "schema": {
              "$ref": "#/definitions/ErrorResponse"
            }
          },
          "500": {
            "description": "An internal server error occurred while listing backups. Check the ErrorResponse for details.",
            "schema": {
              "$ref": "#/definitions/ErrorResponse"
            }
          }
        }
      }
    },
    "/backups/{backend}/{id}": {
      "get": {
        "summary": "Get backup creation status",
        "description": "Checks the status of a specific backup creation process identified by its ID on the specified backend.<br/><br/>Client libraries often provide a 'wait for completion' feature that polls this endpoint automatically. Use this endpoint for manual status checks or if 'wait for completion' is disabled.",
        "operationId": "backups.create.status",
        "x-serviceIds": [
          "weaviate.local.backup"
        ],
        "tags": [
          "backups"
        ],
        "parameters": [
          {
            "name": "backend",
            "in": "path",
            "required": true,
            "type": "string",
            "description": "Specifies the backend storage system where the backup resides (e.g., `filesystem`, `gcs`, `s3`, `azure`)."
          },
          {
            "name": "id",
            "in": "path",
            "required": true,
            "type": "string",
            "description": "The unique identifier of the backup. Must be URL-safe and compatible with filesystem paths (only lowercase, numbers, underscore, minus characters allowed)."
          },
          {
            "name": "bucket",
            "in": "query",
            "required": false,
            "type": "string",
            "description": "Optional: Specifies the bucket, container, or volume name if required by the backend."
          },
          {
            "name": "path",
            "in": "query",
            "required": false,
            "type": "string",
            "description": "Optional: Specifies the path within the bucket/container/volume if the backup is not at the root."
          }
        ],
        "responses": {
          "200": {
            "description": "Successfully retrieved the status of the backup creation process.",
            "schema": {
              "$ref": "#/definitions/BackupCreateStatusResponse"
            }
          },
          "401": {
            "description": "Unauthorized or invalid credentials."
          },
          "403": {
            "description": "Forbidden",
            "schema": {
              "$ref": "#/definitions/ErrorResponse"
            }
          },
          "404": {
            "description": "Backup not found on the specified backend with the given ID.",
            "schema": {
              "$ref": "#/definitions/ErrorResponse"
            }
          },
          "422": {
            "description": "Invalid request to check backup creation status.",
            "schema": {
              "$ref": "#/definitions/ErrorResponse"
            }
          },
          "500": {
            "description": "An internal server error occurred while checking backup status. Check the ErrorResponse for details.",
            "schema": {
              "$ref": "#/definitions/ErrorResponse"
            }
          }
        }
      },
      "delete": {
        "summary": "Delete a backup",
        "description": "Deletes a backup identified by its ID from the specified backend storage.",
        "operationId": "backups.cancel",
        "x-serviceIds": [
          "weaviate.local.backup"
        ],
        "tags": [
          "backups"
        ],
        "parameters": [
          {
            "name": "backend",
            "in": "path",
            "required": true,
            "type": "string",
            "description": "Specifies the backend storage system where the backup resides (e.g., `filesystem`, `gcs`, `s3`, `azure`)."
          },
          {
            "name": "id",
            "in": "path",
            "required": true,
            "type": "string",
            "description": "The unique identifier of the backup to delete. Must be URL-safe and compatible with filesystem paths (only lowercase, numbers, underscore, minus characters allowed)."
          },
          {
            "name": "bucket",
            "in": "query",
            "required": false,
            "type": "string",
            "description": "Optional: Specifies the bucket, container, or volume name if required by the backend."
          },
          {
            "name": "path",
            "in": "query",
            "required": false,
            "type": "string",
            "description": "Optional: Specifies the path within the bucket/container/volume if the backup is not at the root."
          }
        ],
        "responses": {
          "204": {
            "description": "Backup deleted successfully."
          },
          "401": {
            "description": "Unauthorized or invalid credentials."
          },
          "403": {
            "description": "Forbidden",
            "schema": {
              "$ref": "#/definitions/ErrorResponse"
            }
          },
          "422": {
            "description": "Invalid backup deletion request.",
            "schema": {
              "$ref": "#/definitions/ErrorResponse"
            }
          },
          "500": {
            "description": "An internal server error occurred during backup deletion. Check the ErrorResponse for details.",
            "schema": {
              "$ref": "#/definitions/ErrorResponse"
            }
          }
        }
      }
    },
    "/backups/{backend}/{id}/restore": {
      "post": {
        "summary": "Restore from a backup",
        "description": "Initiates the restoration of collections from a specified backup located on a designated backend.<br/><br/>Requirements:<br/>- Target cluster must have the same number of nodes as the source cluster where the backup was created.<br/>- Collections included in the restore must not already exist on the target cluster.<br/>- Node names must match between the backup and the target cluster.",
        "operationId": "backups.restore",
        "x-serviceIds": [
          "weaviate.local.backup"
        ],
        "tags": [
          "backups"
        ],
        "parameters": [
          {
            "name": "backend",
            "in": "path",
            "required": true,
            "type": "string",
            "description": "Specifies the backend storage system where the backup resides (e.g., `filesystem`, `gcs`, `s3`, `azure`)."
          },
          {
            "name": "id",
            "in": "path",
            "required": true,
            "type": "string",
            "description": "The unique identifier of the backup to restore from. Must be URL-safe and compatible with filesystem paths (only lowercase, numbers, underscore, minus characters allowed)."
          },
          {
            "in": "body",
            "name": "body",
            "description": "Details of the restore request, including collections to include or exclude and node mapping if necessary.",
            "required": true,
            "schema": {
              "$ref": "#/definitions/BackupRestoreRequest"
            }
          }
        ],
        "responses": {
          "200": {
            "description": "Backup restoration process initiated successfully. Check the status endpoint for progress.",
            "schema": {
              "$ref": "#/definitions/BackupRestoreResponse"
            }
          },
          "401": {
            "description": "Unauthorized or invalid credentials."
          },
          "403": {
            "description": "Forbidden",
            "schema": {
              "$ref": "#/definitions/ErrorResponse"
            }
          },
          "404": {
            "description": "Backup not found on the specified backend with the given ID.",
            "schema": {
              "$ref": "#/definitions/ErrorResponse"
            }
          },
          "422": {
            "description": "Invalid backup restoration request. Check requirements and request body.",
            "schema": {
              "$ref": "#/definitions/ErrorResponse"
            }
          },
          "500": {
            "description": "An internal server error occurred during restore initiation. Check the ErrorResponse for details.",
            "schema": {
              "$ref": "#/definitions/ErrorResponse"
            }
          }
        }
      },
      "get": {
        "summary": "Get backup restoration status",
        "description": "Checks the status of a specific backup restoration process identified by the backup ID on the specified backend.<br/><br/>Client libraries often provide a 'wait for completion' feature that polls this endpoint automatically. Use this endpoint for manual status checks or if 'wait for completion' is disabled.",
        "operationId": "backups.restore.status",
        "x-serviceIds": [
          "weaviate.local.backup"
        ],
        "tags": [
          "backups"
        ],
        "parameters": [
          {
            "name": "backend",
            "in": "path",
            "required": true,
            "type": "string",
            "description": "Specifies the backend storage system where the backup resides (e.g., `filesystem`, `gcs`, `s3`, `azure`)."
          },
          {
            "name": "id",
            "in": "path",
            "required": true,
            "type": "string",
            "description": "The unique identifier of the backup being restored. Must be URL-safe and compatible with filesystem paths (only lowercase, numbers, underscore, minus characters allowed)."
          },
          {
            "name": "bucket",
            "in": "query",
            "required": false,
            "type": "string",
            "description": "Optional: Specifies the bucket, container, or volume name if required by the backend."
          },
          {
            "name": "path",
            "in": "query",
            "required": false,
            "type": "string",
            "description": "Optional: Specifies the path within the bucket."
          }
        ],
        "responses": {
          "200": {
            "description": "Successfully retrieved the status of the backup restoration process.",
            "schema": {
              "$ref": "#/definitions/BackupRestoreStatusResponse"
            }
          },
          "401": {
            "description": "Unauthorized or invalid credentials."
          },
          "403": {
            "description": "Forbidden",
            "schema": {
              "$ref": "#/definitions/ErrorResponse"
            }
          },
          "404": {
            "description": "Backup not found on the specified backend with the given ID.",
            "schema": {
              "$ref": "#/definitions/ErrorResponse"
            }
          },
          "500": {
            "description": "An internal server error occurred while checking restore status. Check the ErrorResponse for details.",
            "schema": {
              "$ref": "#/definitions/ErrorResponse"
            }
          }
        }
      }
    },
    "/cluster/statistics": {
      "get": {
        "summary": "Get cluster statistics",
        "description": "Provides statistics about the internal Raft consensus protocol state for the Weaviate cluster.",
        "operationId": "cluster.get.statistics",
        "x-serviceIds": [
          "weaviate.cluster.statistics.get"
        ],
        "tags": [
          "cluster"
        ],
        "responses": {
          "200": {
            "description": "Successfully retrieved Raft cluster statistics.",
            "schema": {
              "$ref": "#/definitions/ClusterStatisticsResponse"
            }
          },
          "401": {
            "description": "Unauthorized or invalid credentials."
          },
          "403": {
            "description": "Forbidden",
            "schema": {
              "$ref": "#/definitions/ErrorResponse"
            }
          },
          "422": {
            "description": "Invalid request for cluster statistics.",
            "schema": {
              "$ref": "#/definitions/ErrorResponse"
            }
          },
          "500": {
            "description": "An internal server error occurred while retrieving cluster statistics. Check the ErrorResponse for details.",
            "schema": {
              "$ref": "#/definitions/ErrorResponse"
            }
          }
        }
      }
    },
    "/nodes": {
      "get": {
        "summary": "Get node status",
        "description": "Retrieves status information about all nodes in the cluster. Use the `output` query parameter to control the level of detail.",
        "operationId": "nodes.get",
        "x-serviceIds": [
          "weaviate.nodes.status.get"
        ],
        "tags": [
          "nodes"
        ],
        "parameters": [
          {
            "$ref": "#/parameters/CommonOutputVerbosityParameterQuery"
          }
        ],
        "responses": {
          "200": {
            "description": "Successfully retrieved the status for all nodes.",
            "schema": {
              "$ref": "#/definitions/NodesStatusResponse"
            }
          },
          "401": {
            "description": "Unauthorized or invalid credentials."
          },
          "403": {
            "description": "Forbidden",
            "schema": {
              "$ref": "#/definitions/ErrorResponse"
            }
          },
          "404": {
            "description": "Not Found.",
            "schema": {
              "$ref": "#/definitions/ErrorResponse"
            }
          },
          "422": {
            "description": "Invalid request for node status.",
            "schema": {
              "$ref": "#/definitions/ErrorResponse"
            }
          },
          "500": {
            "description": "An internal server error occurred while retrieving node status. Check the ErrorResponse for details.",
            "schema": {
              "$ref": "#/definitions/ErrorResponse"
            }
          }
        }
      }
    },
    "/nodes/{className}": {
      "get": {
        "summary": "Get node status by collection",
        "description": "Retrieves status information only for the nodes that host shards for the specified collection (`className`). Use the `output` query parameter to control the level of detail.",
        "operationId": "nodes.get.class",
        "x-serviceIds": [
          "weaviate.nodes.status.get.class"
        ],
        "tags": [
          "nodes"
        ],
        "parameters": [
          {
            "name": "className",
            "description": "The name of the collection (class) for which to retrieve node status.",
            "in": "path",
            "required": true,
            "type": "string"
          },
          {
            "name": "shardName",
            "in": "query",
            "required": false,
            "type": "string"
          },
          {
            "$ref": "#/parameters/CommonOutputVerbosityParameterQuery"
          }
        ],
        "responses": {
          "200": {
            "description": "Successfully retrieved the status for nodes relevant to the specified collection.",
            "schema": {
              "$ref": "#/definitions/NodesStatusResponse"
            }
          },
          "401": {
            "description": "Unauthorized or invalid credentials."
          },
          "403": {
            "description": "Forbidden",
            "schema": {
              "$ref": "#/definitions/ErrorResponse"
            }
          },
          "404": {
            "description": "Not Found.",
            "schema": {
              "$ref": "#/definitions/ErrorResponse"
            }
          },
          "422": {
            "description": "Invalid request for node status.",
            "schema": {
              "$ref": "#/definitions/ErrorResponse"
            }
          },
          "500": {
            "description": "An internal server error occurred while retrieving node status for the collection. Check the ErrorResponse for details.",
            "schema": {
              "$ref": "#/definitions/ErrorResponse"
            }
          }
        }
      }
    },
    "/tasks": {
      "get": {
        "summary": "Lists all distributed tasks in the cluster",
        "operationId": "distributedTasks.get",
        "x-serviceIds": [
          "weaviate.distributedTasks.get"
        ],
        "tags": [
          "distributedTasks"
        ],
        "responses": {
          "200": {
            "description": "Distributed tasks successfully returned.",
            "schema": {
              "$ref": "#/definitions/DistributedTasks"
            }
          },
          "403": {
            "description": "Unauthorized or invalid credentials.",
            "schema": {
              "$ref": "#/definitions/ErrorResponse"
            }
          },
          "500": {
            "description": "An internal server error occurred while retrieving distributed tasks. Check the ErrorResponse for details.",
            "schema": {
              "$ref": "#/definitions/ErrorResponse"
            }
          }
        }
      }
    },
    "/classifications/": {
      "post": {
        "summary": "Start a classification",
        "description": "Initiates a background classification task based on the provided parameters. Use the GET /classifications/{id} endpoint to monitor the status and retrieve results.",
        "operationId": "classifications.post",
        "x-serviceIds": [
          "weaviate.classifications.post"
        ],
        "parameters": [
          {
            "description": "Configuration parameters for the classification task, including type, target properties, and training data references.",
            "in": "body",
            "schema": {
              "$ref": "#/definitions/Classification"
            },
            "name": "params",
            "required": true
          }
        ],
        "responses": {
          "201": {
            "description": "Classification task successfully initiated. The response body contains the classification details including its ID.",
            "schema": {
              "$ref": "#/definitions/Classification"
            }
          },
          "400": {
            "description": "Invalid request body or parameters.",
            "schema": {
              "$ref": "#/definitions/ErrorResponse"
            }
          },
          "401": {
            "description": "Unauthorized or invalid credentials."
          },
          "403": {
            "description": "Forbidden",
            "schema": {
              "$ref": "#/definitions/ErrorResponse"
            }
          },
          "500": {
            "description": "An internal server error occurred while starting the classification task. Check the ErrorResponse for details.",
            "schema": {
              "$ref": "#/definitions/ErrorResponse"
            }
          }
        },
        "tags": [
          "classifications"
        ]
      }
    },
    "/classifications/{id}": {
      "get": {
        "summary": "Get classification status",
        "description": "Retrieves the status, metadata, and results (if completed) of a classification task identified by its unique ID.",
        "operationId": "classifications.get",
        "x-serviceIds": [
          "weaviate.classifications.get"
        ],
        "parameters": [
          {
            "description": "The unique identifier (UUID) of the classification task.",
            "in": "path",
            "type": "string",
            "name": "id",
            "required": true
          }
        ],
        "responses": {
          "200": {
            "description": "Successfully retrieved the classification details.",
            "schema": {
              "$ref": "#/definitions/Classification"
            }
          },
          "401": {
            "description": "Unauthorized or invalid credentials."
          },
          "403": {
            "description": "Forbidden",
            "schema": {
              "$ref": "#/definitions/ErrorResponse"
            }
          },
          "404": {
            "description": "Classification with the given ID not found."
          },
          "500": {
            "description": "An internal server error occurred while retrieving the classification status. Check the ErrorResponse for details.",
            "schema": {
              "$ref": "#/definitions/ErrorResponse"
            }
          }
        },
        "tags": [
          "classifications"
        ]
      }
    }
  },
  "produces": [
    "application/json"
  ],
  "schemes": [
    "https"
  ],
  "security": [
    {},
    {
      "oidc": []
    }
  ],
  "securityDefinitions": {
    "oidc": {
      "type": "oauth2",
      "description": "OIDC (OpenConnect ID - based on OAuth2)",
      "flow": "implicit",
      "authorizationUrl": "http://to-be-configured-in-the-application-config"
    }
  },
  "swagger": "2.0",
  "tags": [
    {
      "name": "objects",
      "description": "Operations for managing individual data objects. Objects are the primary units of data stored within Weaviate collections. Each object conforms to the data schema definition of its parent collection, containing specific properties (data fields). Objects have one or multiple associated vector embeddings and can link to other objects via cross-references. These endpoints allow you to perform CRUD (Create, Read, Update, Delete) operations on individual data objects."
    },
    {
      "name": "batch",
      "description": "Operations for performing actions on multiple data items (objects or references) in a single API request. Batch operations significantly improve performance and efficiency, especially for bulk data imports or large-scale deletions, by reducing network overhead compared to sending individual requests. These endpoints allow for creating multiple objects or deleting objects based on filters."
    },
    {
      "name": "graphql"
    },
    {
      "name": "meta"
    },
    {
      "name": "schema",
      "description": "Operations related to managing collections. In Weaviate, 'collections' (formerly called 'classes') store your data objects. Each collection has a definition that specifies its data structure (properties and their data types), vectorizer settings (how vectors are generated or managed), and indexing configuration (how data is indexed for efficient search). These endpoints allow you to create, retrieve, update, and delete collection definitions. For detailed usage and code examples on interacting with collections, see the documentation: [https://weaviate.io/developers/weaviate/manage-data/collections](https://weaviate.io/developers/weaviate/manage-data/collections)."
    },
    {
      "name": "backups",
      "description": "Operations related to creating and managing backups of Weaviate data. This feature allows you to create snapshots of your collections and store them on external storage backends such as cloud object storage (S3, GCS, Azure) or a shared filesystem. These endpoints enable you to initiate backup and restore processes, monitor their status, list available backups on a backend, and delete unwanted backups. Backups are essential for disaster recovery, data migration, and maintaining point-in-time copies of your vector database."
    },
    {
      "name": "users",
      "description": "Endpoints for user account management in Weaviate. This includes operations specific to Weaviate-managed database users (`db` users), such as creation (which generates an API key), listing, deletion, activation/deactivation, and API key rotation. It also provides operations applicable to any authenticated user (`db` or `oidc`), like retrieving their own information (username and assigned roles).<br/><br/>**User Types:**<br/>* **`db` users:** Managed entirely within Weaviate (creation, deletion, API keys). Use these endpoints for full lifecycle management.<br/>* **`oidc` users:** Authenticated via an external OpenID Connect provider. Their lifecycle (creation, credentials) is managed externally, but their role assignments *within Weaviate* are managed via the `authz` endpoints."
    },
    {
      "name": "authz",
      "description": "Endpoints for managing Weaviate's Role-Based Access Control (RBAC) system. Access to Weaviate resources is granted through roles, which are collections of fine-grained permissions. <br/><br/>**Permissions:** Define allowed actions (e.g., `read_data`, `create_collections`, `delete_users`) on specific resources. Resources can be specified broadly (e.g., all collections: `*`) or narrowly (e.g., a specific collection name, tenant pattern, user name, or role name).<br/><br/>**Roles:** Are named sets of permissions. Managing roles involves creating roles with specific permissions, retrieving role definitions, deleting roles, and adding or removing permissions from existing roles.<br/><br/>**Role assignment:** Roles grant their contained permissions to users or groups. These endpoints allow assigning roles to:<br/>* `db` users: Users managed directly by Weaviate via API or environment variables, authenticating with API keys.<br/>* `oidc` users: Users authenticated via an external OpenID Connect provider, managed externally but assigned roles within Weaviate.<br/>* OIDC `groups`: Users authenticated via OIDC who belong to a group automatically inherit roles assigned to that group.<br/><br/>Operations also include revoking roles, checking if a role has a specific permission, listing roles assigned to a user, and listing users/groups assigned to a role. The authorization framework applies universally to both `db` and `oidc` users based on their assigned roles."
    },
    {
      "name": "replication",
      "description": "Operations related to managing data replication, including initiating and monitoring shard replica movements between nodes, querying current sharding states, and managing the lifecycle of replication tasks."
    }
  ]
}<|MERGE_RESOLUTION|>--- conflicted
+++ resolved
@@ -8300,10 +8300,7 @@
             "in": "path",
             "required": true,
             "type": "string",
-<<<<<<< HEAD
             "description": "Specifies the backend storage system to list backups from (e.g., `filesystem`, `gcs`, `s3`, `azure`)."
-=======
-            "description": "Backup backend name e.g. filesystem, gcs, s3."
           },
           {
             "name": "order",
@@ -8316,7 +8313,6 @@
             ],
             "default": "desc",
             "description": "Order of returned list of backups based on creation time. (asc or desc)"
->>>>>>> 6fdc8c71
           }
         ],
         "responses": {
