--- conflicted
+++ resolved
@@ -271,13 +271,8 @@
 			authorizer.SetErr(errors.New("just a test fake"))
 			vectorRepo := &fakeVectorRepo{}
 			modulesProvider := getFakeModulesProvider()
-<<<<<<< HEAD
-			manager := NewBatchManager(vectorRepo, modulesProvider, schemaManager, cfg, logger, authorizer, nil)
-=======
-
-			manager := NewBatchManager(vectorRepo, modulesProvider, locks, schemaManager, cfg, logger, authorizer, nil,
+			manager := NewBatchManager(vectorRepo, modulesProvider, schemaManager, cfg, logger, authorizer, nil,
 				NewAutoSchemaManager(schemaManager, vectorRepo, cfg, authorizer, logger, prometheus.NewPedanticRegistry()))
->>>>>>> ee9d56f1
 
 			args := append([]interface{}{context.Background(), principal}, test.additionalArgs...)
 			out, _ := callFuncByName(manager, test.methodName, args...)
