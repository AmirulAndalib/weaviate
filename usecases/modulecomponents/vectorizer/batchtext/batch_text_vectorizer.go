//                           _       _
// __      _____  __ ___   ___  __ _| |_ ___
// \ \ /\ / / _ \/ _` \ \ / / |/ _` | __/ _ \
//  \ V  V /  __/ (_| |\ V /| | (_| | ||  __/
//   \_/\_/ \___|\__,_| \_/ |_|\__,_|\__\___|
//
//  Copyright © 2016 - 2025 Weaviate B.V. All rights reserved.
//
//  CONTACT: hello@weaviate.io
//

package batchtext

import (
	"context"
	"fmt"

	"github.com/weaviate/weaviate/entities/dto"
	"github.com/weaviate/weaviate/entities/models"
	"github.com/weaviate/weaviate/entities/moduletools"
	"github.com/weaviate/weaviate/usecases/modulecomponents"
	"github.com/weaviate/weaviate/usecases/modulecomponents/settings"
	objectsvectorizer "github.com/weaviate/weaviate/usecases/modulecomponents/vectorizer"
)

type Vectorizer[T dto.Embedding] interface {
	Texts(ctx context.Context,
		input []string, cfg moduletools.ClassConfig,
	) (T, error)
	Object(ctx context.Context,
		obj *models.Object, cfg moduletools.ClassConfig,
	) (T, models.AdditionalProperties, error)
	Objects(ctx context.Context,
		objs []*models.Object, cfg moduletools.ClassConfig,
	) ([]T, models.AdditionalProperties, error)
}

type Client[T dto.Embedding] interface {
	Vectorize(ctx context.Context,
		input []string, cfg moduletools.ClassConfig,
	) (*modulecomponents.VectorizationResult[T], *modulecomponents.RateLimits, int, error)
	VectorizeQuery(ctx context.Context,
		input []string, cfg moduletools.ClassConfig,
	) (*modulecomponents.VectorizationResult[T], error)
}

type batchObject struct {
<<<<<<< HEAD
	index   int
	isEmpty bool
=======
	index int
>>>>>>> 2c87405f
}

type BatchTextVectorizer[T dto.Embedding] struct {
	moduleName       string
	altNames         []string
	lowerCaseInput   bool
	client           Client[T]
	objectVectorizer *objectsvectorizer.ObjectVectorizer
}

func New[T dto.Embedding](moduleName string, lowerCaseInput bool, client Client[T]) Vectorizer[T] {
	return NewWithAltNames(moduleName, nil, lowerCaseInput, client)
}

func NewWithAltNames[T dto.Embedding](moduleName string, altNames []string, lowerCaseInput bool, client Client[T]) Vectorizer[T] {
	return &BatchTextVectorizer[T]{
		moduleName:       moduleName,
		altNames:         altNames,
		lowerCaseInput:   lowerCaseInput,
		client:           client,
		objectVectorizer: objectsvectorizer.New(),
	}
}

func (v *BatchTextVectorizer[T]) Texts(ctx context.Context,
	inputs []string, cfg moduletools.ClassConfig,
) (T, error) {
	return v.texts(ctx, inputs, cfg)
}

func (v *BatchTextVectorizer[T]) Object(ctx context.Context,
	obj *models.Object, cfg moduletools.ClassConfig,
) (T, models.AdditionalProperties, error) {
	vecs, err := v.objects(ctx, []*models.Object{obj}, cfg)
	if err != nil {
		return nil, nil, err
	}
	if len(vecs) != 1 {
		return nil, nil, fmt.Errorf("more than one embedding found for object: %s", obj.ID)
	}
	return vecs[0], nil, err
}

func (v *BatchTextVectorizer[T]) Objects(ctx context.Context,
	objs []*models.Object, cfg moduletools.ClassConfig,
) ([]T, models.AdditionalProperties, error) {
	vecs, err := v.objects(ctx, objs, cfg)
	return vecs, nil, err
}

func (v *BatchTextVectorizer[T]) objects(ctx context.Context, objects []*models.Object, cfg moduletools.ClassConfig,
) ([]T, error) {
	icheck := settings.NewBaseClassSettingsWithAltNames(cfg, v.lowerCaseInput, v.moduleName, v.altNames, nil)
	titleProperty := icheck.GetPropertyAsString("titleProperty", "")
	batchObjects := make([]*batchObject, len(objects))
	inputs := make([]string, 0)
	inputIndex := 0
	for i := range objects {
<<<<<<< HEAD
		corpi, _, isEmpty := v.objectVectorizer.TextsWithTitleProperty(ctx, objects[i], icheck, titleProperty)
		if isEmpty {
			batchObjects[i] = &batchObject{isEmpty: true}
		} else {
=======
		corpi, _ := v.objectVectorizer.TextsWithTitleProperty(ctx, objects[i], icheck, titleProperty)
		if corpi != "" {
>>>>>>> 2c87405f
			inputs = append(inputs, corpi)
			batchObjects[i] = &batchObject{index: inputIndex}
			inputIndex++
		}
	}

	var res *modulecomponents.VectorizationResult[T]
	var err error
	if len(inputs) > 0 {
		res, _, _, err = v.client.Vectorize(ctx, inputs, cfg)
		if err != nil {
			return nil, fmt.Errorf("failed to vectorize batch of objects: %w", err)
		}
		if len(res.Vector) != len(inputs) {
			return nil, fmt.Errorf("failed to vectorize all %v texts got only %v embeddings", len(inputs), len(res.Vector))
		}
	}

	results := make([]T, len(batchObjects))
	for i := range batchObjects {
<<<<<<< HEAD
		if batchObjects[i].isEmpty {
			results[i] = nil
		} else {
=======
		if batchObjects[i] != nil {
>>>>>>> 2c87405f
			results[i] = res.Vector[batchObjects[i].index]
		}
	}

	return results, nil
}

func (v *BatchTextVectorizer[T]) texts(ctx context.Context, input []string, cfg moduletools.ClassConfig,
) (T, error) {
	res, err := v.client.VectorizeQuery(ctx, input, cfg)
	if err != nil {
		return nil, fmt.Errorf("failed to vectorize batch of objects: %w", err)
	}
	if len(res.Vector) != 1 {
		return nil, fmt.Errorf("more than one embedding found for input: %v", input)
	}
	return res.Vector[0], nil
}<|MERGE_RESOLUTION|>--- conflicted
+++ resolved
@@ -45,12 +45,7 @@
 }
 
 type batchObject struct {
-<<<<<<< HEAD
-	index   int
-	isEmpty bool
-=======
 	index int
->>>>>>> 2c87405f
 }
 
 type BatchTextVectorizer[T dto.Embedding] struct {
@@ -109,15 +104,8 @@
 	inputs := make([]string, 0)
 	inputIndex := 0
 	for i := range objects {
-<<<<<<< HEAD
 		corpi, _, isEmpty := v.objectVectorizer.TextsWithTitleProperty(ctx, objects[i], icheck, titleProperty)
-		if isEmpty {
-			batchObjects[i] = &batchObject{isEmpty: true}
-		} else {
-=======
-		corpi, _ := v.objectVectorizer.TextsWithTitleProperty(ctx, objects[i], icheck, titleProperty)
-		if corpi != "" {
->>>>>>> 2c87405f
+		if !isEmpty {
 			inputs = append(inputs, corpi)
 			batchObjects[i] = &batchObject{index: inputIndex}
 			inputIndex++
@@ -138,13 +126,7 @@
 
 	results := make([]T, len(batchObjects))
 	for i := range batchObjects {
-<<<<<<< HEAD
-		if batchObjects[i].isEmpty {
-			results[i] = nil
-		} else {
-=======
 		if batchObjects[i] != nil {
->>>>>>> 2c87405f
 			results[i] = res.Vector[batchObjects[i].index]
 		}
 	}
