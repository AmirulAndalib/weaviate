//                           _       _
// __      _____  __ ___   ___  __ _| |_ ___
// \ \ /\ / / _ \/ _` \ \ / / |/ _` | __/ _ \
//  \ V  V /  __/ (_| |\ V /| | (_| | ||  __/
//   \_/\_/ \___|\__,_| \_/ |_|\__,_|\__\___|
//
//  Copyright © 2016 - 2020 SeMI Technologies B.V. All rights reserved.
//
//  CONTACT: hello@semi.technology
//

package schema

import (
	"context"
	"fmt"

	"github.com/semi-technologies/weaviate/entities/models"
	"github.com/semi-technologies/weaviate/entities/schema"
	"github.com/semi-technologies/weaviate/entities/schema/kind"
)

// AddObjectProperty to an existing Object
func (m *Manager) AddObjectProperty(ctx context.Context, principal *models.Principal,
	class string, property *models.Property) error {
	err := m.authorizer.Authorize(principal, "update", "schema/objects")
	if err != nil {
		return err
	}

	return m.addClassProperty(ctx, principal, class, property, kind.Object)
}
<<<<<<< HEAD

// AddThingProperty to an existing Thing
// func (m *Manager) AddThingProperty(ctx context.Context, principal *models.Principal,
// 	class string, property *models.Property) error {
// 	err := m.authorizer.Authorize(principal, "update", "schema/things")
// 	if err != nil {
// 		return err
// 	}

// 	return m.addClassProperty(ctx, principal, class, property, kind.Thing)
// }
=======
>>>>>>> fbcbef35

func (m *Manager) addClassProperty(ctx context.Context, principal *models.Principal, className string,
	prop *models.Property, k kind.Kind) error {
	unlock, err := m.locks.LockSchema()
	if err != nil {
		return err
	}
	defer unlock()

	semanticSchema := m.state.SchemaFor(k)
	class, err := schema.GetClassByName(semanticSchema, className)
	if err != nil {
		return err
	}

	prop.Name = lowerCaseFirstLetter(prop.Name)

	err = m.validateCanAddProperty(ctx, principal, prop, class)
	if err != nil {
		return err
	}

	class.Properties = append(class.Properties, prop)

	err = m.saveSchema(ctx)
	if err != nil {
		return nil
	}

	return m.migrator.AddProperty(ctx, k, className, prop)
}

func (m *Manager) validateCanAddProperty(ctx context.Context, principal *models.Principal,
	property *models.Property, class *models.Class) error {
	// Verify format of property.
	_, err := schema.ValidatePropertyName(property.Name)
	if err != nil {
		return err
	}

	// First check if there is a name clash.
	err = validatePropertyNameUniqueness(property.Name, class)
	if err != nil {
		return err
	}

	err = m.validatePropertyName(ctx, class.Class, property.Name,
		property.VectorizePropertyName)
	if err != nil {
		return err
	}

	// Validate data type of property.
	schema, err := m.GetSchema(principal)
	if err != nil {
		return err
	}

	_, err = (&schema).FindPropertyDataType(property.DataType)
	if err != nil {
		return fmt.Errorf("Data type of property '%s' is invalid; %v", property.Name, err)
	}

	// all is fine!
	return nil
}<|MERGE_RESOLUTION|>--- conflicted
+++ resolved
@@ -30,20 +30,6 @@
 
 	return m.addClassProperty(ctx, principal, class, property, kind.Object)
 }
-<<<<<<< HEAD
-
-// AddThingProperty to an existing Thing
-// func (m *Manager) AddThingProperty(ctx context.Context, principal *models.Principal,
-// 	class string, property *models.Property) error {
-// 	err := m.authorizer.Authorize(principal, "update", "schema/things")
-// 	if err != nil {
-// 		return err
-// 	}
-
-// 	return m.addClassProperty(ctx, principal, class, property, kind.Thing)
-// }
-=======
->>>>>>> fbcbef35
 
 func (m *Manager) addClassProperty(ctx context.Context, principal *models.Principal, className string,
 	prop *models.Property, k kind.Kind) error {
