/*                          _       _
 *__      _____  __ ___   ___  __ _| |_ ___
 *\ \ /\ / / _ \/ _` \ \ / / |/ _` | __/ _ \
 * \ V  V /  __/ (_| |\ V /| | (_| | ||  __/
 *  \_/\_/ \___|\__,_| \_/ |_|\__,_|\__\___|
 *
 * Copyright © 2016 - 2019 Weaviate. All rights reserved.
 * LICENSE: https://github.com/semi-technologies/weaviate/blob/develop/LICENSE.md
 * DESIGN & CONCEPT: Bob van Luijt (@bobvanluijt)
 * CONTACT: hello@semi.technology
 */package schema

import (
	"context"

	"github.com/semi-technologies/weaviate/contextionary"
	"github.com/semi-technologies/weaviate/entities/models"
)

type fakeRepo struct {
	schema *State
}

func newFakeRepo() *fakeRepo {
	return &fakeRepo{}
}

func (f *fakeRepo) LoadSchema(context.Context) (*State, error) {
	return f.schema, nil
}

func (f *fakeRepo) SaveSchema(ctx context.Context, schema State) error {
	f.schema = &schema
	return nil
}

type fakeLocks struct{}

func newFakeLocks() *fakeLocks {
	return &fakeLocks{}
}

func (f *fakeLocks) LockSchema() (func() error, error) {
	return func() error { return nil }, nil
}

func (f *fakeLocks) LockConnector() (func() error, error) {
	return func() error { return nil }, nil
}

type fakeC11yProvider struct {
}

func (f *fakeC11yProvider) GetContextionary() contextionary.Contextionary {
	return &fakeC11y{}
}

type fakeC11y struct {
}

func (f *fakeC11y) GetNumberOfItems() int {
	panic("not implemented")
}

func (f *fakeC11y) GetVectorLength() int {
	panic("not implemented")
}

// Every word in this fake c11y is present with the same position (4), except
// for the word Carrot which is not present
func (f *fakeC11y) WordToItemIndex(word string) contextionary.ItemIndex {
	if word == "carrot" || word == "the" {
		return contextionary.ItemIndex(-1)
	}
	return contextionary.ItemIndex(4)
}

func (f *fakeC11y) ItemIndexToWord(item contextionary.ItemIndex) (string, error) {
	panic("not implemented")
}

func (f *fakeC11y) GetVectorForItemIndex(item contextionary.ItemIndex) (*contextionary.Vector, error) {
	panic("not implemented")
}

func (f *fakeC11y) GetDistance(a contextionary.ItemIndex, b contextionary.ItemIndex) (float32, error) {
	panic("not implemented")
}

func (f *fakeC11y) GetNnsByItem(item contextionary.ItemIndex, n int, k int) ([]contextionary.ItemIndex, []float32, error) {
	panic("not implemented")
}

func (f *fakeC11y) GetNnsByVector(vector contextionary.Vector, n int, k int) ([]contextionary.ItemIndex, []float32, error) {
	panic("not implemented")
}

func (f *fakeC11y) SafeGetSimilarWords(word string, n int, k int) ([]string, []float32) {
	panic("not implemented")
}

func (f *fakeC11y) SafeGetSimilarWordsWithCertainty(word string, certainty float32) []string {
	panic("not implemented")
}

<<<<<<< HEAD
func (f *fakeC11y) ItemIndexToOccurrence(item contextionary.ItemIndex) (uint64, error) {
	panic("not implemented")
}

type fakeStopwordDetector struct{}

func (f *fakeStopwordDetector) IsStopWord(word string) bool {
	return word == "the"
=======
type fakeAuthorizer struct{}

func (f *fakeAuthorizer) Authorize(principal *models.Principal, verb, resource string) error {
	return nil
>>>>>>> f5095b07
}<|MERGE_RESOLUTION|>--- conflicted
+++ resolved
@@ -103,7 +103,6 @@
 	panic("not implemented")
 }
 
-<<<<<<< HEAD
 func (f *fakeC11y) ItemIndexToOccurrence(item contextionary.ItemIndex) (uint64, error) {
 	panic("not implemented")
 }
@@ -112,10 +111,10 @@
 
 func (f *fakeStopwordDetector) IsStopWord(word string) bool {
 	return word == "the"
-=======
+}
+
 type fakeAuthorizer struct{}
 
 func (f *fakeAuthorizer) Authorize(principal *models.Principal, verb, resource string) error {
 	return nil
->>>>>>> f5095b07
 }