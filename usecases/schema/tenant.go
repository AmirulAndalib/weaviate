--- conflicted
+++ resolved
@@ -226,13 +226,8 @@
 	return h.getTenants(class)
 }
 
-<<<<<<< HEAD
 func (h *Handler) GetConsistentTenants(ctx context.Context, principal *models.Principal, class string, consistency bool, tenants []string) ([]*models.TenantResponse, error) {
-	if err := h.Authorizer.Authorize(principal, authorization.GET, authorization.SCHEMA_TENANTS); err != nil {
-=======
-func (h *Handler) GetConsistentTenants(ctx context.Context, principal *models.Principal, class string, consistency bool, tenants []string) ([]*models.Tenant, error) {
 	if err := h.Authorizer.Authorize(principal, authorization.READ, authorization.Shards(class)...); err != nil {
->>>>>>> a42e05e3
 		return nil, err
 	}
 
