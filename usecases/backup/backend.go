--- conflicted
+++ resolved
@@ -401,18 +401,12 @@
 	movedFiles []string // files successfully moved to destination folder
 	compressed bool
 	GoPoolSize int
-<<<<<<< HEAD
+	migrator   func(classPath string) error
 	logger     logrus.FieldLogger
 }
 
 func newFileWriter(sourcer Sourcer, backend nodeStore,
-	backupID string, compressed bool, logger logrus.FieldLogger,
-=======
-	migrator   func(classPath string) error
-}
-
-func newFileWriter(sourcer Sourcer, backend nodeStore, compressed bool,
->>>>>>> 086ab83c
+	compressed bool, logger logrus.FieldLogger,
 ) *fileWriter {
 	destDir := backend.SourceDataPath()
 	return &fileWriter{
