--- conflicted
+++ resolved
@@ -477,17 +477,11 @@
 			shard.Chunk = chunk
 			shards = append(shards, shard.Name)
 			shard.ClearTemporary()
-<<<<<<< HEAD
-			zip.gzw.Flush() // flush new shard
-=======
+
 			if zip.compressorWriter != nil {
 				zip.compressorWriter.Flush() // flush new shard
 			}
-			lastShardSize = zip.lastWritten() - lastShardSize
-			if zip.lastWritten()+lastShardSize > maxSize {
-				break
-			}
->>>>>>> d40b6a2b
+
 		}
 		return nil
 	}
