//                           _       _
// __      _____  __ ___   ___  __ _| |_ ___
// \ \ /\ / / _ \/ _` \ \ / / |/ _` | __/ _ \
//  \ V  V /  __/ (_| |\ V /| | (_| | ||  __/
//   \_/\_/ \___|\__,_| \_/ |_|\__,_|\__\___|
//
//  Copyright © 2016 - 2025 Weaviate B.V. All rights reserved.
//
//  CONTACT: hello@weaviate.io
//

package backup

import (
	"archive/tar"
	"bytes"
	"compress/gzip"
	"context"
	"errors"
	"fmt"
	"io"
	"io/fs"
	"os"
	"path/filepath"
	"sync/atomic"
	"time"

	"github.com/klauspost/compress/zstd"
	entBackup "github.com/weaviate/weaviate/entities/backup"
	"github.com/weaviate/weaviate/entities/diskio"
)

// CompressionLevel represents supported compression level
type CompressionLevel int

const (
	GzipDefaultCompression CompressionLevel = iota
	GzipBestSpeed
	GzipBestCompression
	ZstdBestSpeed
	ZstdDefaultCompression
	ZstdBestCompression
	NoCompression
)

type compressor interface {
	Flush() error
	Write(p []byte) (n int, err error)
	Close() error
}

type zip struct {
<<<<<<< HEAD
	sourcePath string
	w          *tar.Writer
	gzw        *gzip.Writer
	pipeWriter *io.PipeWriter
=======
	sourcePath       string
	w                *tar.Writer
	compressorWriter compressor
	pipeWriter       *io.PipeWriter
	counter          func() int64
>>>>>>> d40b6a2b
}

func NewZip(sourcePath string, level int) (zip, io.ReadCloser, error) {
	pr, pw := io.Pipe()
	reader := &readCloser{src: pr, n: 0}

	var gzw compressor
	var tarW *tar.Writer

	switch CompressionLevel(level) {
	case NoCompression:
		// produce raw tar stream without compression
		tarW = tar.NewWriter(pw)
	case ZstdBestSpeed, ZstdDefaultCompression, ZstdBestCompression:
		var zstdLevel zstd.EncoderLevel
		switch CompressionLevel(level) {
		case ZstdBestSpeed:
			zstdLevel = zstd.SpeedFastest
		case ZstdDefaultCompression:
			zstdLevel = zstd.SpeedDefault
		case ZstdBestCompression:
			zstdLevel = zstd.SpeedBetterCompression
		default: // makes linter happy
			return zip{}, nil, fmt.Errorf("unknown zstd compression level %v", level)
		}
		gzw, _ = zstd.NewWriter(pw, zstd.WithEncoderLevel(zstdLevel))
		tarW = tar.NewWriter(gzw)
	case GzipDefaultCompression, GzipBestSpeed, GzipBestCompression:
		gzw, _ = gzip.NewWriterLevel(pw, zipLevel(level))
		tarW = tar.NewWriter(gzw)
	default:
		return zip{}, nil, fmt.Errorf("unknown compression level %v", level)
	}

	return zip{
<<<<<<< HEAD
		sourcePath: sourcePath,
		gzw:        gzw,
		w:          tar.NewWriter(gzw),
		pipeWriter: pw,
	}, reader
=======
		sourcePath:       sourcePath,
		compressorWriter: gzw,
		w:                tarW,
		pipeWriter:       pw,
		counter:          reader.counter(),
	}, reader, nil
>>>>>>> d40b6a2b
}

func (z *zip) Close() error {
	var err1, err2, err3 error
	err1 = z.w.Close()
	if z.compressorWriter != nil {
		err2 = z.compressorWriter.Close()
	}
	if err := z.pipeWriter.Close(); err != nil && !errors.Is(err, io.ErrClosedPipe) {
		err3 = err
	}
	if err1 != nil || err2 != nil || err3 != nil {
		return fmt.Errorf("tar: %w, gzip: %w, pw: %w", err1, err2, err3)
	}
	return nil
}

// WriteShard writes shard internal files including in memory files stored in sd
func (z *zip) WriteShard(ctx context.Context, sd *entBackup.ShardDescriptor) (written int64, err error) {
	var n int64 // temporary written bytes
	for _, x := range [3]struct {
		relPath string
		data    []byte
		modTime time.Time
	}{
		{relPath: sd.DocIDCounterPath, data: sd.DocIDCounter},
		{relPath: sd.PropLengthTrackerPath, data: sd.PropLengthTracker},
		{relPath: sd.ShardVersionPath, data: sd.Version},
	} {
		if err := ctx.Err(); err != nil {
			return written, err
		}
		info := vFileInfo{
			name: filepath.Base(x.relPath),
			size: len(x.data),
		}
		if n, err = z.writeOne(ctx, info, x.relPath, bytes.NewReader(x.data)); err != nil {
			return written, err
		}
		written += n

	}

	n, err = z.WriteRegulars(ctx, sd.Files)
	written += n

	return written, err
}

func (z *zip) WriteRegulars(ctx context.Context, relPaths []string) (written int64, err error) {
	for _, relPath := range relPaths {
		if filepath.Base(relPath) == ".DS_Store" {
			continue
		}
		if err := ctx.Err(); err != nil {
			return written, err
		}
		n, err := z.WriteRegular(ctx, relPath)
		if err != nil {
			return written, err
		}
		written += n
	}
	return written, nil
}

func (z *zip) WriteRegular(ctx context.Context, relPath string) (written int64, err error) {
	if err := ctx.Err(); err != nil {
		return written, err
	}
	// open file for read
	absPath := filepath.Join(z.sourcePath, relPath)
	// check if file exists, if not check if the collection has been deleted and is now available with the delete marker
	info, err := os.Stat(absPath)
	if err != nil {
		if os.IsNotExist(err) {
			absPath = filepath.Join(z.sourcePath, entBackup.DeleteMarkerAdd(relPath))
			info, err = os.Stat(absPath)
			if err != nil {
				return written, fmt.Errorf("stat for deleted files: %w", err)
			}
		} else {
			return written, fmt.Errorf("stat: %w", err)
		}
	}
	if !info.Mode().IsRegular() {
		return 0, nil // ignore directories
	}
	f, err := os.Open(absPath)
	if err != nil {
		return written, fmt.Errorf("open: %w", err)
	}
	defer f.Close()

	return z.writeOne(ctx, info, relPath, f)
}

func (z *zip) writeOne(ctx context.Context, info fs.FileInfo, relPath string, r io.Reader) (written int64, err error) {
	if err := ctx.Err(); err != nil {
		return written, err
	}
	// write info header
	header, err := tar.FileInfoHeader(info, info.Name())
	if err != nil {
		return written, fmt.Errorf("file header: %w", err)
	}
	header.Name = relPath
	header.ChangeTime = info.ModTime()
	if err := z.w.WriteHeader(header); err != nil {
		if errors.Is(ctx.Err(), context.Canceled) {
			// we ignore in case the ctx was cancelled
			return written, nil
		}
		return written, fmt.Errorf("write backup header in file %s: %s: %w", z.sourcePath, relPath, err)
	}
	// write bytes
	written, err = io.Copy(z.w, r)
	if err != nil {
		if errors.Is(ctx.Err(), context.Canceled) {
			// we ignore in case the ctx was cancelled
			return written, nil
		}
		return written, fmt.Errorf("copy: %s %w", relPath, err)
	}
	return written, err
}

<<<<<<< HEAD
=======
// lastWritten number of bytes
func (z *zip) lastWritten() int64 {
	return z.counter()
}

type zstdWrapper struct {
	z *zstd.Decoder
}

func (z zstdWrapper) Read(p []byte) (n int, err error) {
	return z.z.Read(p)
}

func (z zstdWrapper) Close() error {
	z.z.Close()
	return nil
}

>>>>>>> d40b6a2b
type unzip struct {
	destPath        string
	gzr             io.ReadCloser
	r               *tar.Reader
	pipeReader      *io.PipeReader
	compressionType entBackup.CompressionType
}

func NewUnzip(dst string, compressionType entBackup.CompressionType) (unzip, io.WriteCloser) {
	pr, pw := io.Pipe()
	return unzip{
		destPath:        dst,
		pipeReader:      pr,
		compressionType: compressionType,
	}, pw
}

func (u *unzip) init() error {
	if u.gzr != nil {
		return nil
	}
	var dec io.ReadCloser
	var err error
	switch u.compressionType {
	case entBackup.CompressionNone:
		u.r = tar.NewReader(u.pipeReader)
		return nil
	case entBackup.CompressionZSTD:
		zstdDec, err := zstd.NewReader(u.pipeReader)
		if err != nil {
			return fmt.Errorf("zstd.NewReader: %w", err)
		}
		dec = zstdWrapper{z: zstdDec}
	case entBackup.CompressionGZIP:
		dec, err = gzip.NewReader(u.pipeReader)
		if err != nil {
			return fmt.Errorf("gzip.NewReader: %w", err)
		}
	}
	u.gzr = dec
	u.r = tar.NewReader(dec)
	return nil
}

func (u *unzip) Close() (err error) {
	var err1, err2 error
	if err := u.pipeReader.Close(); err != nil && !errors.Is(err, io.ErrClosedPipe) {
		err1 = err
	}
	if u.gzr != nil {
		err2 = u.gzr.Close()
	}
	if err1 != nil || err2 != nil {
		return fmt.Errorf("close pr: %w, gunzip: %w", err1, err2)
	}

	return nil
}

func (u *unzip) ReadChunk() (written int64, err error) {
	if err := u.init(); err != nil {
		return 0, err
	}
	parentPath := ""
	for {
		header, err := u.r.Next()
		if err != nil {
			if errors.Is(err, io.EOF) { // end of the loop
				return written, nil
			}
			return written, fmt.Errorf("fetch next: %w", err)
		}
		if header == nil {
			continue
		}

		// target file
		target, err := diskio.SanitizeFilePathJoin(u.destPath, header.Name)
		if err != nil {
			return written, fmt.Errorf("sanitize file path %s: %w", header.Name, err)
		}
		switch header.Typeflag {
		case tar.TypeDir:
			if err := os.MkdirAll(target, 0o755); err != nil {
				return written, fmt.Errorf("crateDir %s: %w", target, err)
			}
		case tar.TypeReg:
			if pp := filepath.Dir(target); pp != parentPath {
				parentPath = pp
				if err := os.MkdirAll(parentPath, 0o755); err != nil {
					return written, fmt.Errorf("crateDir %s: %w", target, err)
				}
			}
			n, err := copyFile(target, header, u.r)
			if err != nil {
				return written, fmt.Errorf("copy file %s: %w", target, err)
			}
			written += n
		}
	}
}

func copyFile(target string, h *tar.Header, r io.Reader) (written int64, err error) {
	f, err := os.OpenFile(target, os.O_CREATE|os.O_RDWR, os.FileMode(h.Mode))
	if err != nil {
		return written, fmt.Errorf("create: %w", err)
	}
	defer f.Close()
	written, err = io.Copy(f, r)
	if err != nil {
		return written, fmt.Errorf("copy: %w", err)
	}
	return written, nil
}

type vFileInfo struct {
	name    string
	size    int
	modTime time.Time // TODO: get it when parsing source files
}

func (v vFileInfo) Name() string       { return v.name }
func (v vFileInfo) Size() int64        { return int64(v.size) }
func (v vFileInfo) Mode() os.FileMode  { return 0o644 }
func (v vFileInfo) ModTime() time.Time { return v.modTime }
func (v vFileInfo) IsDir() bool        { return false }
func (v vFileInfo) Sys() interface{}   { return nil }

type readCloser struct {
	src io.ReadCloser
	n   int64
}

func (r *readCloser) Read(p []byte) (n int, err error) {
	n, err = r.src.Read(p)
	atomic.AddInt64(&r.n, int64(n))
	return n, err
}

func (r *readCloser) Close() error { return r.src.Close() }

func zipLevel(level int) int {
	if level < 0 || level > 3 {
		return gzip.DefaultCompression
	}
	switch CompressionLevel(level) {
	case GzipBestSpeed:
		return gzip.BestSpeed
	case GzipBestCompression:
		return gzip.BestCompression
	default:
		return gzip.DefaultCompression
	}
}

type zipConfig struct {
	Level      int
	GoPoolSize int
}

func newZipConfig(c Compression) zipConfig {
	return zipConfig{
		Level:      int(c.Level),
		GoPoolSize: routinePoolSize(c.CPUPercentage),
	}
}<|MERGE_RESOLUTION|>--- conflicted
+++ resolved
@@ -50,18 +50,10 @@
 }
 
 type zip struct {
-<<<<<<< HEAD
-	sourcePath string
-	w          *tar.Writer
-	gzw        *gzip.Writer
-	pipeWriter *io.PipeWriter
-=======
 	sourcePath       string
 	w                *tar.Writer
 	compressorWriter compressor
 	pipeWriter       *io.PipeWriter
-	counter          func() int64
->>>>>>> d40b6a2b
 }
 
 func NewZip(sourcePath string, level int) (zip, io.ReadCloser, error) {
@@ -97,20 +89,11 @@
 	}
 
 	return zip{
-<<<<<<< HEAD
-		sourcePath: sourcePath,
-		gzw:        gzw,
-		w:          tar.NewWriter(gzw),
-		pipeWriter: pw,
-	}, reader
-=======
 		sourcePath:       sourcePath,
 		compressorWriter: gzw,
 		w:                tarW,
 		pipeWriter:       pw,
-		counter:          reader.counter(),
 	}, reader, nil
->>>>>>> d40b6a2b
 }
 
 func (z *zip) Close() error {
@@ -238,13 +221,6 @@
 	return written, err
 }
 
-<<<<<<< HEAD
-=======
-// lastWritten number of bytes
-func (z *zip) lastWritten() int64 {
-	return z.counter()
-}
-
 type zstdWrapper struct {
 	z *zstd.Decoder
 }
@@ -258,7 +234,6 @@
 	return nil
 }
 
->>>>>>> d40b6a2b
 type unzip struct {
 	destPath        string
 	gzr             io.ReadCloser
