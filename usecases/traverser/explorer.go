//                           _       _
// __      _____  __ ___   ___  __ _| |_ ___
// \ \ /\ / / _ \/ _` \ \ / / |/ _` | __/ _ \
//  \ V  V /  __/ (_| |\ V /| | (_| | ||  __/
//   \_/\_/ \___|\__,_| \_/ |_|\__,_|\__\___|
//
//  Copyright © 2016 - 2022 SeMI Technologies B.V. All rights reserved.
//
//  CONTACT: hello@semi.technology
//

package traverser

import (
	"context"
	"fmt"

	"github.com/go-openapi/strfmt"
	"github.com/pkg/errors"
	"github.com/semi-technologies/weaviate/entities/additional"
	"github.com/semi-technologies/weaviate/entities/filters"
	"github.com/semi-technologies/weaviate/entities/modulecapabilities"
	"github.com/semi-technologies/weaviate/entities/search"
	"github.com/semi-technologies/weaviate/usecases/schema"
	"github.com/semi-technologies/weaviate/usecases/traverser/grouper"
	"github.com/sirupsen/logrus"
)

// Explorer is a helper construct to perform vector-based searches. It does not
// contain monitoring or authorization checks. It should thus never be directly
// used by an API, but through a Traverser.
type Explorer struct {
	search           vectorClassSearch
	distancer        distancer
	logger           logrus.FieldLogger
	modulesProvider  ModulesProvider
	schemaGetter     schema.SchemaGetter
	nearParamsVector *nearParamsVector
}

type ModulesProvider interface {
	ValidateSearchParam(name string, value interface{}, className string) error
	CrossClassValidateSearchParam(name string, value interface{}) error
	VectorFromSearchParam(ctx context.Context, className string, param string,
		params interface{}, findVectorFn modulecapabilities.FindVectorFn) ([]float32, error)
	CrossClassVectorFromSearchParam(ctx context.Context, param string,
		params interface{}, findVectorFn modulecapabilities.FindVectorFn) ([]float32, error)
	GetExploreAdditionalExtend(ctx context.Context, in []search.Result,
		moduleParams map[string]interface{}, searchVector []float32,
		argumentModuleParams map[string]interface{}) ([]search.Result, error)
	ListExploreAdditionalExtend(ctx context.Context, in []search.Result,
		moduleParams map[string]interface{},
		argumentModuleParams map[string]interface{}) ([]search.Result, error)
}

type distancer func(a, b []float32) (float32, error)

type vectorClassSearch interface {
	ClassSearch(ctx context.Context, params GetParams) ([]search.Result, error)
	VectorClassSearch(ctx context.Context, params GetParams) ([]search.Result, error)
	VectorSearch(ctx context.Context, vector []float32, offset, limit int,
		filters *filters.LocalFilter) ([]search.Result, error)
	ObjectByID(ctx context.Context, id strfmt.UUID,
		props search.SelectProperties, additional additional.Properties) (*search.Result, error)
}

// NewExplorer with search and connector repo
func NewExplorer(search vectorClassSearch,
	distancer distancer, logger logrus.FieldLogger,
	modulesProvider ModulesProvider) *Explorer {
	return &Explorer{
		search:           search,
		distancer:        distancer,
		logger:           logger,
		modulesProvider:  modulesProvider,
		schemaGetter:     nil, // schemaGetter is set later
		nearParamsVector: newNearParamsVector(modulesProvider, search),
	}
}

func (e *Explorer) SetSchemaGetter(sg schema.SchemaGetter) {
	e.schemaGetter = sg
}

// GetClass from search and connector repo
func (e *Explorer) GetClass(ctx context.Context,
	params GetParams) ([]interface{}, error) {
	if params.Pagination == nil {
		params.Pagination = &filters.Pagination{
			Offset: 0,
			Limit:  100,
		}
	}

	if err := e.validateFilters(params.Filters); err != nil {
		return nil, errors.Wrap(err, "invalid 'where' filter")
	}

	if err := e.validateSort(params.ClassName, params.Sort); err != nil {
		return nil, errors.Wrap(err, "invalid 'sort' filter")
	}

	if params.KeywordRanking != nil {
		return e.getClassKeywordBased(ctx, params)
	}

	if params.NearVector != nil || params.NearObject != nil || len(params.ModuleParams) > 0 {
		return e.getClassExploration(ctx, params)
	}

	return e.getClassList(ctx, params)
}

func (e *Explorer) getClassKeywordBased(ctx context.Context,
	params GetParams) ([]interface{}, error) {
	if params.NearVector != nil || params.NearObject != nil || len(params.ModuleParams) > 0 {
		return nil, errors.Errorf("conflict: both near<Media> and keyword-based (bm25) arguments present, choose one")
	}

	if params.Filters != nil {
		return nil, errors.Errorf("filtered keyword search (bm25) not supported yet")
	}

	if len(params.KeywordRanking.Properties) == 0 {
		return nil, errors.Errorf("keyword search (bm25) requires exactly one property")
	}

	if len(params.KeywordRanking.Properties) > 1 {
		return nil, errors.Errorf("multi-property keyword search (BM25F) not supported yet")
	}

	if len(params.KeywordRanking.Query) == 0 {
		return nil, errors.Errorf("keyword search (bm25) must have query set")
	}

	if len(params.AdditionalProperties.ModuleParams) > 0 {
		// if a module-specific additional prop is set, assume it needs the vector
		// present for backward-compatibility. This could be improved by actually
		// asking the module based on specific conditions
		params.AdditionalProperties.Vector = true
	}

	res, err := e.search.ClassSearch(ctx, params)
	if err != nil {
		return nil, errors.Errorf("explorer: get class: vector search: %v", err)
	}

	if params.Group != nil {
		grouped, err := grouper.New(e.logger).Group(res, params.Group.Strategy, params.Group.Force)
		if err != nil {
			return nil, errors.Errorf("grouper: %v", err)
		}

		res = grouped
	}

	if e.modulesProvider != nil {
		res, err = e.modulesProvider.GetExploreAdditionalExtend(ctx, res,
			params.AdditionalProperties.ModuleParams, nil, params.ModuleParams)
		if err != nil {
			return nil, errors.Errorf("explorer: get class: extend: %v", err)
		}
	}

	return e.searchResultsToGetResponse(ctx, res, nil, params)
}

func (e *Explorer) getClassExploration(ctx context.Context,
	params GetParams) ([]interface{}, error) {
	searchVector, err := e.vectorFromParams(ctx, params)
	if err != nil {
		return nil, errors.Errorf("explorer: get class: vectorize params: %v", err)
	}

	params.SearchVector = searchVector

	if len(params.AdditionalProperties.ModuleParams) > 0 {
		// if a module-specific additional prop is set, assume it needs the vector
		// present for backward-compatibility. This could be improved by actually
		// asking the module based on specific conditions
		params.AdditionalProperties.Vector = true
	}

	res, err := e.search.VectorClassSearch(ctx, params)
	if err != nil {
		return nil, errors.Errorf("explorer: get class: vector search: %v", err)
	}

	if params.Group != nil {
		grouped, err := grouper.New(e.logger).Group(res, params.Group.Strategy, params.Group.Force)
		if err != nil {
			return nil, errors.Errorf("grouper: %v", err)
		}

		res = grouped
	}

	if e.modulesProvider != nil {
		res, err = e.modulesProvider.GetExploreAdditionalExtend(ctx, res,
			params.AdditionalProperties.ModuleParams, searchVector, params.ModuleParams)
		if err != nil {
			return nil, errors.Errorf("explorer: get class: extend: %v", err)
		}
	}

	return e.searchResultsToGetResponse(ctx, res, searchVector, params)
}

func (e *Explorer) getClassList(ctx context.Context,
	params GetParams) ([]interface{}, error) {
	// if both grouping and whereFilter/sort are present, the below
	// class search will eventually call storobj.FromBinaryOptional
	// to unmarshal the record. in this case, we must manually set
	// the vector addl prop to unmarshal the result vector into each
	// result payload. if we skip this step, the grouper will attempt
	// to compute the distance with a `nil` vector, resulting in NaN.
	// this was the cause of [github issue 1958]
	// (https://github.com/semi-technologies/weaviate/issues/1958)
	if params.Group != nil && (params.Filters != nil || params.Sort != nil) {
		params.AdditionalProperties.Vector = true
	}

	res, err := e.search.ClassSearch(ctx, params)
	if err != nil {
		return nil, errors.Errorf("explorer: list class: search: %v", err)
	}

	if params.Group != nil {
		grouped, err := grouper.New(e.logger).Group(res, params.Group.Strategy, params.Group.Force)
		if err != nil {
			return nil, errors.Errorf("grouper: %v", err)
		}

		res = grouped
	}

	if e.modulesProvider != nil {
		res, err = e.modulesProvider.ListExploreAdditionalExtend(ctx, res,
			params.AdditionalProperties.ModuleParams, params.ModuleParams)
		if err != nil {
			return nil, errors.Errorf("explorer: list class: extend: %v", err)
		}
	}

	return e.searchResultsToGetResponse(ctx, res, nil, params)
}

func (e *Explorer) searchResultsToGetResponse(ctx context.Context,
	input []search.Result,
	searchVector []float32, params GetParams) ([]interface{}, error) {
	output := make([]interface{}, 0, len(input))

	for _, res := range input {
		additionalProperties := make(map[string]interface{})

		if res.AdditionalProperties != nil {
			for additionalProperty, value := range res.AdditionalProperties {
				if value != nil {
					additionalProperties[additionalProperty] = value
				}
			}
		}

		if searchVector != nil {
			// Dist is between 0..2, we need to reduce to the user space of 0..1
			normalizedResultDist := res.Dist / 2

			certainty := ExtractCertaintyFromParams(params)
			if 1-(normalizedResultDist) < float32(certainty) && 1-normalizedResultDist >= 0 {
				// TODO: Clean this up. The >= check is so that this logic does not run
				// non-cosine distance.
				continue
			}

			distance := ExtractDistanceFromParams(params)
			if distance != 0 && normalizedResultDist > float32(distance) && 1-normalizedResultDist >= 0 {
				// TODO: Clean this up. The >= check is so that this logic does not run
				// non-cosine distance.
				continue
			}

			if params.AdditionalProperties.Certainty {
				additionalProperties["certainty"] = 1 - normalizedResultDist
			}

			if params.AdditionalProperties.Distance {
				additionalProperties["distance"] = normalizedResultDist
			}
<<<<<<< HEAD

			if params.AdditionalProperties.Score {
				additionalProperties["score"] = -normalizedResultDist
			}
=======
>>>>>>> 5d70a13d
		}

		if params.AdditionalProperties.ID {
			additionalProperties["id"] = res.ID
		}

		if params.AdditionalProperties.Vector {
			additionalProperties["vector"] = res.Vector
		}

		if params.AdditionalProperties.CreationTimeUnix {
			additionalProperties["creationTimeUnix"] = res.Created
		}

		if params.AdditionalProperties.LastUpdateTimeUnix {
			additionalProperties["lastUpdateTimeUnix"] = res.Updated
		}

		if len(additionalProperties) > 0 {
			res.Schema.(map[string]interface{})["_additional"] = additionalProperties
		}

		e.extractAdditionalPropertiesFromRefs(res.Schema, params.Properties)

		output = append(output, res.Schema)
	}

	return output, nil
}

func (e *Explorer) extractAdditionalPropertiesFromRefs(propertySchema interface{}, params search.SelectProperties) {
	for _, selectProp := range params {
		for _, refClass := range selectProp.Refs {
			propertySchemaMap, ok := propertySchema.(map[string]interface{})
			if ok {
				refProperty := propertySchemaMap[selectProp.Name]
				if refProperty != nil {
					e.exctractAdditionalPropertiesFromRef(refProperty, refClass)
				}
			}
			if refClass.RefProperties != nil {
				propertySchemaMap, ok := propertySchema.(map[string]interface{})
				if ok {
					innerPropertySchema := propertySchemaMap[selectProp.Name]
					if innerPropertySchema != nil {
						innerRef, ok := innerPropertySchema.([]interface{})
						if ok {
							for _, props := range innerRef {
								innerRefSchema, ok := props.(search.LocalRef)
								if ok {
									e.extractAdditionalPropertiesFromRefs(innerRefSchema.Fields, refClass.RefProperties)
								}
							}
						}
					}
				}
			}
		}
	}
}

func (e *Explorer) exctractAdditionalPropertiesFromRef(ref interface{},
	refClass search.SelectClass) {
	innerRefClass, ok := ref.([]interface{})
	if ok {
		for _, innerRefProp := range innerRefClass {
			innerRef, ok := innerRefProp.(search.LocalRef)
			if !ok {
				continue
			}
			if innerRef.Class == refClass.ClassName {
				if refClass.AdditionalProperties.ID {
					additionalProperties := make(map[string]interface{})
					additionalProperties["id"] = innerRef.Fields["id"]
					innerRef.Fields["_additional"] = additionalProperties
				}
			}
		}
	}
}

func (e *Explorer) Concepts(ctx context.Context,
	params ExploreParams) ([]search.Result, error) {
	if err := e.validateExploreParams(params); err != nil {
		return nil, errors.Wrap(err, "invalid params")
	}

	vector, err := e.vectorFromExploreParams(ctx, params)
	if err != nil {
		return nil, errors.Errorf("vectorize params: %v", err)
	}

	res, err := e.search.VectorSearch(ctx, vector, params.Offset, params.Limit, nil)
	if err != nil {
		return nil, errors.Errorf("vector search: %v", err)
	}

	results := []search.Result{}
	for _, item := range res {
		item.Beacon = beacon(item)
		err = e.appendResultsIfSimilarityThresholdMet(item, &results, vector, params)
		if err != nil {
<<<<<<< HEAD
			return nil, errors.Errorf("append results based on similarity: %s", err)
=======
			return nil, errors.Errorf("res %s: %v", item.Beacon, err)
		}
		item.Certainty = 1 - dist
		item.Dist = dist
		certainty := extractCertaintyFromExploreParams(params)
		if item.Certainty >= float32(certainty) {
			results = append(results, item)
>>>>>>> 5d70a13d
		}
	}

	return results, nil
}

func (e *Explorer) appendResultsIfSimilarityThresholdMet(item search.Result,
	results *[]search.Result, vec []float32, params ExploreParams) error {
	dist, err := e.distancer(vec, item.Vector)
	if err != nil {
		return errors.Errorf("res %s: %v", item.Beacon, err)
	}

	item.Certainty = 1 - dist
	item.Dist = dist
	item.Score = -dist

	distance := extractDistanceFromExploreParams(params)
	if distance != 0 && item.Dist <= float32(distance/2) {
		*results = append(*results, item)
	}
	certainty := extractCertaintyFromExploreParams(params)
	if certainty != 0 && item.Certainty >= float32(certainty) {
		*results = append(*results, item)
	}
	if distance == 0 && certainty == 0 {
		*results = append(*results, item)
	}

	return nil
}

func (e *Explorer) validateExploreParams(params ExploreParams) error {
	if params.NearVector == nil && params.NearObject == nil && len(params.ModuleParams) == 0 {
		return errors.Errorf("received no search params, one of [nearVector, nearObject] " +
			"or module search params is required for an exploration")
	}

	return nil
}

func (e *Explorer) vectorFromParams(ctx context.Context,
	params GetParams) ([]float32, error) {
	return e.nearParamsVector.vectorFromParams(ctx, params.NearVector,
		params.NearObject, params.ModuleParams, params.ClassName)
}

func (e *Explorer) vectorFromExploreParams(ctx context.Context,
	params ExploreParams) ([]float32, error) {
	err := e.nearParamsVector.validateNearParams(params.NearVector, params.NearObject, params.ModuleParams)
	if err != nil {
		return nil, err
	}

	if len(params.ModuleParams) == 1 {
		for name, value := range params.ModuleParams {
			return e.crossClassVectorFromModules(ctx, name, value)
		}
	}

	if params.NearVector != nil {
		return params.NearVector.Vector, nil
	}

	if params.NearObject != nil {
		vector, err := e.nearParamsVector.vectorFromNearObjectParams(ctx, params.NearObject)
		if err != nil {
			return nil, errors.Errorf("nearObject params: %v", err)
		}

		return vector, nil
	}

	// either nearObject or nearVector or module search param has to be set,
	// so if we land here, something has gone very wrong
	panic("vectorFromParams was called without any known params present")
}

// similar to vectorFromModules, but not specific to a single class
func (e *Explorer) crossClassVectorFromModules(ctx context.Context,
	paramName string, paramValue interface{}) ([]float32, error) {
	if e.modulesProvider != nil {
		vector, err := e.modulesProvider.CrossClassVectorFromSearchParam(ctx,
			paramName, paramValue, e.nearParamsVector.findVector,
		)
		if err != nil {
			return nil, errors.Errorf("vectorize params: %v", err)
		}
		return vector, nil
	}
	return nil, errors.New("no modules defined")
}

func ExtractDistanceFromParams(params GetParams) float64 {
	if params.NearVector != nil {
		return params.NearVector.Distance * 2
	}

	if params.NearObject != nil {
		return params.NearObject.Distance * 2
	}

	if len(params.ModuleParams) == 1 {
		return extractDistanceFromModuleParams(params.ModuleParams)
	}

	panic("extractDistance was called without any known params present")
}

func ExtractCertaintyFromParams(params GetParams) float64 {
	if params.NearVector != nil {
		return params.NearVector.Certainty
	}

	if params.NearObject != nil {
		return params.NearObject.Certainty
	}

	if len(params.ModuleParams) == 1 {
		return extractCertaintyFromModuleParams(params.ModuleParams)
	}

	panic("extractCertainty was called without any known params present")
}

func extractCertaintyFromExploreParams(params ExploreParams) (certainty float64) {
	if params.NearVector != nil {
		certainty = params.NearVector.Certainty
		return
	}

	if params.NearObject != nil {
		certainty = params.NearObject.Certainty
		return
	}

	if len(params.ModuleParams) == 1 {
		certainty = extractCertaintyFromModuleParams(params.ModuleParams)
	}

	return
}

func extractDistanceFromExploreParams(params ExploreParams) (distance float64) {
	if params.NearVector != nil {
		distance = params.NearVector.Distance * 2
		return
	}

	if params.NearObject != nil {
		distance = params.NearObject.Distance * 2
		return
	}

	if len(params.ModuleParams) == 1 {
		distance = extractDistanceFromModuleParams(params.ModuleParams)
	}

	return
}

func extractCertaintyFromModuleParams(moduleParams map[string]interface{}) float64 {
	for _, param := range moduleParams {
		if nearParam, ok := param.(modulecapabilities.NearParam); ok {
			if nearParam.SimilarityMetricProvided() {
				if certainty := nearParam.GetCertainty(); certainty != 0 {
					return certainty
				} else {
					return 1 - nearParam.GetDistance()
				}
			}
		}
	}

	return 0
}

func extractDistanceFromModuleParams(moduleParams map[string]interface{}) float64 {
	for _, param := range moduleParams {
		if nearParam, ok := param.(modulecapabilities.NearParam); ok {
			if nearParam.SimilarityMetricProvided() {
				if distance := nearParam.GetDistance(); distance != 0 {
					return distance * 2
				} else {
					return (1 - nearParam.GetCertainty()) * 2
				}
			}
		}
	}

	return 0
}

func beacon(res search.Result) string {
	return fmt.Sprintf("weaviate://localhost/%s", res.ID)
}<|MERGE_RESOLUTION|>--- conflicted
+++ resolved
@@ -286,13 +286,6 @@
 			if params.AdditionalProperties.Distance {
 				additionalProperties["distance"] = normalizedResultDist
 			}
-<<<<<<< HEAD
-
-			if params.AdditionalProperties.Score {
-				additionalProperties["score"] = -normalizedResultDist
-			}
-=======
->>>>>>> 5d70a13d
 		}
 
 		if params.AdditionalProperties.ID {
@@ -395,17 +388,7 @@
 		item.Beacon = beacon(item)
 		err = e.appendResultsIfSimilarityThresholdMet(item, &results, vector, params)
 		if err != nil {
-<<<<<<< HEAD
 			return nil, errors.Errorf("append results based on similarity: %s", err)
-=======
-			return nil, errors.Errorf("res %s: %v", item.Beacon, err)
-		}
-		item.Certainty = 1 - dist
-		item.Dist = dist
-		certainty := extractCertaintyFromExploreParams(params)
-		if item.Certainty >= float32(certainty) {
-			results = append(results, item)
->>>>>>> 5d70a13d
 		}
 	}
 
@@ -421,7 +404,6 @@
 
 	item.Certainty = 1 - dist
 	item.Dist = dist
-	item.Score = -dist
 
 	distance := extractDistanceFromExploreParams(params)
 	if distance != 0 && item.Dist <= float32(distance/2) {
