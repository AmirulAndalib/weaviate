//                           _       _
// __      _____  __ ___   ___  __ _| |_ ___
// \ \ /\ / / _ \/ _` \ \ / / |/ _` | __/ _ \
//  \ V  V /  __/ (_| |\ V /| | (_| | ||  __/
//   \_/\_/ \___|\__,_| \_/ |_|\__,_|\__\___|
//
//  Copyright © 2016 - 2024 Weaviate B.V. All rights reserved.
//
//  CONTACT: hello@weaviate.io
//

package traverser

import (
	"context"
	"fmt"
	"strings"

	"github.com/go-openapi/strfmt"
	"github.com/pkg/errors"
	"github.com/sirupsen/logrus"
	"github.com/weaviate/weaviate/entities/additional"
	"github.com/weaviate/weaviate/entities/autocut"
	"github.com/weaviate/weaviate/entities/dto"
	"github.com/weaviate/weaviate/entities/filters"
	"github.com/weaviate/weaviate/entities/inverted"
	"github.com/weaviate/weaviate/entities/models"
	"github.com/weaviate/weaviate/entities/modulecapabilities"
	"github.com/weaviate/weaviate/entities/schema"
	"github.com/weaviate/weaviate/entities/schema/crossref"
	"github.com/weaviate/weaviate/entities/search"
	"github.com/weaviate/weaviate/entities/searchparams"
	"github.com/weaviate/weaviate/entities/storobj"
	"github.com/weaviate/weaviate/entities/vectorindex/common"
	"github.com/weaviate/weaviate/usecases/config"
	"github.com/weaviate/weaviate/usecases/floatcomp"
	uc "github.com/weaviate/weaviate/usecases/schema"
	"github.com/weaviate/weaviate/usecases/traverser/grouper"
)

// Explorer is a helper construct to perform vector-based searches. It does not
// contain monitoring or authorization checks. It should thus never be directly
// used by an API, but through a Traverser.
type Explorer struct {
	searcher          objectsSearcher
	logger            logrus.FieldLogger
	modulesProvider   ModulesProvider
	schemaGetter      uc.SchemaGetter
	nearParamsVector  *nearParamsVector
	targetParamHelper *TargetVectorParamHelper
	metrics           explorerMetrics
	config            config.Config
}

type explorerMetrics interface {
	AddUsageDimensions(className, queryType, operation string, dims int)
}

type ModulesProvider interface {
	ValidateSearchParam(name string, value interface{}, className string) error
	CrossClassValidateSearchParam(name string, value interface{}) error
	VectorFromSearchParam(ctx context.Context, className string, param string,
		params interface{}, findVectorFn modulecapabilities.FindVectorFn, tenant string) ([]float32, string, error)
	CrossClassVectorFromSearchParam(ctx context.Context, param string,
		params interface{}, findVectorFn modulecapabilities.FindVectorFn) ([]float32, string, error)
	GetExploreAdditionalExtend(ctx context.Context, in []search.Result,
		moduleParams map[string]interface{}, searchVector []float32,
		argumentModuleParams map[string]interface{}, class *models.Class) ([]search.Result, error)
	ListExploreAdditionalExtend(ctx context.Context, in []search.Result,
		moduleParams map[string]interface{},
		argumentModuleParams map[string]interface{}, class *models.Class) ([]search.Result, error)
	VectorFromInput(ctx context.Context, className, input, targetVector string) ([]float32, error)
}

type objectsSearcher interface {
	hybridSearcher

	// GraphQL Get{} queries
	Search(ctx context.Context, params dto.GetParams) ([]search.Result, error)
	VectorSearch(ctx context.Context, params dto.GetParams) ([]search.Result, error)

	// GraphQL Explore{} queries
	CrossClassVectorSearch(ctx context.Context, vector []float32, targetVector string, offset, limit int,
		filters *filters.LocalFilter) ([]search.Result, error)

	// Near-params searcher
	Object(ctx context.Context, className string, id strfmt.UUID,
		props search.SelectProperties, additional additional.Properties,
		properties *additional.ReplicationProperties, tenant string) (*search.Result, error)
	ObjectsByID(ctx context.Context, id strfmt.UUID, props search.SelectProperties, additional additional.Properties, tenant string) (search.Results, error)
}

type hybridSearcher interface {
	SparseObjectSearch(ctx context.Context, params dto.GetParams) ([]*storobj.Object, []float32, error)
	DenseObjectSearch(context.Context, string, []float32, string, int, int,
		*filters.LocalFilter, additional.Properties, string) ([]*storobj.Object, []float32, error)
	ResolveReferences(ctx context.Context, objs search.Results, props search.SelectProperties,
		groupBy *searchparams.GroupBy, additional additional.Properties, tenant string) (search.Results, error)
}

// NewExplorer with search and connector repo
func NewExplorer(searcher objectsSearcher, logger logrus.FieldLogger, modulesProvider ModulesProvider, metrics explorerMetrics, conf config.Config) *Explorer {
	return &Explorer{
		searcher:          searcher,
		logger:            logger,
		modulesProvider:   modulesProvider,
		metrics:           metrics,
		schemaGetter:      nil, // schemaGetter is set later
		nearParamsVector:  newNearParamsVector(modulesProvider, searcher),
		targetParamHelper: NewTargetParamHelper(),
		config:            conf,
	}
}

func (e *Explorer) SetSchemaGetter(sg uc.SchemaGetter) {
	e.schemaGetter = sg
}

// GetClass from search and connector repo
func (e *Explorer) GetClass(ctx context.Context,
	params dto.GetParams,
) ([]interface{}, error) {
	if params.Pagination == nil {
		params.Pagination = &filters.Pagination{
			Offset: 0,
			Limit:  100,
		}
	}

	if err := e.validateFilters(params.Filters); err != nil {
		return nil, errors.Wrap(err, "invalid 'where' filter")
	}

	if err := e.validateSort(params.ClassName, params.Sort); err != nil {
		return nil, errors.Wrap(err, "invalid 'sort' parameter")
	}

	if err := e.validateCursor(params); err != nil {
		return nil, errors.Wrap(err, "cursor api: invalid 'after' parameter")
	}

	if params.KeywordRanking != nil {
		res, err := e.getClassKeywordBased(ctx, params)
		if err != nil {
			return nil, err
		}
		return e.searchResultsToGetResponse(ctx, res, nil, params)
	}

	if params.NearVector != nil || params.NearObject != nil || len(params.ModuleParams) > 0 {
		res, searchVector, err := e.getClassVectorSearch(ctx, params)
		if err != nil {
			return nil, err
		}
		return e.searchResultsToGetResponse(ctx, res, searchVector, params)
	}

	res, err := e.getClassList(ctx, params)
	if err != nil {
		return nil, err
	}
	return e.searchResultsToGetResponse(ctx, res, nil, params)
}

func (e *Explorer) getClassKeywordBased(ctx context.Context, params dto.GetParams) ([]search.Result, error) {
	if params.NearVector != nil || params.NearObject != nil || len(params.ModuleParams) > 0 {
		return nil, errors.Errorf("conflict: both near<Media> and keyword-based (bm25) arguments present, choose one")
	}

	if len(params.KeywordRanking.Query) == 0 {
		return nil, errors.Errorf("keyword search (bm25) must have query set")
	}

	if len(params.AdditionalProperties.ModuleParams) > 0 {
		// if a module-specific additional prop is set, assume it needs the vector
		// present for backward-compatibility. This could be improved by actually
		// asking the module based on specific conditions
		params.AdditionalProperties.Vector = true
	}

	res, err := e.searcher.Search(ctx, params)
	if err != nil {
		var e inverted.MissingIndexError
		if errors.As(err, &e) {
			return nil, e
		}
		return nil, errors.Errorf("explorer: get class: vector search: %v", err)
	}

	if e.modulesProvider != nil {
		res, err = e.modulesProvider.GetExploreAdditionalExtend(ctx, res, params.AdditionalProperties.ModuleParams, nil, params.ModuleParams, e.GetClassByName(params.ClassName))
		if err != nil {
			return nil, errors.Errorf("explorer: get class: extend: %v", err)
		}
	}

	if params.GroupBy != nil {
		groupedResults, err := e.groupSearchResults(ctx, res, params.GroupBy)
		if err != nil {
			return nil, err
		}
		return groupedResults, nil
	}

	return res, nil
}

func (e *Explorer) getClassVectorSearch(ctx context.Context,
	params dto.GetParams,
) ([]search.Result, []float32, error) {
	searchVector, targetVector, err := e.vectorFromParams(ctx, params)
	if err != nil {
		return nil, nil, errors.Errorf("explorer: get class: vectorize params: %v", err)
	}

	targetVector, err = e.targetParamHelper.GetTargetVectorOrDefault(e.schemaGetter.GetSchemaSkipAuth(),
		params.ClassName, targetVector)
	if err != nil {
		return nil, nil, errors.Errorf("explorer: get class: validate target vector: %v", err)
	}
	params.TargetVector = targetVector
	params.SearchVector = searchVector

	if len(params.AdditionalProperties.ModuleParams) > 0 || params.Group != nil {
		// if a module-specific additional prop is set, assume it needs the vector
		// present for backward-compatibility. This could be improved by actually
		// asking the module based on specific conditions
		// if a group is set, vectors are needed
		params.AdditionalProperties.Vector = true
	}

	res, err := e.searcher.VectorSearch(ctx, params)
	if err != nil {
		return nil, nil, errors.Errorf("explorer: get class: vector search: %v", err)
	}

	if params.Pagination.Autocut > 0 {
		scores := make([]float32, len(res))
		for i := range res {
			scores[i] = res[i].Dist
		}
		cutOff := autocut.Autocut(scores, params.Pagination.Autocut)
		res = res[:cutOff]
	}

	if params.Group != nil {
		grouped, err := grouper.New(e.logger).Group(res, params.Group.Strategy, params.Group.Force)
		if err != nil {
			return nil, nil, errors.Errorf("grouper: %v", err)
		}

		res = grouped
	}

	if e.modulesProvider != nil {
		res, err = e.modulesProvider.GetExploreAdditionalExtend(ctx, res,
			params.AdditionalProperties.ModuleParams, searchVector, params.ModuleParams, e.GetClassByName(params.ClassName))
		if err != nil {
			return nil, nil, errors.Errorf("explorer: get class: extend: %v", err)
		}
	}

	e.trackUsageGet(res, params)

	return res, searchVector, nil
}

func MinInt(ints ...int) int {
	min := ints[0]
	for _, i := range ints {
		if i < min {
			min = i
		}
	}
	return min
}

func MaxInt(ints ...int) int {
	max := ints[0]
	for _, i := range ints {
		if i > max {
			max = i
		}
	}
	return max
}

func (e *Explorer) CalculateTotalLimit(pagination *filters.Pagination) (int, error) {
	if pagination == nil {
		return 0, fmt.Errorf("invalid params, pagination object is nil")
	}

	if pagination.Limit == -1 {
		return int(e.config.QueryDefaults.Limit + int64(pagination.Offset)), nil
	}

	totalLimit := pagination.Offset + pagination.Limit

	return MinInt(totalLimit, int(e.config.QueryMaximumResults)), nil
}

func (e *Explorer) getClassList(ctx context.Context,
	params dto.GetParams,
) ([]search.Result, error) {
	// we will modify the params because of the workaround outlined below,
	// however, we only want to track what the user actually set for the usage
	// metrics, not our own workaround, so here's a copy of the original user
	// input
	userSetAdditionalVector := params.AdditionalProperties.Vector

	// if both grouping and whereFilter/sort are present, the below
	// class search will eventually call storobj.FromBinaryOptional
	// to unmarshal the record. in this case, we must manually set
	// the vector addl prop to unmarshal the result vector into each
	// result payload. if we skip this step, the grouper will attempt
	// to compute the distance with a `nil` vector, resulting in NaN.
	// this was the cause of [github issue 1958]
	// (https://github.com/weaviate/weaviate/issues/1958)
	if params.Group != nil && (params.Filters != nil || params.Sort != nil) {
		params.AdditionalProperties.Vector = true
	}
	var res []search.Result
	var err error
	if params.HybridSearch != nil {
		res, err = e.Hybrid(ctx, params)
		if err != nil {
			return nil, err
		}
	} else {
		res, err = e.searcher.Search(ctx, params)
		if err != nil {
			var e inverted.MissingIndexError
			if errors.As(err, &e) {
				return nil, e
			}
			return nil, errors.Errorf("explorer: list class: search: %v", err)
		}
	}

	if params.Group != nil {
		grouped, err := grouper.New(e.logger).Group(res, params.Group.Strategy, params.Group.Force)
		if err != nil {
			return nil, errors.Errorf("grouper: %v", err)
		}

		res = grouped
	}

	if e.modulesProvider != nil {

		res, err = e.modulesProvider.ListExploreAdditionalExtend(ctx, res,
			params.AdditionalProperties.ModuleParams, params.ModuleParams, e.GetClassByName(params.ClassName))
		if err != nil {
			return nil, errors.Errorf("explorer: list class: extend: %v", err)
		}
	}

	if userSetAdditionalVector {
		e.trackUsageGetExplicitVector(res, params)
	}

	return res, nil
}

func (e *Explorer) searchResultsToGetResponse(ctx context.Context, input []search.Result, searchVector []float32, params dto.GetParams) ([]interface{}, error) {
	output := make([]interface{}, 0, len(input))
	results, err := e.searchResultsToGetResponseWithType(ctx, input, searchVector, params)
	if err != nil {
		return nil, err
	}
<<<<<<< HEAD
	if params.GroupBy != nil {
		for _, result := range results {
			wrapper := map[string]interface{}{}
			wrapper["_additional"] = result.AdditionalProperties
			output = append(output, wrapper)
		}
	} else {
		for _, result := range results {
			output = append(output, result.Schema)
		}
=======
	for _, result := range results {
		output = append(output, result.Schema)
>>>>>>> a77d3a16
	}
	return output, nil
}

<<<<<<< HEAD
func (e *Explorer) searchResultsToGetResponseWithType(ctx context.Context, input []search.Result, searchVector []float32, params dto.GetParams) ([]search.Result, error) {
=======
func (e *Explorer) searchResultsToGetResponseWithType(ctx context.Context,
	input []search.Result,
	searchVector []float32, params dto.GetParams,
) ([]search.Result, error) {
>>>>>>> a77d3a16
	var output []search.Result
	replEnabled, err := e.replicationEnabled(params)
	if err != nil {
		return nil, fmt.Errorf("search results to get response: %w", err)
	}
	for _, res := range input {
		if ctx.Err() != nil {
			return nil, ctx.Err()
		}
		additionalProperties := make(map[string]interface{})

		if res.AdditionalProperties != nil {
			for additionalProperty, value := range res.AdditionalProperties {
				if value != nil {
					additionalProperties[additionalProperty] = value
				}
			}
		}

		if searchVector != nil {
			// Dist is between 0..2, we need to reduce to the user space of 0..1
			normalizedResultDist := res.Dist / 2

			certainty := ExtractCertaintyFromParams(params)
			if 1-(normalizedResultDist) < float32(certainty) && 1-normalizedResultDist >= 0 {
				// TODO: Clean this up. The >= check is so that this logic does not run
				// non-cosine distance.
				continue
			}

			if certainty == 0 {
				distance, withDistance := ExtractDistanceFromParams(params)
				if withDistance && (!floatcomp.InDelta(float64(res.Dist), distance, 1e-6) &&
					float64(res.Dist) > distance) {
					continue
				}
			}

			if params.AdditionalProperties.Certainty {
				if err := e.checkCertaintyCompatibility(params); err != nil {
					return nil, errors.Errorf("additional: %s", err)
				}
				additionalProperties["certainty"] = additional.DistToCertainty(float64(res.Dist))
			}

			if params.AdditionalProperties.Distance {
				additionalProperties["distance"] = res.Dist
			}
		}

		if params.AdditionalProperties.ID {
			additionalProperties["id"] = res.ID
		}

		if params.AdditionalProperties.Score {
			additionalProperties["score"] = res.Score
		}

		if params.AdditionalProperties.ExplainScore {
			additionalProperties["explainScore"] = res.ExplainScore
		}

		if params.AdditionalProperties.Vector {
			additionalProperties["vector"] = res.Vector
		}

		if len(params.AdditionalProperties.Vectors) > 0 {
			vectors := make(map[string][]float32)
			for _, targetVector := range params.AdditionalProperties.Vectors {
				vectors[targetVector] = res.Vectors[targetVector]
			}
			additionalProperties["vectors"] = vectors
		}

		if params.AdditionalProperties.CreationTimeUnix {
			additionalProperties["creationTimeUnix"] = res.Created
		}

		if params.AdditionalProperties.LastUpdateTimeUnix {
			additionalProperties["lastUpdateTimeUnix"] = res.Updated
		}

		if replEnabled {
			additionalProperties["isConsistent"] = res.IsConsistent
		}

		if len(additionalProperties) > 0 {
			if additionalProperties["group"] != nil {
				e.extractAdditionalPropertiesFromGroupRefs(additionalProperties["group"], params.Properties)
			}
			res.Schema.(map[string]interface{})["_additional"] = additionalProperties
		}

		e.extractAdditionalPropertiesFromRefs(res.Schema, params.Properties)

		output = append(output, res)
	}

	return output, nil
}

func (e *Explorer) extractAdditionalPropertiesFromGroupRefs(
	additionalGroup interface{},
	params search.SelectProperties,
) {
	if group, ok := additionalGroup.(*additional.Group); ok {
		if len(group.Hits) > 0 {
			var groupSelectProperties search.SelectProperties
			for _, selectProp := range params {
				if strings.HasPrefix(selectProp.Name, "_additional:group:hits:") {
					groupSelectProperties = append(groupSelectProperties, search.SelectProperty{
						Name:            strings.Replace(selectProp.Name, "_additional:group:hits:", "", 1),
						IsPrimitive:     selectProp.IsPrimitive,
						IncludeTypeName: selectProp.IncludeTypeName,
						Refs:            selectProp.Refs,
					})
				}
			}
			for _, hit := range group.Hits {
				e.extractAdditionalPropertiesFromRefs(hit, groupSelectProperties)
			}
		}
	}
}

func (e *Explorer) extractAdditionalPropertiesFromRefs(propertySchema interface{}, params search.SelectProperties) {
	for _, selectProp := range params {
		for _, refClass := range selectProp.Refs {
			propertySchemaMap, ok := propertySchema.(map[string]interface{})
			if ok {
				refProperty := propertySchemaMap[selectProp.Name]
				if refProperty != nil {
					e.extractAdditionalPropertiesFromRef(refProperty, refClass)
				}
			}
			if refClass.RefProperties != nil {
				propertySchemaMap, ok := propertySchema.(map[string]interface{})
				if ok {
					innerPropertySchema := propertySchemaMap[selectProp.Name]
					if innerPropertySchema != nil {
						innerRef, ok := innerPropertySchema.([]interface{})
						if ok {
							for _, props := range innerRef {
								innerRefSchema, ok := props.(search.LocalRef)
								if ok {
									e.extractAdditionalPropertiesFromRefs(innerRefSchema.Fields, refClass.RefProperties)
								}
							}
						}
					}
				}
			}
		}
	}
}

func (e *Explorer) extractAdditionalPropertiesFromRef(ref interface{},
	refClass search.SelectClass,
) {
	innerRefClass, ok := ref.([]interface{})
	if ok {
		for _, innerRefProp := range innerRefClass {
			innerRef, ok := innerRefProp.(search.LocalRef)
			if !ok {
				continue
			}
			if innerRef.Class == refClass.ClassName {
				additionalProperties := make(map[string]interface{})
				if refClass.AdditionalProperties.ID {
					additionalProperties["id"] = innerRef.Fields["id"]
				}
				if refClass.AdditionalProperties.Vector {
					additionalProperties["vector"] = innerRef.Fields["vector"]
				}
				if len(refClass.AdditionalProperties.Vectors) > 0 {
					additionalProperties["vectors"] = innerRef.Fields["vectors"]
				}
				if refClass.AdditionalProperties.CreationTimeUnix {
					additionalProperties["creationTimeUnix"] = innerRef.Fields["creationTimeUnix"]
				}
				if refClass.AdditionalProperties.LastUpdateTimeUnix {
					additionalProperties["lastUpdateTimeUnix"] = innerRef.Fields["lastUpdateTimeUnix"]
				}
				if len(additionalProperties) > 0 {
					innerRef.Fields["_additional"] = additionalProperties
				}
			}
		}
	}
}

func (e *Explorer) CrossClassVectorSearch(ctx context.Context,
	params ExploreParams,
) ([]search.Result, error) {
	if err := e.validateExploreParams(params); err != nil {
		return nil, errors.Wrap(err, "invalid params")
	}

	vector, targetVector, err := e.vectorFromExploreParams(ctx, params)
	if err != nil {
		return nil, errors.Errorf("vectorize params: %v", err)
	}

	res, err := e.searcher.CrossClassVectorSearch(ctx, vector, targetVector, params.Offset, params.Limit, nil)
	if err != nil {
		return nil, errors.Errorf("vector search: %v", err)
	}

	e.trackUsageExplore(res, params)

	results := []search.Result{}
	for _, item := range res {
		item.Beacon = crossref.NewLocalhost(item.ClassName, item.ID).String()
		err = e.appendResultsIfSimilarityThresholdMet(item, &results, params)
		if err != nil {
			return nil, errors.Errorf("append results based on similarity: %s", err)
		}
	}

	return results, nil
}

func (e *Explorer) appendResultsIfSimilarityThresholdMet(item search.Result,
	results *[]search.Result, params ExploreParams,
) error {
	distance, withDistance := extractDistanceFromExploreParams(params)
	certainty := extractCertaintyFromExploreParams(params)

	if withDistance && (floatcomp.InDelta(float64(item.Dist), distance, 1e-6) ||
		item.Dist <= float32(distance)) {
		*results = append(*results, item)
	} else if certainty != 0 && item.Certainty >= float32(certainty) {
		*results = append(*results, item)
	} else if !withDistance && certainty == 0 {
		*results = append(*results, item)
	}

	return nil
}

func (e *Explorer) validateExploreParams(params ExploreParams) error {
	if params.NearVector == nil && params.NearObject == nil && len(params.ModuleParams) == 0 {
		return errors.Errorf("received no search params, one of [nearVector, nearObject] " +
			"or module search params is required for an exploration")
	}

	return nil
}

func (e *Explorer) vectorFromParams(ctx context.Context,
	params dto.GetParams,
) ([]float32, string, error) {
	return e.nearParamsVector.vectorFromParams(ctx, params.NearVector,
		params.NearObject, params.ModuleParams, params.ClassName, params.Tenant)
}

func (e *Explorer) vectorFromExploreParams(ctx context.Context,
	params ExploreParams,
) ([]float32, string, error) {
	err := e.nearParamsVector.validateNearParams(params.NearVector, params.NearObject, params.ModuleParams)
	if err != nil {
		return nil, "", err
	}

	if len(params.ModuleParams) == 1 {
		for name, value := range params.ModuleParams {
			return e.crossClassVectorFromModules(ctx, name, value)
		}
	}

	if params.NearVector != nil {
		targetVector := ""
		if len(params.NearVector.TargetVectors) == 1 {
			targetVector = params.NearVector.TargetVectors[0]
		}
		return params.NearVector.Vector, targetVector, nil
	}

	if params.NearObject != nil {
		// TODO: cross class
		vector, targetVector, err := e.nearParamsVector.crossClassVectorFromNearObjectParams(ctx, params.NearObject)
		if err != nil {
			return nil, "", errors.Errorf("nearObject params: %v", err)
		}

		return vector, targetVector, nil
	}

	// either nearObject or nearVector or module search param has to be set,
	// so if we land here, something has gone very wrong
	panic("vectorFromExploreParams was called without any known params present")
}

// similar to vectorFromModules, but not specific to a single class
func (e *Explorer) crossClassVectorFromModules(ctx context.Context,
	paramName string, paramValue interface{},
) ([]float32, string, error) {
	if e.modulesProvider != nil {
		vector, targetVector, err := e.modulesProvider.CrossClassVectorFromSearchParam(ctx,
			paramName, paramValue, e.nearParamsVector.findVector,
		)
		if err != nil {
			return nil, "", errors.Errorf("vectorize params: %v", err)
		}
		return vector, targetVector, nil
	}
	return nil, "", errors.New("no modules defined")
}

func (e *Explorer) GetSchema() schema.Schema {
	return e.schemaGetter.GetSchemaSkipAuth()
}

func (e *Explorer) GetClassByName(className string) *models.Class {
	s := e.GetSchema()
	return s.GetClass(schema.ClassName(className))
}

func (e *Explorer) checkCertaintyCompatibility(params dto.GetParams) error {
	s := e.schemaGetter.GetSchemaSkipAuth()
	if s.Objects == nil {
		return errors.Errorf("failed to get schema")
	}
	class := s.GetClass(schema.ClassName(params.ClassName))
	if class == nil {
		return errors.Errorf("failed to get class: %s", params.ClassName)
	}
	targetVector := e.targetParamHelper.GetTargetVectorFromParams(params)
	vectorConfig, err := schema.TypeAssertVectorIndex(class, []string{targetVector})
	if err != nil {
		return err
	}
	if dn := vectorConfig.DistanceName(); dn != common.DistanceCosine {
		return certaintyUnsupportedError(dn)
	}

	return nil
}

func (e *Explorer) replicationEnabled(params dto.GetParams) (bool, error) {
	if e.schemaGetter == nil {
		return false, fmt.Errorf("schemaGetter not set")
	}
	sch := e.schemaGetter.GetSchemaSkipAuth()
	cls := sch.GetClass(schema.ClassName(params.ClassName))
	if cls == nil {
		return false, fmt.Errorf("class not found in schema: %q", params.ClassName)
	}

	return cls.ReplicationConfig != nil && cls.ReplicationConfig.Factor > 1, nil
}

func ExtractDistanceFromParams(params dto.GetParams) (distance float64, withDistance bool) {
	if params.NearVector != nil {
		distance = params.NearVector.Distance
		withDistance = params.NearVector.WithDistance
		return
	}

	if params.NearObject != nil {
		distance = params.NearObject.Distance
		withDistance = params.NearObject.WithDistance
		return
	}

	if len(params.ModuleParams) == 1 {
		distance, withDistance = extractDistanceFromModuleParams(params.ModuleParams)
	}

	return
}

func ExtractCertaintyFromParams(params dto.GetParams) (certainty float64) {
	if params.NearVector != nil {
		certainty = params.NearVector.Certainty
		return
	}

	if params.NearObject != nil {
		certainty = params.NearObject.Certainty
		return
	}

	if len(params.ModuleParams) == 1 {
		certainty = extractCertaintyFromModuleParams(params.ModuleParams)
		return
	}

	return
}

func extractCertaintyFromExploreParams(params ExploreParams) (certainty float64) {
	if params.NearVector != nil {
		certainty = params.NearVector.Certainty
		return
	}

	if params.NearObject != nil {
		certainty = params.NearObject.Certainty
		return
	}

	if len(params.ModuleParams) == 1 {
		certainty = extractCertaintyFromModuleParams(params.ModuleParams)
	}

	return
}

func extractDistanceFromExploreParams(params ExploreParams) (distance float64, withDistance bool) {
	if params.NearVector != nil {
		distance = params.NearVector.Distance
		withDistance = params.NearVector.WithDistance
		return
	}

	if params.NearObject != nil {
		distance = params.NearObject.Distance
		withDistance = params.NearObject.WithDistance
		return
	}

	if len(params.ModuleParams) == 1 {
		distance, withDistance = extractDistanceFromModuleParams(params.ModuleParams)
	}

	return
}

func extractCertaintyFromModuleParams(moduleParams map[string]interface{}) float64 {
	for _, param := range moduleParams {
		if nearParam, ok := param.(modulecapabilities.NearParam); ok {
			if nearParam.SimilarityMetricProvided() {
				if certainty := nearParam.GetCertainty(); certainty != 0 {
					return certainty
				}
			}
		}
	}

	return 0
}

func extractDistanceFromModuleParams(moduleParams map[string]interface{}) (distance float64, withDistance bool) {
	for _, param := range moduleParams {
		if nearParam, ok := param.(modulecapabilities.NearParam); ok {
			if nearParam.SimilarityMetricProvided() {
				if certainty := nearParam.GetCertainty(); certainty != 0 {
					distance, withDistance = 0, false
					return
				}
				distance, withDistance = nearParam.GetDistance(), true
				return
			}
		}
	}

	return
}

func (e *Explorer) trackUsageGet(res search.Results, params dto.GetParams) {
	if len(res) == 0 {
		return
	}

	op := e.usageOperationFromGetParams(params)
	if e.metrics != nil {
		e.metrics.AddUsageDimensions(params.ClassName, "get_graphql", op, res[0].Dims)
	}
}

func (e *Explorer) trackUsageGetExplicitVector(res search.Results, params dto.GetParams) {
	if len(res) == 0 {
		return
	}

	e.metrics.AddUsageDimensions(params.ClassName, "get_graphql", "_additional.vector",
		res[0].Dims)
}

func (e *Explorer) usageOperationFromGetParams(params dto.GetParams) string {
	if params.NearObject != nil {
		return "nearObject"
	}

	if params.NearVector != nil {
		return "nearVector"
	}

	// there is at most one module param, so we can return the first we find
	for param := range params.ModuleParams {
		return param
	}

	return "n/a"
}

func (e *Explorer) trackUsageExplore(res search.Results, params ExploreParams) {
	if len(res) == 0 {
		return
	}

	op := e.usageOperationFromExploreParams(params)
	e.metrics.AddUsageDimensions("n/a", "explore_graphql", op, res[0].Dims)
}

func (e *Explorer) usageOperationFromExploreParams(params ExploreParams) string {
	if params.NearObject != nil {
		return "nearObject"
	}

	if params.NearVector != nil {
		return "nearVector"
	}

	// there is at most one module param, so we can return the first we find
	for param := range params.ModuleParams {
		return param
	}

	return "n/a"
}<|MERGE_RESOLUTION|>--- conflicted
+++ resolved
@@ -201,7 +201,6 @@
 		}
 		return groupedResults, nil
 	}
-
 	return res, nil
 }
 
@@ -368,7 +367,7 @@
 	if err != nil {
 		return nil, err
 	}
-<<<<<<< HEAD
+
 	if params.GroupBy != nil {
 		for _, result := range results {
 			wrapper := map[string]interface{}{}
@@ -379,22 +378,11 @@
 		for _, result := range results {
 			output = append(output, result.Schema)
 		}
-=======
-	for _, result := range results {
-		output = append(output, result.Schema)
->>>>>>> a77d3a16
 	}
 	return output, nil
 }
 
-<<<<<<< HEAD
 func (e *Explorer) searchResultsToGetResponseWithType(ctx context.Context, input []search.Result, searchVector []float32, params dto.GetParams) ([]search.Result, error) {
-=======
-func (e *Explorer) searchResultsToGetResponseWithType(ctx context.Context,
-	input []search.Result,
-	searchVector []float32, params dto.GetParams,
-) ([]search.Result, error) {
->>>>>>> a77d3a16
 	var output []search.Result
 	replEnabled, err := e.replicationEnabled(params)
 	if err != nil {
