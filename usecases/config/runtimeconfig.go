--- conflicted
+++ resolved
@@ -29,33 +29,21 @@
 // WeaviateRuntimeConfig is the collection all the supported configs that is
 // managed dynamically and can be overridden during runtime.
 type WeaviateRuntimeConfig struct {
-<<<<<<< HEAD
-	MaximumAllowedCollectionsCount  *runtime.DynamicValue[int]           `json:"maximum_allowed_collections_count" yaml:"maximum_allowed_collections_count"`
-	AutoschemaEnabled               *runtime.DynamicValue[bool]          `json:"autoschema_enabled" yaml:"autoschema_enabled"`
-	AsyncReplicationDisabled        *runtime.DynamicValue[bool]          `json:"async_replication_disabled" yaml:"async_replication_disabled"`
-	RevectorizeCheckDisabled        *runtime.DynamicValue[bool]          `json:"revectorize_check_disabled" yaml:"revectorize_check_disabled"`
-	ReplicaMovementMinimumAsyncWait *runtime.DynamicValue[time.Duration] `json:"replica_movement_minimum_async_wait" yaml:"replica_movement_minimum_async_wait"`
-	TenantActivityReadLogLevel      *runtime.DynamicValue[string]        `json:"tenant_activity_read_log_level" yaml:"tenant_activity_read_log_level"`
-	TenantActivityWriteLogLevel     *runtime.DynamicValue[string]        `json:"tenant_activity_write_log_level" yaml:"tenant_activity_write_log_level"`
-	QuerySlowLogEnabled             *runtime.DynamicValue[bool]          `json:"query_slow_log_enabled" yaml:"query_slow_log_enabled"`
-	QuerySlowLogThreshold           *runtime.DynamicValue[time.Duration] `json:"query_slow_log_threshold" yaml:"query_slow_log_threshold"`
-	InvertedSorterDisabled          *runtime.DynamicValue[bool]          `json:"inverted_sorter_disabled" yaml:"inverted_sorter_disabled"`
-
-	// RAFT specific configs
-	RaftDrainSleep        *runtime.DynamicValue[time.Duration] `json:"raft_drain_sleep" yaml:"raft_drain_sleep"`
-	RaftTimoutsMultiplier *runtime.DynamicValue[int]           `json:"raft_timeouts_multiplier" yaml:"raft_timeouts_multiplier"`
-=======
 	MaximumAllowedCollectionsCount       *runtime.DynamicValue[int]           `json:"maximum_allowed_collections_count" yaml:"maximum_allowed_collections_count"`
 	AutoschemaEnabled                    *runtime.DynamicValue[bool]          `json:"autoschema_enabled" yaml:"autoschema_enabled"`
 	AsyncReplicationDisabled             *runtime.DynamicValue[bool]          `json:"async_replication_disabled" yaml:"async_replication_disabled"`
+	RevectorizeCheckDisabled             *runtime.DynamicValue[bool]          `json:"revectorize_check_disabled" yaml:"revectorize_check_disabled"`
+	ReplicaMovementMinimumAsyncWait      *runtime.DynamicValue[time.Duration] `json:"replica_movement_minimum_async_wait" yaml:"replica_movement_minimum_async_wait"`
 	TenantActivityReadLogLevel           *runtime.DynamicValue[string]        `json:"tenant_activity_read_log_level" yaml:"tenant_activity_read_log_level"`
 	TenantActivityWriteLogLevel          *runtime.DynamicValue[string]        `json:"tenant_activity_write_log_level" yaml:"tenant_activity_write_log_level"`
-	RevectorizeCheckDisabled             *runtime.DynamicValue[bool]          `json:"revectorize_check_disabled" yaml:"revectorize_check_disabled"`
 	QuerySlowLogEnabled                  *runtime.DynamicValue[bool]          `json:"query_slow_log_enabled" yaml:"query_slow_log_enabled"`
 	QuerySlowLogThreshold                *runtime.DynamicValue[time.Duration] `json:"query_slow_log_threshold" yaml:"query_slow_log_threshold"`
 	InvertedSorterDisabled               *runtime.DynamicValue[bool]          `json:"inverted_sorter_disabled" yaml:"inverted_sorter_disabled"`
 	ReplicatedIndicesRequestQueueEnabled *runtime.DynamicValue[bool]          `json:"replicated_indices_request_queue_enabled" yaml:"replicated_indices_request_queue_enabled"`
->>>>>>> 0f6b9435
+
+	// RAFT specific configs
+	RaftDrainSleep        *runtime.DynamicValue[time.Duration] `json:"raft_drain_sleep" yaml:"raft_drain_sleep"`
+	RaftTimoutsMultiplier *runtime.DynamicValue[int]           `json:"raft_timeouts_multiplier" yaml:"raft_timeouts_multiplier"`
 
 	// Experimental configs. Will be removed in the future.
 	OIDCIssuer            *runtime.DynamicValue[string]   `json:"exp_oidc_issuer" yaml:"exp_oidc_issuer"`
