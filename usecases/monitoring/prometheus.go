//                           _       _
// __      _____  __ ___   ___  __ _| |_ ___
// \ \ /\ / / _ \/ _` \ \ / / |/ _` | __/ _ \
//  \ V  V /  __/ (_| |\ V /| | (_| | ||  __/
//   \_/\_/ \___|\__,_| \_/ |_|\__,_|\__\___|
//
//  Copyright © 2016 - 2025 Weaviate B.V. All rights reserved.
//
//  CONTACT: hello@weaviate.io
//

package monitoring

import (
	"errors"
	"fmt"
	"sync"

	"github.com/prometheus/client_golang/prometheus"
	"github.com/prometheus/client_golang/prometheus/promauto"
)

const (
	DefaultMetricsNamespace = "weaviate"
)

type Config struct {
	Enabled                    bool   `json:"enabled" yaml:"enabled" long:"enabled"`
	Tool                       string `json:"tool" yaml:"tool"`
	Port                       int    `json:"port" yaml:"port" long:"port" default:"8081"`
	Group                      bool   `json:"group_classes" yaml:"group_classes"`
	MonitorCriticalBucketsOnly bool   `json:"monitor_critical_buckets_only" yaml:"monitor_critical_buckets_only"`

	// Metrics namespace group the metrics with common prefix.
	MetricsNamespace string `json:"metrics_namespace" yaml:"metrics_namespace" long:"metrics_namespace" default:""`
}

// NOTE: Do not add any new metrics to this global `PrometheusMetrics` struct.
// Instead add your metrics close the corresponding component.
type PrometheusMetrics struct {
	Registerer prometheus.Registerer

	BatchTime                           *prometheus.HistogramVec
	BatchSizeBytes                      *prometheus.SummaryVec
	BatchSizeObjects                    prometheus.Summary
	BatchSizeTenants                    prometheus.Summary
	BatchDeleteTime                     *prometheus.SummaryVec
	BatchCount                          *prometheus.CounterVec
	BatchCountBytes                     *prometheus.CounterVec
	ObjectsTime                         *prometheus.SummaryVec
	AsyncOperations                     *prometheus.GaugeVec
	LSMSegmentCount                     *prometheus.GaugeVec
	LSMObjectsBucketSegmentCount        *prometheus.GaugeVec
	LSMCompressedVecsBucketSegmentCount *prometheus.GaugeVec
	LSMSegmentCountByLevel              *prometheus.GaugeVec
	LSMSegmentUnloaded                  *prometheus.GaugeVec
	LSMSegmentObjects                   *prometheus.GaugeVec
	LSMSegmentSize                      *prometheus.GaugeVec
	LSMMemtableSize                     *prometheus.GaugeVec
	LSMMemtableDurations                *prometheus.SummaryVec
	LSMBitmapBuffersUsage               *prometheus.CounterVec
	ObjectCount                         *prometheus.GaugeVec
	QueriesCount                        *prometheus.GaugeVec
	RequestsTotal                       *prometheus.GaugeVec
	QueriesDurations                    *prometheus.HistogramVec
	QueriesFilteredVectorDurations      *prometheus.SummaryVec
	QueryDimensions                     *prometheus.CounterVec
	QueryDimensionsCombined             prometheus.Counter
	GoroutinesCount                     *prometheus.GaugeVec
	BackupRestoreDurations              *prometheus.SummaryVec
	BackupStoreDurations                *prometheus.SummaryVec
	BucketPauseDurations                *prometheus.SummaryVec
	BackupRestoreClassDurations         *prometheus.SummaryVec
	BackupRestoreBackupInitDurations    *prometheus.SummaryVec
	BackupRestoreFromStorageDurations   *prometheus.SummaryVec
	BackupRestoreDataTransferred        *prometheus.CounterVec
	BackupStoreDataTransferred          *prometheus.CounterVec
	FileIOWrites                        *prometheus.SummaryVec
	FileIOReads                         *prometheus.SummaryVec
	MmapOperations                      *prometheus.CounterVec
	MmapProcMaps                        prometheus.Gauge

	// offload metric
	QueueSize                        *prometheus.GaugeVec
	QueueDiskUsage                   *prometheus.GaugeVec
	QueuePaused                      *prometheus.GaugeVec
	QueueCount                       *prometheus.GaugeVec
	QueuePartitionProcessingDuration *prometheus.HistogramVec

	VectorIndexQueueInsertCount *prometheus.CounterVec
	VectorIndexQueueDeleteCount *prometheus.CounterVec

	VectorIndexTombstones              *prometheus.GaugeVec
	VectorIndexTombstoneCleanupThreads *prometheus.GaugeVec
	VectorIndexTombstoneCleanedCount   *prometheus.CounterVec
	VectorIndexTombstoneUnexpected     *prometheus.CounterVec
	VectorIndexTombstoneCycleStart     *prometheus.GaugeVec
	VectorIndexTombstoneCycleEnd       *prometheus.GaugeVec
	VectorIndexTombstoneCycleProgress  *prometheus.GaugeVec
	VectorIndexOperations              *prometheus.GaugeVec
	VectorIndexDurations               *prometheus.SummaryVec
	VectorIndexSize                    *prometheus.GaugeVec
	VectorIndexMaintenanceDurations    *prometheus.SummaryVec
	VectorDimensionsSum                *prometheus.GaugeVec
	VectorSegmentsSum                  *prometheus.GaugeVec

	StartupProgress  *prometheus.GaugeVec
	StartupDurations *prometheus.SummaryVec
	StartupDiskIO    *prometheus.SummaryVec

	ShardsLoaded    prometheus.Gauge
	ShardsUnloaded  prometheus.Gauge
	ShardsLoading   prometheus.Gauge
	ShardsUnloading prometheus.Gauge

	// RAFT-based schema metrics
	SchemaWrites         *prometheus.SummaryVec
	SchemaReadsLocal     *prometheus.SummaryVec
	SchemaReadsLeader    *prometheus.SummaryVec
	SchemaWaitForVersion *prometheus.SummaryVec

	TombstoneFindLocalEntrypoint  *prometheus.CounterVec
	TombstoneFindGlobalEntrypoint *prometheus.CounterVec
	TombstoneReassignNeighbors    *prometheus.CounterVec
	TombstoneDeleteListSize       *prometheus.GaugeVec

	Group bool
	// Keeping metering to only the critical buckets (objects, vectors_compressed)
	// helps cut down on noise when monitoring
	LSMCriticalBucketsOnly bool

	// Deprecated metrics, keeping around because the classification features
	// seems to sill use the old logic. However, those metrics are not actually
	// used for the schema anymore, but only for the classification features.
	SchemaTxOpened   *prometheus.CounterVec
	SchemaTxClosed   *prometheus.CounterVec
	SchemaTxDuration *prometheus.SummaryVec

	// Vectorization
	T2VBatches            *prometheus.GaugeVec
	T2VBatchQueueDuration *prometheus.HistogramVec
	T2VRequestDuration    *prometheus.HistogramVec
	T2VTokensInBatch      *prometheus.HistogramVec
	T2VTokensInRequest    *prometheus.HistogramVec
	T2VRateLimitStats     *prometheus.GaugeVec
	T2VRepeatStats        *prometheus.GaugeVec
	T2VRequestsPerBatch   *prometheus.HistogramVec

	TokenizerDuration           *prometheus.HistogramVec
	TokenizerRequests           *prometheus.CounterVec
	TokenizerInitializeDuration *prometheus.HistogramVec
	TokenCount                  *prometheus.CounterVec
	TokenCountPerRequest        *prometheus.HistogramVec

	// Currently targeted at OpenAI, the metrics will have to be added to every vectorizer for complete coverage
	ModuleExternalRequests           *prometheus.CounterVec
	ModuleExternalRequestDuration    *prometheus.HistogramVec
	ModuleExternalBatchLength        *prometheus.HistogramVec
	ModuleExternalRequestSingleCount *prometheus.CounterVec
	ModuleExternalRequestBatchCount  *prometheus.CounterVec
	ModuleExternalRequestSize        *prometheus.HistogramVec
	ModuleExternalResponseSize       *prometheus.HistogramVec
	ModuleExternalResponseStatus     *prometheus.CounterVec
	VectorizerRequestTokens          *prometheus.HistogramVec
	ModuleExternalError              *prometheus.CounterVec
	ModuleCallError                  *prometheus.CounterVec
	ModuleBatchError                 *prometheus.CounterVec
}

func NewTenantOffloadMetrics(cfg Config, reg prometheus.Registerer) *TenantOffloadMetrics {
	r := promauto.With(reg)
	return &TenantOffloadMetrics{
		FetchedBytes: r.NewCounter(prometheus.CounterOpts{
			Namespace: cfg.MetricsNamespace,
			Name:      "tenant_offload_fetched_bytes_total",
		}),
		TransferredBytes: r.NewCounter(prometheus.CounterOpts{
			Namespace: cfg.MetricsNamespace,
			Name:      "tenant_offload_transferred_bytes_total",
		}),
		OpsDuration: r.NewHistogramVec(prometheus.HistogramOpts{
			Namespace: cfg.MetricsNamespace,
			Name:      "tenant_offload_operation_duration_seconds",
			Buckets:   LatencyBuckets,
		}, []string{"operation", "status"}), // status can be "success" or "failure"
	}
}

type TenantOffloadMetrics struct {
	// NOTE: These ops are not GET or PUT requests to object storage.
	// these are one of the `download`, `upload` or `delete`. Because we use s5cmd to talk
	// to object storage currently. Which supports these operations at high level.
	FetchedBytes     prometheus.Counter
	TransferredBytes prometheus.Counter
	OpsDuration      *prometheus.HistogramVec
}

// NewHTPServerMetrics return the ServerMetrics that can be used in any of the grpc or http servers.
func NewHTTPServerMetrics(namespace string, reg prometheus.Registerer) *HTTPServerMetrics {
	r := promauto.With(reg)

	return &HTTPServerMetrics{
		RequestDuration: r.NewHistogramVec(prometheus.HistogramOpts{
			Namespace: namespace,
			Name:      "http_request_duration_seconds",
			Help:      "Time (in seconds) spent serving requests.",
			Buckets:   LatencyBuckets,
		}, []string{"method", "route", "status_code"}),
		RequestBodySize: r.NewHistogramVec(prometheus.HistogramOpts{
			Namespace: namespace,
			Name:      "http_request_size_bytes",
			Help:      "Size (in bytes) of the request received.",
			Buckets:   sizeBuckets,
		}, []string{"method", "route"}),
		ResponseBodySize: r.NewHistogramVec(prometheus.HistogramOpts{
			Namespace: namespace,
			Name:      "http_response_size_bytes",
			Help:      "Size (in bytes) of the response sent.",
			Buckets:   sizeBuckets,
		}, []string{"method", "route"}),
		InflightRequests: r.NewGaugeVec(prometheus.GaugeOpts{
			Namespace: namespace,
			Name:      "http_requests_inflight",
			Help:      "Current number of inflight requests.",
		}, []string{"method", "route"}),
	}
}

// HTTPServerMetrics exposes set of prometheus metrics for http servers.
type HTTPServerMetrics struct {
	TCPActiveConnections *prometheus.GaugeVec
	RequestDuration      *prometheus.HistogramVec
	RequestBodySize      *prometheus.HistogramVec
	ResponseBodySize     *prometheus.HistogramVec
	InflightRequests     *prometheus.GaugeVec
}

// GRPCServerMetrics exposes set of prometheus metrics for grpc servers.
type GRPCServerMetrics struct {
	RequestDuration  *prometheus.HistogramVec
	RequestBodySize  *prometheus.HistogramVec
	ResponseBodySize *prometheus.HistogramVec
	InflightRequests *prometheus.GaugeVec
}

func NewGRPCServerMetrics(namespace string, reg prometheus.Registerer) *GRPCServerMetrics {
	r := promauto.With(reg)
	return &GRPCServerMetrics{
		RequestDuration: r.NewHistogramVec(prometheus.HistogramOpts{
			Namespace: namespace,
			Name:      "grpc_server_request_duration_seconds",
			Help:      "Time (in seconds) spent serving requests.",
			Buckets:   LatencyBuckets,
		}, []string{"grpc_service", "method", "status"}),
		RequestBodySize: r.NewHistogramVec(prometheus.HistogramOpts{
			Namespace: namespace,
			Name:      "grpc_server_request_size_bytes",
			Help:      "Size (in bytes) of the request received.",
			Buckets:   sizeBuckets,
		}, []string{"grpc_service", "method"}),
		ResponseBodySize: r.NewHistogramVec(prometheus.HistogramOpts{
			Namespace: namespace,
			Name:      "grpc_server_response_size_bytes",
			Help:      "Size (in bytes) of the response sent.",
			Buckets:   sizeBuckets,
		}, []string{"grpc_service", "method"}),
		InflightRequests: r.NewGaugeVec(prometheus.GaugeOpts{
			Namespace: namespace,
			Name:      "grpc_server_requests_inflight",
			Help:      "Current number of inflight requests.",
		}, []string{"grpc_service", "method"}),
	}
}

// Delete Shard deletes existing label combinations that match both
// the shard and class name. If a metric is not collected at the shard
// level it is unaffected. This is to make sure that deleting a single
// shard (e.g. multi-tenancy) does not affect metrics for existing
// shards.
//
// In addition, there are some metrics that we explicitly keep, such
// as vector_dimensions_sum as they can be used in billing decisions.
func (pm *PrometheusMetrics) DeleteShard(className, shardName string) error {
	if pm == nil {
		return nil
	}

	labels := prometheus.Labels{
		"class_name": className,
		"shard_name": shardName,
	}
	pm.BatchTime.DeletePartialMatch(labels)
	pm.BatchDeleteTime.DeletePartialMatch(labels)
	pm.ObjectsTime.DeletePartialMatch(labels)
	pm.ObjectCount.DeletePartialMatch(labels)
	pm.QueriesFilteredVectorDurations.DeletePartialMatch(labels)
	pm.AsyncOperations.DeletePartialMatch(labels)
	pm.LSMMemtableDurations.DeletePartialMatch(labels)
	pm.LSMMemtableSize.DeletePartialMatch(labels)
	pm.LSMMemtableDurations.DeletePartialMatch(labels)
	pm.LSMSegmentCount.DeletePartialMatch(labels)
	pm.LSMSegmentSize.DeletePartialMatch(labels)
	pm.LSMSegmentCountByLevel.DeletePartialMatch(labels)
	pm.QueueSize.DeletePartialMatch(labels)
	pm.QueueDiskUsage.DeletePartialMatch(labels)
	pm.QueuePaused.DeletePartialMatch(labels)
	pm.QueueCount.DeletePartialMatch(labels)
	pm.QueuePartitionProcessingDuration.DeletePartialMatch(labels)
	pm.VectorIndexQueueInsertCount.DeletePartialMatch(labels)
	pm.VectorIndexQueueDeleteCount.DeletePartialMatch(labels)
	pm.VectorIndexTombstones.DeletePartialMatch(labels)
	pm.VectorIndexTombstoneCleanupThreads.DeletePartialMatch(labels)
	pm.VectorIndexTombstoneCleanedCount.DeletePartialMatch(labels)
	pm.VectorIndexTombstoneUnexpected.DeletePartialMatch(labels)
	pm.VectorIndexTombstoneCycleStart.DeletePartialMatch(labels)
	pm.VectorIndexTombstoneCycleEnd.DeletePartialMatch(labels)
	pm.VectorIndexTombstoneCycleProgress.DeletePartialMatch(labels)
	pm.VectorIndexOperations.DeletePartialMatch(labels)
	pm.VectorIndexMaintenanceDurations.DeletePartialMatch(labels)
	pm.VectorIndexDurations.DeletePartialMatch(labels)
	pm.VectorIndexSize.DeletePartialMatch(labels)
	pm.StartupProgress.DeletePartialMatch(labels)
	pm.StartupDurations.DeletePartialMatch(labels)
	pm.StartupDiskIO.DeletePartialMatch(labels)
	return nil
}

// DeleteClass deletes all metrics that match the class name, but do
// not have a shard-specific label. See [DeleteShard] for more
// information.
func (pm *PrometheusMetrics) DeleteClass(className string) error {
	if pm == nil {
		return nil
	}

	labels := prometheus.Labels{
		"class_name": className,
	}
	pm.QueriesCount.DeletePartialMatch(labels)
	pm.QueriesDurations.DeletePartialMatch(labels)
	pm.GoroutinesCount.DeletePartialMatch(labels)
	pm.BackupRestoreClassDurations.DeletePartialMatch(labels)
	pm.BackupRestoreBackupInitDurations.DeletePartialMatch(labels)
	pm.BackupRestoreFromStorageDurations.DeletePartialMatch(labels)
	pm.BackupStoreDurations.DeletePartialMatch(labels)
	pm.BackupRestoreDataTransferred.DeletePartialMatch(labels)
	pm.BackupStoreDataTransferred.DeletePartialMatch(labels)
	pm.QueriesFilteredVectorDurations.DeletePartialMatch(labels)

	return nil
}

const mb = 1024 * 1024

var (
	// msBuckets and sBuckets are deprecated. Use `LatencyBuckets` and `sizeBuckets` instead.
	msBuckets = []float64{10, 50, 100, 500, 1000, 5000, 10000, 60000, 300000}
	sBuckets  = []float64{0.01, 0.1, 1, 10, 20, 30, 60, 120, 180, 500}

	// LatencyBuckets is default histogram bucket for response time (in seconds).
	// It also includes request that served *very* fast and *very* slow
	LatencyBuckets = []float64{.005, .01, .025, .05, .1, .25, .5, 1, 2.5, 5, 10, 25, 50, 100}

	// sizeBuckets defines buckets for request/response body sizes (in bytes).
	// TODO(kavi): Check with real data once deployed on prod and tweak accordingly.
	sizeBuckets = []float64{1 * mb, 2.5 * mb, 5 * mb, 10 * mb, 25 * mb, 50 * mb, 100 * mb, 250 * mb}

	metrics *PrometheusMetrics = nil
)

func init() {
	metrics = newPrometheusMetrics()
}

func InitConfig(cfg Config) {
	metrics.Group = cfg.Group
	metrics.LSMCriticalBucketsOnly = cfg.MonitorCriticalBucketsOnly
}

func GetMetrics() *PrometheusMetrics {
	return metrics
}

// EnsureRegisteredMetric tries to register the given metric with the given
// registerer. If the metric is already registered, it returns the existing
// metric.
func EnsureRegisteredMetric[T prometheus.Collector](reg prometheus.Registerer, metric T) (T, error) {
	if err := reg.Register(metric); err != nil {
		var alreadyRegistered prometheus.AlreadyRegisteredError
		if errors.As(err, &alreadyRegistered) {
			existing, ok := alreadyRegistered.ExistingCollector.(T)
			if !ok {
				return metric, fmt.Errorf("metric already registered but not as expected type: %T", metric)
			}
			return existing, nil
		}
		return metric, err
	}
	return metric, nil
}

<<<<<<< HEAD
=======
func InitCounterVec(vec *prometheus.CounterVec, labelNames [][]string) {
	for _, labels := range labelNames {
		vec.WithLabelValues(labels...).Add(0)
	}
}

func InitGaugeVec(vec *prometheus.GaugeVec, labelNames [][]string) {
	for _, labels := range labelNames {
		vec.WithLabelValues(labels...).Set(0)
	}
}

>>>>>>> 21518d29
func newPrometheusMetrics() *PrometheusMetrics {
	return &PrometheusMetrics{
		Registerer: prometheus.DefaultRegisterer,
		BatchTime: promauto.NewHistogramVec(prometheus.HistogramOpts{
			Name:    "batch_durations_ms",
			Help:    "Duration in ms of a single batch",
			Buckets: msBuckets,
		}, []string{"operation", "class_name", "shard_name"}),
		BatchSizeBytes: promauto.NewSummaryVec(prometheus.SummaryOpts{
			Name: "batch_size_bytes",
			Help: "Size of a raw batch request batch in bytes",
		}, []string{"api"}),
		BatchSizeObjects: promauto.NewSummary(prometheus.SummaryOpts{
			Name: "batch_size_objects",
			Help: "Number of objects in a batch",
		}),
		BatchSizeTenants: promauto.NewSummary(prometheus.SummaryOpts{
			Name: "batch_size_tenants",
			Help: "Number of unique tenants referenced in a batch",
		}),

		BatchDeleteTime: promauto.NewSummaryVec(prometheus.SummaryOpts{
			Name: "batch_delete_durations_ms",
			Help: "Duration in ms of a single delete batch",
		}, []string{"operation", "class_name", "shard_name"}),

		BatchCount: promauto.NewCounterVec(prometheus.CounterOpts{
			Name: "batch_objects_processed_total",
			Help: "Number of objects processed in a batch",
		}, []string{"class_name", "shard_name"}),

		BatchCountBytes: promauto.NewCounterVec(prometheus.CounterOpts{
			Name: "batch_objects_processed_bytes",
			Help: "Number of bytes processed in a batch",
		}, []string{"class_name", "shard_name"}),

		ObjectsTime: promauto.NewSummaryVec(prometheus.SummaryOpts{
			Name: "objects_durations_ms",
			Help: "Duration of an individual object operation. Also as part of batches.",
		}, []string{"operation", "step", "class_name", "shard_name"}),
		ObjectCount: promauto.NewGaugeVec(prometheus.GaugeOpts{
			Name: "object_count",
			Help: "Number of currently ongoing async operations",
		}, []string{"class_name", "shard_name"}),

		QueriesCount: promauto.NewGaugeVec(prometheus.GaugeOpts{
			Name: "concurrent_queries_count",
			Help: "Number of concurrently running query operations",
		}, []string{"class_name", "query_type"}),

		RequestsTotal: promauto.NewGaugeVec(prometheus.GaugeOpts{
			Name: "requests_total",
			Help: "Number of all requests made",
		}, []string{"status", "class_name", "api", "query_type"}),

		QueriesDurations: promauto.NewHistogramVec(prometheus.HistogramOpts{
			Name:    "queries_durations_ms",
			Help:    "Duration of queries in milliseconds",
			Buckets: msBuckets,
		}, []string{"class_name", "query_type"}),

		QueriesFilteredVectorDurations: promauto.NewSummaryVec(prometheus.SummaryOpts{
			Name: "queries_filtered_vector_durations_ms",
			Help: "Duration of queries in milliseconds",
		}, []string{"class_name", "shard_name", "operation"}),

		GoroutinesCount: promauto.NewGaugeVec(prometheus.GaugeOpts{
			Name: "concurrent_goroutines",
			Help: "Number of concurrently running goroutines",
		}, []string{"class_name", "query_type"}),

		AsyncOperations: promauto.NewGaugeVec(prometheus.GaugeOpts{
			Name: "async_operations_running",
			Help: "Number of currently ongoing async operations",
		}, []string{"operation", "class_name", "shard_name", "path"}),

		// LSM metrics
		LSMSegmentCount: promauto.NewGaugeVec(prometheus.GaugeOpts{
			Name: "lsm_active_segments",
			Help: "Number of currently present segments per shard",
		}, []string{"strategy", "class_name", "shard_name", "path"}),
		LSMObjectsBucketSegmentCount: promauto.NewGaugeVec(prometheus.GaugeOpts{
			Name: "lsm_objects_bucket_segment_count",
			Help: "Number of segments per shard in the objects bucket",
		}, []string{"strategy", "class_name", "shard_name", "path"}),
		LSMCompressedVecsBucketSegmentCount: promauto.NewGaugeVec(prometheus.GaugeOpts{
			Name: "lsm_compressed_vecs_bucket_segment_count",
			Help: "Number of segments per shard in the vectors_compressed bucket",
		}, []string{"strategy", "class_name", "shard_name", "path"}),
		LSMSegmentObjects: promauto.NewGaugeVec(prometheus.GaugeOpts{
			Name: "lsm_segment_objects",
			Help: "Number of objects/entries of segment by level",
		}, []string{"strategy", "class_name", "shard_name", "path", "level"}),
		LSMSegmentSize: promauto.NewGaugeVec(prometheus.GaugeOpts{
			Name: "lsm_segment_size",
			Help: "Size of segment by level and unit",
		}, []string{"strategy", "class_name", "shard_name", "path", "level", "unit"}),
		LSMSegmentCountByLevel: promauto.NewGaugeVec(prometheus.GaugeOpts{
			Name: "lsm_segment_count",
			Help: "Number of segments by level",
		}, []string{"strategy", "class_name", "shard_name", "path", "level"}),
		LSMSegmentUnloaded: promauto.NewGaugeVec(prometheus.GaugeOpts{
			Name: "lsm_segment_unloaded",
			Help: "Number of unloaded segments",
		}, []string{"strategy", "class_name", "shard_name", "path"}),
		LSMMemtableSize: promauto.NewGaugeVec(prometheus.GaugeOpts{
			Name: "lsm_memtable_size",
			Help: "Size of memtable by path",
		}, []string{"strategy", "class_name", "shard_name", "path"}),
		LSMMemtableDurations: promauto.NewSummaryVec(prometheus.SummaryOpts{
			Name: "lsm_memtable_durations_ms",
			Help: "Time in ms for a bucket operation to complete",
		}, []string{"strategy", "class_name", "shard_name", "path", "operation"}),
		LSMBitmapBuffersUsage: promauto.NewCounterVec(prometheus.CounterOpts{
			Name: "lsm_bitmap_buffers_usage",
			Help: "Number of bitmap buffers used by size",
		}, []string{"size", "operation"}),
		FileIOWrites: promauto.NewSummaryVec(prometheus.SummaryOpts{
			Name: "file_io_writes_total_bytes",
			Help: "Total number of bytes written to disk",
		}, []string{"operation", "strategy"}),
		FileIOReads: promauto.NewSummaryVec(prometheus.SummaryOpts{
			Name: "file_io_reads_total_bytes",
			Help: "Total number of bytes read from disk",
		}, []string{"operation"}),
		MmapOperations: promauto.NewCounterVec(prometheus.CounterOpts{
			Name: "mmap_operations_total",
			Help: "Total number of mmap operations",
		}, []string{"operation", "strategy"}),
		MmapProcMaps: promauto.NewGauge(prometheus.GaugeOpts{
			Name: "mmap_proc_maps",
			Help: "Number of entries in /proc/self/maps",
		}),

		// Queue metrics
		QueueSize: promauto.NewGaugeVec(prometheus.GaugeOpts{
			Name: "queue_size",
			Help: "Number of records in the queue",
		}, []string{"class_name", "shard_name"}),
		QueueDiskUsage: promauto.NewGaugeVec(prometheus.GaugeOpts{
			Name: "queue_disk_usage",
			Help: "Disk usage of the queue",
		}, []string{"class_name", "shard_name"}),
		QueuePaused: promauto.NewGaugeVec(prometheus.GaugeOpts{
			Name: "queue_paused",
			Help: "Whether the queue is paused",
		}, []string{"class_name", "shard_name"}),
		QueueCount: promauto.NewGaugeVec(prometheus.GaugeOpts{
			Name: "queue_count",
			Help: "Number of queues",
		}, []string{"class_name", "shard_name"}),
		QueuePartitionProcessingDuration: promauto.NewHistogramVec(prometheus.HistogramOpts{
			Name: "queue_partition_processing_duration_ms",
			Help: "Duration in ms of a single partition processing",
		}, []string{"class_name", "shard_name"}),

		// Async indexing metrics
		VectorIndexQueueInsertCount: promauto.NewCounterVec(prometheus.CounterOpts{
			Name: "vector_index_queue_insert_count",
			Help: "Number of insert operations added to the vector index queue",
		}, []string{"class_name", "shard_name", "target_vector"}),
		VectorIndexQueueDeleteCount: promauto.NewCounterVec(prometheus.CounterOpts{
			Name: "vector_index_queue_delete_count",
			Help: "Number of delete operations added to the vector index queue",
		}, []string{"class_name", "shard_name", "target_vector"}),

		// Vector index metrics
		VectorIndexTombstones: promauto.NewGaugeVec(prometheus.GaugeOpts{
			Name: "vector_index_tombstones",
			Help: "Number of active vector index tombstones",
		}, []string{"class_name", "shard_name"}),
		VectorIndexTombstoneCleanupThreads: promauto.NewGaugeVec(prometheus.GaugeOpts{
			Name: "vector_index_tombstone_cleanup_threads",
			Help: "Number of threads in use to clean up tombstones",
		}, []string{"class_name", "shard_name"}),
		VectorIndexTombstoneCleanedCount: promauto.NewCounterVec(prometheus.CounterOpts{
			Name: "vector_index_tombstone_cleaned",
			Help: "Total number of deleted objects that have been cleaned up",
		}, []string{"class_name", "shard_name"}),
		VectorIndexTombstoneUnexpected: promauto.NewCounterVec(prometheus.CounterOpts{
			Name: "vector_index_tombstone_unexpected_total",
			Help: "Total number of unexpected tombstones that were found, for example because a vector was not found for an existing id in the index",
		}, []string{"class_name", "shard_name", "operation"}),
		VectorIndexTombstoneCycleStart: promauto.NewGaugeVec(prometheus.GaugeOpts{
			Name: "vector_index_tombstone_cycle_start_timestamp_seconds",
			Help: "Unix epoch timestamp of the start of the current tombstone cleanup cycle",
		}, []string{"class_name", "shard_name"}),
		VectorIndexTombstoneCycleEnd: promauto.NewGaugeVec(prometheus.GaugeOpts{
			Name: "vector_index_tombstone_cycle_end_timestamp_seconds",
			Help: "Unix epoch timestamp of the end of the last tombstone cleanup cycle. A negative value indicates that the cycle is still running",
		}, []string{"class_name", "shard_name"}),
		VectorIndexTombstoneCycleProgress: promauto.NewGaugeVec(prometheus.GaugeOpts{
			Name: "vector_index_tombstone_cycle_progress",
			Help: "A ratio (percentage) of the progress of the current tombstone cleanup cycle. 0 indicates the very beginning, 1 is a complete cycle.",
		}, []string{"class_name", "shard_name"}),
		VectorIndexOperations: promauto.NewGaugeVec(prometheus.GaugeOpts{
			Name: "vector_index_operations",
			Help: "Total number of mutating operations on the vector index",
		}, []string{"operation", "class_name", "shard_name"}),
		VectorIndexSize: promauto.NewGaugeVec(prometheus.GaugeOpts{
			Name: "vector_index_size",
			Help: "The size of the vector index. Typically larger than number of vectors, as it grows proactively.",
		}, []string{"class_name", "shard_name"}),
		VectorIndexMaintenanceDurations: promauto.NewSummaryVec(prometheus.SummaryOpts{
			Name: "vector_index_maintenance_durations_ms",
			Help: "Duration of a sync or async vector index maintenance operation",
		}, []string{"operation", "class_name", "shard_name"}),
		VectorIndexDurations: promauto.NewSummaryVec(prometheus.SummaryOpts{
			Name: "vector_index_durations_ms",
			Help: "Duration of typical vector index operations (insert, delete)",
		}, []string{"operation", "step", "class_name", "shard_name"}),
		VectorDimensionsSum: promauto.NewGaugeVec(prometheus.GaugeOpts{
			Name: "vector_dimensions_sum",
			Help: "Total dimensions in a shard",
		}, []string{"class_name", "shard_name"}),
		VectorSegmentsSum: promauto.NewGaugeVec(prometheus.GaugeOpts{
			Name: "vector_segments_sum",
			Help: "Total segments in a shard if quantization enabled",
		}, []string{"class_name", "shard_name"}),

		// Startup metrics
		StartupProgress: promauto.NewGaugeVec(prometheus.GaugeOpts{
			Name: "startup_progress",
			Help: "A ratio (percentage) of startup progress for a particular component in a shard",
		}, []string{"operation", "class_name", "shard_name"}),
		StartupDurations: promauto.NewSummaryVec(prometheus.SummaryOpts{
			Name: "startup_durations_ms",
			Help: "Duration of individual startup operations in ms",
		}, []string{"operation", "class_name", "shard_name"}),
		StartupDiskIO: promauto.NewSummaryVec(prometheus.SummaryOpts{
			Name: "startup_diskio_throughput",
			Help: "Disk I/O throuhput in bytes per second",
		}, []string{"operation", "class_name", "shard_name"}),
		QueryDimensions: promauto.NewCounterVec(prometheus.CounterOpts{
			Name: "query_dimensions_total",
			Help: "The vector dimensions used by any read-query that involves vectors",
		}, []string{"query_type", "operation", "class_name"}),
		QueryDimensionsCombined: promauto.NewCounter(prometheus.CounterOpts{
			Name: "query_dimensions_combined_total",
			Help: "The vector dimensions used by any read-query that involves vectors, aggregated across all classes and shards. The sum of all labels for query_dimensions_total should always match this labelless metric",
		}),

		// Backup/restore metrics
		BackupRestoreDurations: promauto.NewSummaryVec(prometheus.SummaryOpts{
			Name: "backup_restore_ms",
			Help: "Duration of a backup restore",
		}, []string{"backend_name", "class_name"}),
		BackupRestoreClassDurations: promauto.NewSummaryVec(prometheus.SummaryOpts{
			Name: "backup_restore_class_ms",
			Help: "Duration restoring class",
		}, []string{"class_name"}),
		BackupRestoreBackupInitDurations: promauto.NewSummaryVec(prometheus.SummaryOpts{
			Name: "backup_restore_init_ms",
			Help: "startup phase of a backup restore",
		}, []string{"backend_name", "class_name"}),
		BackupRestoreFromStorageDurations: promauto.NewSummaryVec(prometheus.SummaryOpts{
			Name: "backup_restore_from_backend_ms",
			Help: "file transfer stage of a backup restore",
		}, []string{"backend_name", "class_name"}),
		BackupStoreDurations: promauto.NewSummaryVec(prometheus.SummaryOpts{
			Name: "backup_store_to_backend_ms",
			Help: "file transfer stage of a backup restore",
		}, []string{"backend_name", "class_name"}),
		BucketPauseDurations: promauto.NewSummaryVec(prometheus.SummaryOpts{
			Name: "bucket_pause_durations_ms",
			Help: "bucket pause durations",
		}, []string{"bucket_dir"}),
		BackupRestoreDataTransferred: promauto.NewCounterVec(prometheus.CounterOpts{
			Name: "backup_restore_data_transferred",
			Help: "Total number of bytes transferred during a backup restore",
		}, []string{"backend_name", "class_name"}),
		BackupStoreDataTransferred: promauto.NewCounterVec(prometheus.CounterOpts{
			Name: "backup_store_data_transferred",
			Help: "Total number of bytes transferred during a backup store",
		}, []string{"backend_name", "class_name"}),

		// Shard metrics
		ShardsLoaded: promauto.NewGauge(prometheus.GaugeOpts{
			Name: "shards_loaded",
			Help: "Number of shards loaded",
		}),
		ShardsUnloaded: promauto.NewGauge(prometheus.GaugeOpts{
			Name: "shards_unloaded",
			Help: "Number of shards on not loaded",
		}),
		ShardsLoading: promauto.NewGauge(prometheus.GaugeOpts{
			Name: "shards_loading",
			Help: "Number of shards in process of loading",
		}),
		ShardsUnloading: promauto.NewGauge(prometheus.GaugeOpts{
			Name: "shards_unloading",
			Help: "Number of shards in process of unloading",
		}),

		// Schema TX-metrics. Can be removed when RAFT is ready
		SchemaTxOpened: promauto.NewCounterVec(prometheus.CounterOpts{
			Name: "schema_tx_opened_total",
			Help: "Total number of opened schema transactions",
		}, []string{"ownership"}),
		SchemaTxClosed: promauto.NewCounterVec(prometheus.CounterOpts{
			Name: "schema_tx_closed_total",
			Help: "Total number of closed schema transactions. A close must be either successful or failed",
		}, []string{"ownership", "status"}),
		SchemaTxDuration: promauto.NewSummaryVec(prometheus.SummaryOpts{
			Name: "schema_tx_duration_seconds",
			Help: "Mean duration of a tx by status",
		}, []string{"ownership", "status"}),

		// RAFT-based schema metrics
		SchemaWrites: promauto.NewSummaryVec(prometheus.SummaryOpts{
			Name: "schema_writes_seconds",
			Help: "Duration of schema writes (which always involve the leader)",
		}, []string{"type"}),
		SchemaReadsLocal: promauto.NewSummaryVec(prometheus.SummaryOpts{
			Name: "schema_reads_local_seconds",
			Help: "Duration of local schema reads that do not involve the leader",
		}, []string{"type"}),
		SchemaReadsLeader: promauto.NewSummaryVec(prometheus.SummaryOpts{
			Name: "schema_reads_leader_seconds",
			Help: "Duration of schema reads that are passed to the leader",
		}, []string{"type"}),
		SchemaWaitForVersion: promauto.NewSummaryVec(prometheus.SummaryOpts{
			Name: "schema_wait_for_version_seconds",
			Help: "Duration of waiting for a schema version to be reached",
		}, []string{"type"}),

		TombstoneFindLocalEntrypoint: promauto.NewCounterVec(prometheus.CounterOpts{
			Name: "tombstone_find_local_entrypoint",
			Help: "Total number of tombstone delete local entrypoint calls",
		}, []string{"class_name", "shard_name"}),
		TombstoneFindGlobalEntrypoint: promauto.NewCounterVec(prometheus.CounterOpts{
			Name: "tombstone_find_global_entrypoint",
			Help: "Total number of tombstone delete global entrypoint calls",
		}, []string{"class_name", "shard_name"}),
		TombstoneReassignNeighbors: promauto.NewCounterVec(prometheus.CounterOpts{
			Name: "tombstone_reassign_neighbors",
			Help: "Total number of tombstone reassign neighbor calls",
		}, []string{"class_name", "shard_name"}),
		TombstoneDeleteListSize: promauto.NewGaugeVec(prometheus.GaugeOpts{
			Name: "tombstone_delete_list_size",
			Help: "Delete list size of tombstones",
		}, []string{"class_name", "shard_name"}),

		T2VBatches: promauto.NewGaugeVec(prometheus.GaugeOpts{
			Name: "t2v_concurrent_batches",
			Help: "Number of batches currently running",
		}, []string{"vectorizer"}),
		T2VBatchQueueDuration: promauto.NewHistogramVec(prometheus.HistogramOpts{
			Name:    "t2v_batch_queue_duration_seconds",
			Help:    "Time of a batch spend in specific portions of the queue",
			Buckets: sBuckets,
		}, []string{"vectorizer", "operation"}),
		T2VRequestDuration: promauto.NewHistogramVec(prometheus.HistogramOpts{
			Name:    "t2v_request_duration_seconds",
			Help:    "Duration of an individual request to the vectorizer",
			Buckets: sBuckets,
		}, []string{"vectorizer"}),
		T2VTokensInBatch: promauto.NewHistogramVec(prometheus.HistogramOpts{
			Name:    "t2v_tokens_in_batch",
			Help:    "Number of tokens in a user-defined batch",
			Buckets: []float64{1, 10, 100, 1000, 10000, 100000, 1000000},
		}, []string{"vectorizer"}),
		T2VTokensInRequest: promauto.NewHistogramVec(prometheus.HistogramOpts{
			Name:    "t2v_tokens_in_request",
			Help:    "Number of tokens in an individual request sent to the vectorizer",
			Buckets: []float64{1, 10, 100, 1000, 10000, 100000, 1000000},
		}, []string{"vectorizer"}),
		T2VRateLimitStats: promauto.NewGaugeVec(prometheus.GaugeOpts{
			Name: "t2v_rate_limit_stats",
			Help: "Rate limit stats for the vectorizer",
		}, []string{"vectorizer", "stat"}),
		T2VRepeatStats: promauto.NewGaugeVec(prometheus.GaugeOpts{
			Name: "t2v_repeat_stats",
			Help: "Why batch scheduling is repeated",
		}, []string{"vectorizer", "stat"}),
		T2VRequestsPerBatch: promauto.NewHistogramVec(prometheus.HistogramOpts{
			Name:    "t2v_requests_per_batch",
			Help:    "Number of requests required to process an entire (user) batch",
			Buckets: []float64{1, 2, 5, 10, 100, 1000},
		}, []string{"vectorizer"}),
		TokenizerDuration: promauto.NewHistogramVec(prometheus.HistogramOpts{
			Name:    "tokenizer_duration_seconds",
			Help:    "Duration of a tokenizer operation",
			Buckets: LatencyBuckets,
		}, []string{"tokenizer"}),
		TokenizerRequests: promauto.NewCounterVec(prometheus.CounterOpts{
			Name: "tokenizer_requests_total",
			Help: "Number of tokenizer requests",
		}, []string{"tokenizer"}),
		TokenizerInitializeDuration: promauto.NewHistogramVec(prometheus.HistogramOpts{
			Name:    "tokenizer_initialize_duration_seconds",
			Help:    "Duration of a tokenizer initialization operation",
			Buckets: []float64{0.05, 0.1, 0.5, 1, 2, 5, 10},
		}, []string{"tokenizer"}),
		TokenCount: promauto.NewCounterVec(prometheus.CounterOpts{
			Name: "token_count_total",
			Help: "Number of tokens processed",
		}, []string{"tokenizer"}),
		TokenCountPerRequest: promauto.NewHistogramVec(prometheus.HistogramOpts{
			Name:    "token_count_per_request",
			Help:    "Number of tokens processed per request",
			Buckets: []float64{1, 10, 50, 100, 500, 1000, 10000, 100000, 1000000},
		}, []string{"tokenizer"}),
		ModuleExternalRequests: promauto.NewCounterVec(prometheus.CounterOpts{
			Name: "weaviate_module_requests_total",
			Help: "Number of module requests to external APIs",
		}, []string{"op", "api"}),
		ModuleExternalRequestDuration: promauto.NewHistogramVec(prometheus.HistogramOpts{
			Name:    "weaviate_module_request_duration_seconds",
			Help:    "Duration of an individual request to a module external API",
			Buckets: LatencyBuckets,
		}, []string{"op", "api"}),
		ModuleExternalBatchLength: promauto.NewHistogramVec(prometheus.HistogramOpts{
			Name:    "weaviate_module_requests_per_batch",
			Help:    "Number of items in a batch",
			Buckets: []float64{1, 2, 4, 8, 16, 32, 64, 128, 256, 512, 1024, 2048, 4096, 8192, 16384, 32768, 65536, 131072, 262144, 524288, 1048576, 2097152, 4194304, 8388608},
		}, []string{"op", "api"}),
		ModuleExternalRequestSize: promauto.NewHistogramVec(prometheus.HistogramOpts{
			Name:    "weaviate_module_request_size_bytes",
			Help:    "Size (in bytes) of the request sent to an external API",
			Buckets: []float64{256, 512, 1024, 2048, 4096, 8192, 16384, 32768, 65536, 131072, 262144, 524288, 1048576, 2097152, 4194304, 8388608},
		}, []string{"op", "api"}),
		ModuleExternalResponseSize: promauto.NewHistogramVec(prometheus.HistogramOpts{
			Name:    "weaviate_module_response_size_bytes",
			Help:    "Size (in bytes) of the response received from an external API",
			Buckets: []float64{256, 512, 1024, 2048, 4096, 8192, 16384, 32768, 65536, 131072, 262144, 524288, 1048576, 2097152, 4194304, 8388608},
		}, []string{"op", "api"}),
		VectorizerRequestTokens: promauto.NewHistogramVec(prometheus.HistogramOpts{
			Name:    "weaviate_vectorizer_request_tokens",
			Help:    "Number of tokens in the request sent to an external vectorizer",
			Buckets: []float64{0, 1, 10, 50, 100, 500, 1000, 5000, 10000, 100000, 1000000},
		}, []string{"inout", "api"}),
		ModuleExternalRequestSingleCount: promauto.NewCounterVec(prometheus.CounterOpts{
			Name: "weaviate_module_request_single_count",
			Help: "Number of single-item external API requests",
		}, []string{"op", "api"}),
		ModuleExternalRequestBatchCount: promauto.NewCounterVec(prometheus.CounterOpts{
			Name: "weaviate_module_request_batch_count",
			Help: "Number of batched module requests",
		}, []string{"op", "api"}),
		ModuleExternalError: promauto.NewCounterVec(prometheus.CounterOpts{
			Name: "weaviate_module_error_total",
			Help: "Number of OpenAI errors",
		}, []string{"op", "module", "endpoint", "status_code"}),
		ModuleCallError: promauto.NewCounterVec(prometheus.CounterOpts{
			Name: "weaviate_module_call_error_total",
			Help: "Number of module errors (related to external calls)",
		}, []string{"module", "endpoint", "status_code"}),
		ModuleExternalResponseStatus: promauto.NewCounterVec(prometheus.CounterOpts{
			Name: "weaviate_module_response_status_total",
			Help: "Number of API response statuses",
		}, []string{"op", "endpoint", "status"}),
		ModuleBatchError: promauto.NewCounterVec(prometheus.CounterOpts{
			Name: "weaviate_module_batch_error_total",
			Help: "Number of batch errors",
		}, []string{"operation", "class_name"}),
	}
}

type OnceUponATimer struct {
	sync.Once
	Timer *prometheus.Timer
}

func NewOnceTimer(promTimer *prometheus.Timer) *OnceUponATimer {
	o := OnceUponATimer{}
	o.Timer = promTimer
	return &o
}

func (o *OnceUponATimer) ObserveDurationOnce() {
	o.Do(func() {
		o.Timer.ObserveDuration()
	})
}<|MERGE_RESOLUTION|>--- conflicted
+++ resolved
@@ -399,8 +399,6 @@
 	return metric, nil
 }
 
-<<<<<<< HEAD
-=======
 func InitCounterVec(vec *prometheus.CounterVec, labelNames [][]string) {
 	for _, labels := range labelNames {
 		vec.WithLabelValues(labels...).Add(0)
@@ -413,7 +411,6 @@
 	}
 }
 
->>>>>>> 21518d29
 func newPrometheusMetrics() *PrometheusMetrics {
 	return &PrometheusMetrics{
 		Registerer: prometheus.DefaultRegisterer,
