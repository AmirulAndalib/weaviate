//                           _       _
// __      _____  __ ___   ___  __ _| |_ ___
// \ \ /\ / / _ \/ _` \ \ / / |/ _` | __/ _ \
//  \ V  V /  __/ (_| |\ V /| | (_| | ||  __/
//   \_/\_/ \___|\__,_| \_/ |_|\__,_|\__\___|
//
//  Copyright © 2016 - 2025 Weaviate B.V. All rights reserved.
//
//  CONTACT: hello@weaviate.io
//

package monitoring

import (
	"errors"
	"fmt"
	"sync"

	"github.com/prometheus/client_golang/prometheus"
	"github.com/prometheus/client_golang/prometheus/promauto"
)

const (
	DefaultMetricsNamespace = "weaviate"
)

type Config struct {
	Enabled                    bool   `json:"enabled" yaml:"enabled" long:"enabled"`
	Tool                       string `json:"tool" yaml:"tool"`
	Port                       int    `json:"port" yaml:"port" long:"port" default:"8081"`
	Group                      bool   `json:"group_classes" yaml:"group_classes"`
	MonitorCriticalBucketsOnly bool   `json:"monitor_critical_buckets_only" yaml:"monitor_critical_buckets_only"`

	// Metrics namespace group the metrics with common prefix.
	MetricsNamespace string `json:"metrics_namespace" yaml:"metrics_namespace" long:"metrics_namespace" default:""`
}

// NOTE: Do not add any new metrics to this global `PrometheusMetrics` struct.
// Instead add your metrics close the corresponding component.
type PrometheusMetrics struct {
	Registerer prometheus.Registerer

	BatchTime                           *prometheus.HistogramVec
	BatchSizeBytes                      *prometheus.SummaryVec
	BatchSizeObjects                    prometheus.Summary
	BatchSizeTenants                    prometheus.Summary
	BatchDeleteTime                     *prometheus.SummaryVec
	BatchCount                          *prometheus.CounterVec
	BatchCountBytes                     *prometheus.CounterVec
	ObjectsTime                         *prometheus.SummaryVec
	AsyncOperations                     *prometheus.GaugeVec
	LSMSegmentCount                     *prometheus.GaugeVec
	LSMObjectsBucketSegmentCount        *prometheus.GaugeVec
	LSMCompressedVecsBucketSegmentCount *prometheus.GaugeVec
	LSMSegmentCountByLevel              *prometheus.GaugeVec
	LSMSegmentUnloaded                  *prometheus.GaugeVec
	LSMSegmentObjects                   *prometheus.GaugeVec
	LSMSegmentSize                      *prometheus.GaugeVec
	LSMMemtableSize                     *prometheus.GaugeVec
	LSMMemtableDurations                *prometheus.SummaryVec
	LSMBitmapBuffersUsage               *prometheus.CounterVec
	ObjectCount                         *prometheus.GaugeVec
	QueriesCount                        *prometheus.GaugeVec
	RequestsTotal                       *prometheus.GaugeVec
	QueriesDurations                    *prometheus.HistogramVec
	QueriesFilteredVectorDurations      *prometheus.SummaryVec
	QueryDimensions                     *prometheus.CounterVec
	QueryDimensionsCombined             prometheus.Counter
	GoroutinesCount                     *prometheus.GaugeVec
	BackupRestoreDurations              *prometheus.SummaryVec
	BackupStoreDurations                *prometheus.SummaryVec
	BucketPauseDurations                *prometheus.SummaryVec
	BackupRestoreClassDurations         *prometheus.SummaryVec
	BackupRestoreBackupInitDurations    *prometheus.SummaryVec
	BackupRestoreFromStorageDurations   *prometheus.SummaryVec
	BackupRestoreDataTransferred        *prometheus.CounterVec
	BackupStoreDataTransferred          *prometheus.CounterVec
	FileIOWrites                        *prometheus.SummaryVec
	FileIOReads                         *prometheus.SummaryVec
	MmapOperations                      *prometheus.CounterVec
	MmapProcMaps                        prometheus.Gauge

	// offload metric
	QueueSize                        *prometheus.GaugeVec
	QueueDiskUsage                   *prometheus.GaugeVec
	QueuePaused                      *prometheus.GaugeVec
	QueueCount                       *prometheus.GaugeVec
	QueuePartitionProcessingDuration *prometheus.HistogramVec

	VectorIndexQueueInsertCount *prometheus.CounterVec
	VectorIndexQueueDeleteCount *prometheus.CounterVec

<<<<<<< HEAD
	VectorIndexTombstones              *prometheus.GaugeVec
	VectorIndexTombstoneCleanupThreads *prometheus.GaugeVec
	VectorIndexTombstoneCleanedCount   *prometheus.CounterVec
	VectorIndexTombstoneUnexpected     *prometheus.CounterVec
	VectorIndexTombstoneCycleStart     *prometheus.GaugeVec
	VectorIndexTombstoneCycleEnd       *prometheus.GaugeVec
	VectorIndexTombstoneCycleProgress  *prometheus.GaugeVec
	VectorIndexOperations              *prometheus.GaugeVec
	VectorIndexDurations               *prometheus.SummaryVec
	VectorIndexSize                    *prometheus.GaugeVec
	VectorIndexMaintenanceDurations    *prometheus.SummaryVec
	// IVF
	VectorIndexPostings                      *prometheus.GaugeVec
	VectorIndexPostingSize                   *prometheus.HistogramVec
	VectorIndexPendingBackgroundOperations   *prometheus.GaugeVec
	VectorIndexBackgroundOperationsDurations *prometheus.SummaryVec
	VectorIndexStoreOperationsDurations      *prometheus.SummaryVec

	VectorDimensionsSum *prometheus.GaugeVec
	VectorSegmentsSum   *prometheus.GaugeVec
=======
	VectorIndexTombstones               *prometheus.GaugeVec
	VectorIndexTombstoneCleanupThreads  *prometheus.GaugeVec
	VectorIndexTombstoneCleanedCount    *prometheus.CounterVec
	VectorIndexTombstoneUnexpected      *prometheus.CounterVec
	VectorIndexTombstoneCycleStart      *prometheus.GaugeVec
	VectorIndexTombstoneCycleEnd        *prometheus.GaugeVec
	VectorIndexTombstoneCycleProgress   *prometheus.GaugeVec
	VectorIndexOperations               *prometheus.GaugeVec
	VectorIndexDurations                *prometheus.SummaryVec
	VectorIndexSize                     *prometheus.GaugeVec
	VectorIndexMaintenanceDurations     *prometheus.SummaryVec
	VectorDimensionsSum                 *prometheus.GaugeVec
	VectorSegmentsSum                   *prometheus.GaugeVec
	VectorIndexMemoryAllocationRejected prometheus.Counter
>>>>>>> edf8906b

	StartupProgress  *prometheus.GaugeVec
	StartupDurations *prometheus.SummaryVec
	StartupDiskIO    *prometheus.SummaryVec

	ShardsLoaded    prometheus.Gauge
	ShardsUnloaded  prometheus.Gauge
	ShardsLoading   prometheus.Gauge
	ShardsUnloading prometheus.Gauge

	// RAFT-based schema metrics
	SchemaWrites         *prometheus.SummaryVec
	SchemaReadsLocal     *prometheus.SummaryVec
	SchemaReadsLeader    *prometheus.SummaryVec
	SchemaWaitForVersion *prometheus.SummaryVec

	TombstoneFindLocalEntrypoint  *prometheus.CounterVec
	TombstoneFindGlobalEntrypoint *prometheus.CounterVec
	TombstoneReassignNeighbors    *prometheus.CounterVec
	TombstoneDeleteListSize       *prometheus.GaugeVec

	Group bool
	// Keeping metering to only the critical buckets (objects, vectors_compressed)
	// helps cut down on noise when monitoring
	LSMCriticalBucketsOnly bool

	// Deprecated metrics, keeping around because the classification features
	// seems to sill use the old logic. However, those metrics are not actually
	// used for the schema anymore, but only for the classification features.
	SchemaTxOpened   *prometheus.CounterVec
	SchemaTxClosed   *prometheus.CounterVec
	SchemaTxDuration *prometheus.SummaryVec

	// Vectorization
	T2VBatches            *prometheus.GaugeVec
	T2VBatchQueueDuration *prometheus.HistogramVec
	T2VRequestDuration    *prometheus.HistogramVec
	T2VTokensInBatch      *prometheus.HistogramVec
	T2VTokensInRequest    *prometheus.HistogramVec
	T2VRateLimitStats     *prometheus.GaugeVec
	T2VRepeatStats        *prometheus.GaugeVec
	T2VRequestsPerBatch   *prometheus.HistogramVec

	TokenizerDuration           *prometheus.HistogramVec
	TokenizerRequests           *prometheus.CounterVec
	TokenizerInitializeDuration *prometheus.HistogramVec
	TokenCount                  *prometheus.CounterVec
	TokenCountPerRequest        *prometheus.HistogramVec

	// Currently targeted at OpenAI, the metrics will have to be added to every vectorizer for complete coverage
	ModuleExternalRequests           *prometheus.CounterVec
	ModuleExternalRequestDuration    *prometheus.HistogramVec
	ModuleExternalBatchLength        *prometheus.HistogramVec
	ModuleExternalRequestSingleCount *prometheus.CounterVec
	ModuleExternalRequestBatchCount  *prometheus.CounterVec
	ModuleExternalRequestSize        *prometheus.HistogramVec
	ModuleExternalResponseSize       *prometheus.HistogramVec
	ModuleExternalResponseStatus     *prometheus.CounterVec
	VectorizerRequestTokens          *prometheus.HistogramVec
	ModuleExternalError              *prometheus.CounterVec
	ModuleCallError                  *prometheus.CounterVec
	ModuleBatchError                 *prometheus.CounterVec

	// Checksum metrics
	ChecksumValidationDuration prometheus.Summary
	ChecksumBytesRead          prometheus.Summary
}

func NewTenantOffloadMetrics(cfg Config, reg prometheus.Registerer) *TenantOffloadMetrics {
	r := promauto.With(reg)
	return &TenantOffloadMetrics{
		FetchedBytes: r.NewCounter(prometheus.CounterOpts{
			Namespace: cfg.MetricsNamespace,
			Name:      "tenant_offload_fetched_bytes_total",
		}),
		TransferredBytes: r.NewCounter(prometheus.CounterOpts{
			Namespace: cfg.MetricsNamespace,
			Name:      "tenant_offload_transferred_bytes_total",
		}),
		OpsDuration: r.NewHistogramVec(prometheus.HistogramOpts{
			Namespace: cfg.MetricsNamespace,
			Name:      "tenant_offload_operation_duration_seconds",
			Buckets:   LatencyBuckets,
		}, []string{"operation", "status"}), // status can be "success" or "failure"
	}
}

type TenantOffloadMetrics struct {
	// NOTE: These ops are not GET or PUT requests to object storage.
	// these are one of the `download`, `upload` or `delete`. Because we use s5cmd to talk
	// to object storage currently. Which supports these operations at high level.
	FetchedBytes     prometheus.Counter
	TransferredBytes prometheus.Counter
	OpsDuration      *prometheus.HistogramVec
}

// NewHTPServerMetrics return the ServerMetrics that can be used in any of the grpc or http servers.
func NewHTTPServerMetrics(namespace string, reg prometheus.Registerer) *HTTPServerMetrics {
	r := promauto.With(reg)

	return &HTTPServerMetrics{
		RequestDuration: r.NewHistogramVec(prometheus.HistogramOpts{
			Namespace: namespace,
			Name:      "http_request_duration_seconds",
			Help:      "Time (in seconds) spent serving requests.",
			Buckets:   LatencyBuckets,
		}, []string{"method", "route", "status_code"}),
		RequestBodySize: r.NewHistogramVec(prometheus.HistogramOpts{
			Namespace: namespace,
			Name:      "http_request_size_bytes",
			Help:      "Size (in bytes) of the request received.",
			Buckets:   sizeBuckets,
		}, []string{"method", "route"}),
		ResponseBodySize: r.NewHistogramVec(prometheus.HistogramOpts{
			Namespace: namespace,
			Name:      "http_response_size_bytes",
			Help:      "Size (in bytes) of the response sent.",
			Buckets:   sizeBuckets,
		}, []string{"method", "route"}),
		InflightRequests: r.NewGaugeVec(prometheus.GaugeOpts{
			Namespace: namespace,
			Name:      "http_requests_inflight",
			Help:      "Current number of inflight requests.",
		}, []string{"method", "route"}),
	}
}

// HTTPServerMetrics exposes set of prometheus metrics for http servers.
type HTTPServerMetrics struct {
	TCPActiveConnections *prometheus.GaugeVec
	RequestDuration      *prometheus.HistogramVec
	RequestBodySize      *prometheus.HistogramVec
	ResponseBodySize     *prometheus.HistogramVec
	InflightRequests     *prometheus.GaugeVec
}

// GRPCServerMetrics exposes set of prometheus metrics for grpc servers.
type GRPCServerMetrics struct {
	RequestDuration  *prometheus.HistogramVec
	RequestBodySize  *prometheus.HistogramVec
	ResponseBodySize *prometheus.HistogramVec
	InflightRequests *prometheus.GaugeVec
}

func NewGRPCServerMetrics(namespace string, reg prometheus.Registerer) *GRPCServerMetrics {
	r := promauto.With(reg)
	return &GRPCServerMetrics{
		RequestDuration: r.NewHistogramVec(prometheus.HistogramOpts{
			Namespace: namespace,
			Name:      "grpc_server_request_duration_seconds",
			Help:      "Time (in seconds) spent serving requests.",
			Buckets:   LatencyBuckets,
		}, []string{"grpc_service", "method", "status"}),
		RequestBodySize: r.NewHistogramVec(prometheus.HistogramOpts{
			Namespace: namespace,
			Name:      "grpc_server_request_size_bytes",
			Help:      "Size (in bytes) of the request received.",
			Buckets:   sizeBuckets,
		}, []string{"grpc_service", "method"}),
		ResponseBodySize: r.NewHistogramVec(prometheus.HistogramOpts{
			Namespace: namespace,
			Name:      "grpc_server_response_size_bytes",
			Help:      "Size (in bytes) of the response sent.",
			Buckets:   sizeBuckets,
		}, []string{"grpc_service", "method"}),
		InflightRequests: r.NewGaugeVec(prometheus.GaugeOpts{
			Namespace: namespace,
			Name:      "grpc_server_requests_inflight",
			Help:      "Current number of inflight requests.",
		}, []string{"grpc_service", "method"}),
	}
}

// Delete Shard deletes existing label combinations that match both
// the shard and class name. If a metric is not collected at the shard
// level it is unaffected. This is to make sure that deleting a single
// shard (e.g. multi-tenancy) does not affect metrics for existing
// shards.
//
// In addition, there are some metrics that we explicitly keep, such
// as vector_dimensions_sum as they can be used in billing decisions.
func (pm *PrometheusMetrics) DeleteShard(className, shardName string) error {
	if pm == nil {
		return nil
	}

	labels := prometheus.Labels{
		"class_name": className,
		"shard_name": shardName,
	}
	pm.BatchTime.DeletePartialMatch(labels)
	pm.BatchDeleteTime.DeletePartialMatch(labels)
	pm.ObjectsTime.DeletePartialMatch(labels)
	pm.ObjectCount.DeletePartialMatch(labels)
	pm.QueriesFilteredVectorDurations.DeletePartialMatch(labels)
	pm.AsyncOperations.DeletePartialMatch(labels)
	pm.LSMMemtableDurations.DeletePartialMatch(labels)
	pm.LSMMemtableSize.DeletePartialMatch(labels)
	pm.LSMMemtableDurations.DeletePartialMatch(labels)
	pm.LSMSegmentCount.DeletePartialMatch(labels)
	pm.LSMSegmentSize.DeletePartialMatch(labels)
	pm.LSMSegmentCountByLevel.DeletePartialMatch(labels)
	pm.QueueSize.DeletePartialMatch(labels)
	pm.QueueDiskUsage.DeletePartialMatch(labels)
	pm.QueuePaused.DeletePartialMatch(labels)
	pm.QueueCount.DeletePartialMatch(labels)
	pm.QueuePartitionProcessingDuration.DeletePartialMatch(labels)
	pm.VectorIndexQueueInsertCount.DeletePartialMatch(labels)
	pm.VectorIndexQueueDeleteCount.DeletePartialMatch(labels)
	pm.VectorIndexTombstones.DeletePartialMatch(labels)
	pm.VectorIndexTombstoneCleanupThreads.DeletePartialMatch(labels)
	pm.VectorIndexTombstoneCleanedCount.DeletePartialMatch(labels)
	pm.VectorIndexTombstoneUnexpected.DeletePartialMatch(labels)
	pm.VectorIndexTombstoneCycleStart.DeletePartialMatch(labels)
	pm.VectorIndexTombstoneCycleEnd.DeletePartialMatch(labels)
	pm.VectorIndexTombstoneCycleProgress.DeletePartialMatch(labels)
	pm.VectorIndexOperations.DeletePartialMatch(labels)
	pm.VectorIndexMaintenanceDurations.DeletePartialMatch(labels)
	pm.VectorIndexDurations.DeletePartialMatch(labels)
	pm.VectorIndexPostings.DeletePartialMatch(labels)
	pm.VectorIndexPostingSize.DeletePartialMatch(labels)
	pm.VectorIndexPendingBackgroundOperations.DeletePartialMatch(labels)
	pm.VectorIndexBackgroundOperationsDurations.DeletePartialMatch(labels)
	pm.VectorIndexStoreOperationsDurations.DeletePartialMatch(labels)
	pm.VectorIndexSize.DeletePartialMatch(labels)
	pm.StartupProgress.DeletePartialMatch(labels)
	pm.StartupDurations.DeletePartialMatch(labels)
	pm.StartupDiskIO.DeletePartialMatch(labels)
	return nil
}

// DeleteClass deletes all metrics that match the class name, but do
// not have a shard-specific label. See [DeleteShard] for more
// information.
func (pm *PrometheusMetrics) DeleteClass(className string) error {
	if pm == nil {
		return nil
	}

	labels := prometheus.Labels{
		"class_name": className,
	}
	pm.QueriesCount.DeletePartialMatch(labels)
	pm.QueriesDurations.DeletePartialMatch(labels)
	pm.GoroutinesCount.DeletePartialMatch(labels)
	pm.BackupRestoreClassDurations.DeletePartialMatch(labels)
	pm.BackupRestoreBackupInitDurations.DeletePartialMatch(labels)
	pm.BackupRestoreFromStorageDurations.DeletePartialMatch(labels)
	pm.BackupStoreDurations.DeletePartialMatch(labels)
	pm.BackupRestoreDataTransferred.DeletePartialMatch(labels)
	pm.BackupStoreDataTransferred.DeletePartialMatch(labels)
	pm.QueriesFilteredVectorDurations.DeletePartialMatch(labels)

	return nil
}

const mb = 1024 * 1024

var (
	// msBuckets and sBuckets are deprecated. Use `LatencyBuckets` and `sizeBuckets` instead.
	msBuckets = []float64{10, 50, 100, 500, 1000, 5000, 10000, 60000, 300000}
	sBuckets  = []float64{0.01, 0.1, 1, 10, 20, 30, 60, 120, 180, 500}

	// LatencyBuckets is default histogram bucket for response time (in seconds).
	// It also includes request that served *very* fast and *very* slow
	LatencyBuckets = []float64{.005, .01, .025, .05, .1, .25, .5, 1, 2.5, 5, 10, 25, 50, 100}

	// sizeBuckets defines buckets for request/response body sizes (in bytes).
	// TODO(kavi): Check with real data once deployed on prod and tweak accordingly.
	sizeBuckets = []float64{1 * mb, 2.5 * mb, 5 * mb, 10 * mb, 25 * mb, 50 * mb, 100 * mb, 250 * mb}

	postingSizeBuckets = []float64{10, 40, 70, 100, 130, 160, 190, 250, 500}

	metrics *PrometheusMetrics = nil
)

func init() {
	metrics = newPrometheusMetrics()
}

func InitConfig(cfg Config) {
	metrics.Group = cfg.Group
	metrics.LSMCriticalBucketsOnly = cfg.MonitorCriticalBucketsOnly
}

func GetMetrics() *PrometheusMetrics {
	return metrics
}

// EnsureRegisteredMetric tries to register the given metric with the given
// registerer. If the metric is already registered, it returns the existing
// metric.
func EnsureRegisteredMetric[T prometheus.Collector](reg prometheus.Registerer, metric T) (T, error) {
	if err := reg.Register(metric); err != nil {
		var alreadyRegistered prometheus.AlreadyRegisteredError
		if errors.As(err, &alreadyRegistered) {
			existing, ok := alreadyRegistered.ExistingCollector.(T)
			if !ok {
				return metric, fmt.Errorf("metric already registered but not as expected type: %T", metric)
			}
			return existing, nil
		}
		return metric, err
	}
	return metric, nil
}

func InitCounterVec(vec *prometheus.CounterVec, labelNames [][]string) {
	for _, labels := range labelNames {
		vec.WithLabelValues(labels...).Add(0)
	}
}

func InitGaugeVec(vec *prometheus.GaugeVec, labelNames [][]string) {
	for _, labels := range labelNames {
		vec.WithLabelValues(labels...).Set(0)
	}
}

func newPrometheusMetrics() *PrometheusMetrics {
	return &PrometheusMetrics{
		Registerer: prometheus.DefaultRegisterer,
		BatchTime: promauto.NewHistogramVec(prometheus.HistogramOpts{
			Name:    "batch_durations_ms",
			Help:    "Duration in ms of a single batch",
			Buckets: msBuckets,
		}, []string{"operation", "class_name", "shard_name"}),
		BatchSizeBytes: promauto.NewSummaryVec(prometheus.SummaryOpts{
			Name: "batch_size_bytes",
			Help: "Size of a raw batch request batch in bytes",
		}, []string{"api"}),
		BatchSizeObjects: promauto.NewSummary(prometheus.SummaryOpts{
			Name: "batch_size_objects",
			Help: "Number of objects in a batch",
		}),
		BatchSizeTenants: promauto.NewSummary(prometheus.SummaryOpts{
			Name: "batch_size_tenants",
			Help: "Number of unique tenants referenced in a batch",
		}),

		BatchDeleteTime: promauto.NewSummaryVec(prometheus.SummaryOpts{
			Name: "batch_delete_durations_ms",
			Help: "Duration in ms of a single delete batch",
		}, []string{"operation", "class_name", "shard_name"}),

		BatchCount: promauto.NewCounterVec(prometheus.CounterOpts{
			Name: "batch_objects_processed_total",
			Help: "Number of objects processed in a batch",
		}, []string{"class_name", "shard_name"}),

		BatchCountBytes: promauto.NewCounterVec(prometheus.CounterOpts{
			Name: "batch_objects_processed_bytes",
			Help: "Number of bytes processed in a batch",
		}, []string{"class_name", "shard_name"}),

		ObjectsTime: promauto.NewSummaryVec(prometheus.SummaryOpts{
			Name: "objects_durations_ms",
			Help: "Duration of an individual object operation. Also as part of batches.",
		}, []string{"operation", "step", "class_name", "shard_name"}),
		ObjectCount: promauto.NewGaugeVec(prometheus.GaugeOpts{
			Name: "object_count",
			Help: "Number of currently ongoing async operations",
		}, []string{"class_name", "shard_name"}),

		QueriesCount: promauto.NewGaugeVec(prometheus.GaugeOpts{
			Name: "concurrent_queries_count",
			Help: "Number of concurrently running query operations",
		}, []string{"class_name", "query_type"}),

		RequestsTotal: promauto.NewGaugeVec(prometheus.GaugeOpts{
			Name: "requests_total",
			Help: "Number of all requests made",
		}, []string{"status", "class_name", "api", "query_type"}),

		QueriesDurations: promauto.NewHistogramVec(prometheus.HistogramOpts{
			Name:    "queries_durations_ms",
			Help:    "Duration of queries in milliseconds",
			Buckets: msBuckets,
		}, []string{"class_name", "query_type"}),

		QueriesFilteredVectorDurations: promauto.NewSummaryVec(prometheus.SummaryOpts{
			Name: "queries_filtered_vector_durations_ms",
			Help: "Duration of queries in milliseconds",
		}, []string{"class_name", "shard_name", "operation"}),

		GoroutinesCount: promauto.NewGaugeVec(prometheus.GaugeOpts{
			Name: "concurrent_goroutines",
			Help: "Number of concurrently running goroutines",
		}, []string{"class_name", "query_type"}),

		AsyncOperations: promauto.NewGaugeVec(prometheus.GaugeOpts{
			Name: "async_operations_running",
			Help: "Number of currently ongoing async operations",
		}, []string{"operation", "class_name", "shard_name", "path"}),

		// LSM metrics
		LSMSegmentCount: promauto.NewGaugeVec(prometheus.GaugeOpts{
			Name: "lsm_active_segments",
			Help: "Number of currently present segments per shard",
		}, []string{"strategy", "class_name", "shard_name", "path"}),
		LSMObjectsBucketSegmentCount: promauto.NewGaugeVec(prometheus.GaugeOpts{
			Name: "lsm_objects_bucket_segment_count",
			Help: "Number of segments per shard in the objects bucket",
		}, []string{"strategy", "class_name", "shard_name", "path"}),
		LSMCompressedVecsBucketSegmentCount: promauto.NewGaugeVec(prometheus.GaugeOpts{
			Name: "lsm_compressed_vecs_bucket_segment_count",
			Help: "Number of segments per shard in the vectors_compressed bucket",
		}, []string{"strategy", "class_name", "shard_name", "path"}),
		LSMSegmentObjects: promauto.NewGaugeVec(prometheus.GaugeOpts{
			Name: "lsm_segment_objects",
			Help: "Number of objects/entries of segment by level",
		}, []string{"strategy", "class_name", "shard_name", "path", "level"}),
		LSMSegmentSize: promauto.NewGaugeVec(prometheus.GaugeOpts{
			Name: "lsm_segment_size",
			Help: "Size of segment by level and unit",
		}, []string{"strategy", "class_name", "shard_name", "path", "level", "unit"}),
		LSMSegmentCountByLevel: promauto.NewGaugeVec(prometheus.GaugeOpts{
			Name: "lsm_segment_count",
			Help: "Number of segments by level",
		}, []string{"strategy", "class_name", "shard_name", "path", "level"}),
		LSMSegmentUnloaded: promauto.NewGaugeVec(prometheus.GaugeOpts{
			Name: "lsm_segment_unloaded",
			Help: "Number of unloaded segments",
		}, []string{"strategy", "class_name", "shard_name", "path"}),
		LSMMemtableSize: promauto.NewGaugeVec(prometheus.GaugeOpts{
			Name: "lsm_memtable_size",
			Help: "Size of memtable by path",
		}, []string{"strategy", "class_name", "shard_name", "path"}),
		LSMMemtableDurations: promauto.NewSummaryVec(prometheus.SummaryOpts{
			Name: "lsm_memtable_durations_ms",
			Help: "Time in ms for a bucket operation to complete",
		}, []string{"strategy", "class_name", "shard_name", "path", "operation"}),
		LSMBitmapBuffersUsage: promauto.NewCounterVec(prometheus.CounterOpts{
			Name: "lsm_bitmap_buffers_usage",
			Help: "Number of bitmap buffers used by size",
		}, []string{"size", "operation"}),
		FileIOWrites: promauto.NewSummaryVec(prometheus.SummaryOpts{
			Name: "file_io_writes_total_bytes",
			Help: "Total number of bytes written to disk",
		}, []string{"operation", "strategy"}),
		FileIOReads: promauto.NewSummaryVec(prometheus.SummaryOpts{
			Name: "file_io_reads_total_bytes",
			Help: "Total number of bytes read from disk",
		}, []string{"operation"}),
		MmapOperations: promauto.NewCounterVec(prometheus.CounterOpts{
			Name: "mmap_operations_total",
			Help: "Total number of mmap operations",
		}, []string{"operation", "strategy"}),
		MmapProcMaps: promauto.NewGauge(prometheus.GaugeOpts{
			Name: "mmap_proc_maps",
			Help: "Number of entries in /proc/self/maps",
		}),

		// Queue metrics
		QueueSize: promauto.NewGaugeVec(prometheus.GaugeOpts{
			Name: "queue_size",
			Help: "Number of records in the queue",
		}, []string{"class_name", "shard_name"}),
		QueueDiskUsage: promauto.NewGaugeVec(prometheus.GaugeOpts{
			Name: "queue_disk_usage",
			Help: "Disk usage of the queue",
		}, []string{"class_name", "shard_name"}),
		QueuePaused: promauto.NewGaugeVec(prometheus.GaugeOpts{
			Name: "queue_paused",
			Help: "Whether the queue is paused",
		}, []string{"class_name", "shard_name"}),
		QueueCount: promauto.NewGaugeVec(prometheus.GaugeOpts{
			Name: "queue_count",
			Help: "Number of queues",
		}, []string{"class_name", "shard_name"}),
		QueuePartitionProcessingDuration: promauto.NewHistogramVec(prometheus.HistogramOpts{
			Name: "queue_partition_processing_duration_ms",
			Help: "Duration in ms of a single partition processing",
		}, []string{"class_name", "shard_name"}),

		// Async indexing metrics
		VectorIndexQueueInsertCount: promauto.NewCounterVec(prometheus.CounterOpts{
			Name: "vector_index_queue_insert_count",
			Help: "Number of insert operations added to the vector index queue",
		}, []string{"class_name", "shard_name", "target_vector"}),
		VectorIndexQueueDeleteCount: promauto.NewCounterVec(prometheus.CounterOpts{
			Name: "vector_index_queue_delete_count",
			Help: "Number of delete operations added to the vector index queue",
		}, []string{"class_name", "shard_name", "target_vector"}),

		// Vector index metrics
		VectorIndexTombstones: promauto.NewGaugeVec(prometheus.GaugeOpts{
			Name: "vector_index_tombstones",
			Help: "Number of active vector index tombstones",
		}, []string{"class_name", "shard_name"}),
		VectorIndexTombstoneCleanupThreads: promauto.NewGaugeVec(prometheus.GaugeOpts{
			Name: "vector_index_tombstone_cleanup_threads",
			Help: "Number of threads in use to clean up tombstones",
		}, []string{"class_name", "shard_name"}),
		VectorIndexTombstoneCleanedCount: promauto.NewCounterVec(prometheus.CounterOpts{
			Name: "vector_index_tombstone_cleaned",
			Help: "Total number of deleted objects that have been cleaned up",
		}, []string{"class_name", "shard_name"}),
		VectorIndexTombstoneUnexpected: promauto.NewCounterVec(prometheus.CounterOpts{
			Name: "vector_index_tombstone_unexpected_total",
			Help: "Total number of unexpected tombstones that were found, for example because a vector was not found for an existing id in the index",
		}, []string{"class_name", "shard_name", "operation"}),
		VectorIndexTombstoneCycleStart: promauto.NewGaugeVec(prometheus.GaugeOpts{
			Name: "vector_index_tombstone_cycle_start_timestamp_seconds",
			Help: "Unix epoch timestamp of the start of the current tombstone cleanup cycle",
		}, []string{"class_name", "shard_name"}),
		VectorIndexTombstoneCycleEnd: promauto.NewGaugeVec(prometheus.GaugeOpts{
			Name: "vector_index_tombstone_cycle_end_timestamp_seconds",
			Help: "Unix epoch timestamp of the end of the last tombstone cleanup cycle. A negative value indicates that the cycle is still running",
		}, []string{"class_name", "shard_name"}),
		VectorIndexTombstoneCycleProgress: promauto.NewGaugeVec(prometheus.GaugeOpts{
			Name: "vector_index_tombstone_cycle_progress",
			Help: "A ratio (percentage) of the progress of the current tombstone cleanup cycle. 0 indicates the very beginning, 1 is a complete cycle.",
		}, []string{"class_name", "shard_name"}),
		VectorIndexOperations: promauto.NewGaugeVec(prometheus.GaugeOpts{
			Name: "vector_index_operations",
			Help: "Total number of mutating operations on the vector index",
		}, []string{"operation", "class_name", "shard_name"}),
		VectorIndexSize: promauto.NewGaugeVec(prometheus.GaugeOpts{
			Name: "vector_index_size",
			Help: "The size of the vector index. Typically larger than number of vectors, as it grows proactively.",
		}, []string{"class_name", "shard_name"}),
		VectorIndexMaintenanceDurations: promauto.NewSummaryVec(prometheus.SummaryOpts{
			Name: "vector_index_maintenance_durations_ms",
			Help: "Duration of a sync or async vector index maintenance operation",
		}, []string{"operation", "class_name", "shard_name"}),
		VectorIndexDurations: promauto.NewSummaryVec(prometheus.SummaryOpts{
			Name: "vector_index_durations_ms",
			Help: "Duration of typical vector index operations (insert, delete)",
		}, []string{"operation", "step", "class_name", "shard_name"}),
		VectorIndexPostings: promauto.NewGaugeVec(prometheus.GaugeOpts{
			Name: "vector_index_postings",
			Help: "The size of the vector index postings. Typically much lower than number of vectors.",
		}, []string{"class_name", "shard_name"}),
		VectorIndexPostingSize: promauto.NewHistogramVec(prometheus.HistogramOpts{
			Name:    "vector_index_posting_size_vectors",
			Help:    "The size of individual vectors in each posting list",
			Buckets: postingSizeBuckets,
		}, []string{"class_name", "shard_name"}),
		VectorIndexPendingBackgroundOperations: promauto.NewGaugeVec(prometheus.GaugeOpts{
			Name: "vector_index_pending_background_operations",
			Help: "Number of background operations yet to be processed.",
		}, []string{"operation", "class_name", "shard_name"}),
		VectorIndexBackgroundOperationsDurations: promauto.NewSummaryVec(prometheus.SummaryOpts{
			Name: "vector_index_background_operations_durations_ms",
			Help: "Duration of typical vector index background operations (split, merge, reassign)",
		}, []string{"operation", "class_name", "shard_name"}),
		VectorIndexStoreOperationsDurations: promauto.NewSummaryVec(prometheus.SummaryOpts{
			Name: "vector_index_store_operations_durations_ms",
			Help: "Duration of store operations (put, append, get)",
		}, []string{"operation", "class_name", "shard_name"}),
		VectorDimensionsSum: promauto.NewGaugeVec(prometheus.GaugeOpts{
			Name: "vector_dimensions_sum",
			Help: "Total dimensions in a shard",
		}, []string{"class_name", "shard_name"}),
		VectorSegmentsSum: promauto.NewGaugeVec(prometheus.GaugeOpts{
			Name: "vector_segments_sum",
			Help: "Total segments in a shard if quantization enabled",
		}, []string{"class_name", "shard_name"}),
		VectorIndexMemoryAllocationRejected: promauto.NewCounter(prometheus.CounterOpts{
			Name: "weaviate_vector_index_memory_allocation_rejected_total",
			Help: "Total number of batch operations rejected per node due to insufficient memory",
		}),

		// Startup metrics
		StartupProgress: promauto.NewGaugeVec(prometheus.GaugeOpts{
			Name: "startup_progress",
			Help: "A ratio (percentage) of startup progress for a particular component in a shard",
		}, []string{"operation", "class_name", "shard_name"}),
		StartupDurations: promauto.NewSummaryVec(prometheus.SummaryOpts{
			Name: "startup_durations_ms",
			Help: "Duration of individual startup operations in ms",
		}, []string{"operation", "class_name", "shard_name"}),
		StartupDiskIO: promauto.NewSummaryVec(prometheus.SummaryOpts{
			Name: "startup_diskio_throughput",
			Help: "Disk I/O throuhput in bytes per second",
		}, []string{"operation", "class_name", "shard_name"}),
		QueryDimensions: promauto.NewCounterVec(prometheus.CounterOpts{
			Name: "query_dimensions_total",
			Help: "The vector dimensions used by any read-query that involves vectors",
		}, []string{"query_type", "operation", "class_name"}),
		QueryDimensionsCombined: promauto.NewCounter(prometheus.CounterOpts{
			Name: "query_dimensions_combined_total",
			Help: "The vector dimensions used by any read-query that involves vectors, aggregated across all classes and shards. The sum of all labels for query_dimensions_total should always match this labelless metric",
		}),

		// Backup/restore metrics
		BackupRestoreDurations: promauto.NewSummaryVec(prometheus.SummaryOpts{
			Name: "backup_restore_ms",
			Help: "Duration of a backup restore",
		}, []string{"backend_name", "class_name"}),
		BackupRestoreClassDurations: promauto.NewSummaryVec(prometheus.SummaryOpts{
			Name: "backup_restore_class_ms",
			Help: "Duration restoring class",
		}, []string{"class_name"}),
		BackupRestoreBackupInitDurations: promauto.NewSummaryVec(prometheus.SummaryOpts{
			Name: "backup_restore_init_ms",
			Help: "startup phase of a backup restore",
		}, []string{"backend_name", "class_name"}),
		BackupRestoreFromStorageDurations: promauto.NewSummaryVec(prometheus.SummaryOpts{
			Name: "backup_restore_from_backend_ms",
			Help: "file transfer stage of a backup restore",
		}, []string{"backend_name", "class_name"}),
		BackupStoreDurations: promauto.NewSummaryVec(prometheus.SummaryOpts{
			Name: "backup_store_to_backend_ms",
			Help: "file transfer stage of a backup restore",
		}, []string{"backend_name", "class_name"}),
		BucketPauseDurations: promauto.NewSummaryVec(prometheus.SummaryOpts{
			Name: "bucket_pause_durations_ms",
			Help: "bucket pause durations",
		}, []string{"bucket_dir"}),
		BackupRestoreDataTransferred: promauto.NewCounterVec(prometheus.CounterOpts{
			Name: "backup_restore_data_transferred",
			Help: "Total number of bytes transferred during a backup restore",
		}, []string{"backend_name", "class_name"}),
		BackupStoreDataTransferred: promauto.NewCounterVec(prometheus.CounterOpts{
			Name: "backup_store_data_transferred",
			Help: "Total number of bytes transferred during a backup store",
		}, []string{"backend_name", "class_name"}),

		// Shard metrics
		ShardsLoaded: promauto.NewGauge(prometheus.GaugeOpts{
			Name: "shards_loaded",
			Help: "Number of shards loaded",
		}),
		ShardsUnloaded: promauto.NewGauge(prometheus.GaugeOpts{
			Name: "shards_unloaded",
			Help: "Number of shards on not loaded",
		}),
		ShardsLoading: promauto.NewGauge(prometheus.GaugeOpts{
			Name: "shards_loading",
			Help: "Number of shards in process of loading",
		}),
		ShardsUnloading: promauto.NewGauge(prometheus.GaugeOpts{
			Name: "shards_unloading",
			Help: "Number of shards in process of unloading",
		}),

		// Schema TX-metrics. Can be removed when RAFT is ready
		SchemaTxOpened: promauto.NewCounterVec(prometheus.CounterOpts{
			Name: "schema_tx_opened_total",
			Help: "Total number of opened schema transactions",
		}, []string{"ownership"}),
		SchemaTxClosed: promauto.NewCounterVec(prometheus.CounterOpts{
			Name: "schema_tx_closed_total",
			Help: "Total number of closed schema transactions. A close must be either successful or failed",
		}, []string{"ownership", "status"}),
		SchemaTxDuration: promauto.NewSummaryVec(prometheus.SummaryOpts{
			Name: "schema_tx_duration_seconds",
			Help: "Mean duration of a tx by status",
		}, []string{"ownership", "status"}),

		// RAFT-based schema metrics
		SchemaWrites: promauto.NewSummaryVec(prometheus.SummaryOpts{
			Name: "schema_writes_seconds",
			Help: "Duration of schema writes (which always involve the leader)",
		}, []string{"type"}),
		SchemaReadsLocal: promauto.NewSummaryVec(prometheus.SummaryOpts{
			Name: "schema_reads_local_seconds",
			Help: "Duration of local schema reads that do not involve the leader",
		}, []string{"type"}),
		SchemaReadsLeader: promauto.NewSummaryVec(prometheus.SummaryOpts{
			Name: "schema_reads_leader_seconds",
			Help: "Duration of schema reads that are passed to the leader",
		}, []string{"type"}),
		SchemaWaitForVersion: promauto.NewSummaryVec(prometheus.SummaryOpts{
			Name: "schema_wait_for_version_seconds",
			Help: "Duration of waiting for a schema version to be reached",
		}, []string{"type"}),

		TombstoneFindLocalEntrypoint: promauto.NewCounterVec(prometheus.CounterOpts{
			Name: "tombstone_find_local_entrypoint",
			Help: "Total number of tombstone delete local entrypoint calls",
		}, []string{"class_name", "shard_name"}),
		TombstoneFindGlobalEntrypoint: promauto.NewCounterVec(prometheus.CounterOpts{
			Name: "tombstone_find_global_entrypoint",
			Help: "Total number of tombstone delete global entrypoint calls",
		}, []string{"class_name", "shard_name"}),
		TombstoneReassignNeighbors: promauto.NewCounterVec(prometheus.CounterOpts{
			Name: "tombstone_reassign_neighbors",
			Help: "Total number of tombstone reassign neighbor calls",
		}, []string{"class_name", "shard_name"}),
		TombstoneDeleteListSize: promauto.NewGaugeVec(prometheus.GaugeOpts{
			Name: "tombstone_delete_list_size",
			Help: "Delete list size of tombstones",
		}, []string{"class_name", "shard_name"}),

		T2VBatches: promauto.NewGaugeVec(prometheus.GaugeOpts{
			Name: "t2v_concurrent_batches",
			Help: "Number of batches currently running",
		}, []string{"vectorizer"}),
		T2VBatchQueueDuration: promauto.NewHistogramVec(prometheus.HistogramOpts{
			Name:    "t2v_batch_queue_duration_seconds",
			Help:    "Time of a batch spend in specific portions of the queue",
			Buckets: sBuckets,
		}, []string{"vectorizer", "operation"}),
		T2VRequestDuration: promauto.NewHistogramVec(prometheus.HistogramOpts{
			Name:    "t2v_request_duration_seconds",
			Help:    "Duration of an individual request to the vectorizer",
			Buckets: sBuckets,
		}, []string{"vectorizer"}),
		T2VTokensInBatch: promauto.NewHistogramVec(prometheus.HistogramOpts{
			Name:    "t2v_tokens_in_batch",
			Help:    "Number of tokens in a user-defined batch",
			Buckets: []float64{1, 10, 100, 1000, 10000, 100000, 1000000},
		}, []string{"vectorizer"}),
		T2VTokensInRequest: promauto.NewHistogramVec(prometheus.HistogramOpts{
			Name:    "t2v_tokens_in_request",
			Help:    "Number of tokens in an individual request sent to the vectorizer",
			Buckets: []float64{1, 10, 100, 1000, 10000, 100000, 1000000},
		}, []string{"vectorizer"}),
		T2VRateLimitStats: promauto.NewGaugeVec(prometheus.GaugeOpts{
			Name: "t2v_rate_limit_stats",
			Help: "Rate limit stats for the vectorizer",
		}, []string{"vectorizer", "stat"}),
		T2VRepeatStats: promauto.NewGaugeVec(prometheus.GaugeOpts{
			Name: "t2v_repeat_stats",
			Help: "Why batch scheduling is repeated",
		}, []string{"vectorizer", "stat"}),
		T2VRequestsPerBatch: promauto.NewHistogramVec(prometheus.HistogramOpts{
			Name:    "t2v_requests_per_batch",
			Help:    "Number of requests required to process an entire (user) batch",
			Buckets: []float64{1, 2, 5, 10, 100, 1000},
		}, []string{"vectorizer"}),
		TokenizerDuration: promauto.NewHistogramVec(prometheus.HistogramOpts{
			Name:    "tokenizer_duration_seconds",
			Help:    "Duration of a tokenizer operation",
			Buckets: LatencyBuckets,
		}, []string{"tokenizer"}),
		TokenizerRequests: promauto.NewCounterVec(prometheus.CounterOpts{
			Name: "tokenizer_requests_total",
			Help: "Number of tokenizer requests",
		}, []string{"tokenizer"}),
		TokenizerInitializeDuration: promauto.NewHistogramVec(prometheus.HistogramOpts{
			Name:    "tokenizer_initialize_duration_seconds",
			Help:    "Duration of a tokenizer initialization operation",
			Buckets: []float64{0.05, 0.1, 0.5, 1, 2, 5, 10},
		}, []string{"tokenizer"}),
		TokenCount: promauto.NewCounterVec(prometheus.CounterOpts{
			Name: "token_count_total",
			Help: "Number of tokens processed",
		}, []string{"tokenizer"}),
		TokenCountPerRequest: promauto.NewHistogramVec(prometheus.HistogramOpts{
			Name:    "token_count_per_request",
			Help:    "Number of tokens processed per request",
			Buckets: []float64{1, 10, 50, 100, 500, 1000, 10000, 100000, 1000000},
		}, []string{"tokenizer"}),
		ModuleExternalRequests: promauto.NewCounterVec(prometheus.CounterOpts{
			Name: "weaviate_module_requests_total",
			Help: "Number of module requests to external APIs",
		}, []string{"op", "api"}),
		ModuleExternalRequestDuration: promauto.NewHistogramVec(prometheus.HistogramOpts{
			Name:    "weaviate_module_request_duration_seconds",
			Help:    "Duration of an individual request to a module external API",
			Buckets: LatencyBuckets,
		}, []string{"op", "api"}),
		ModuleExternalBatchLength: promauto.NewHistogramVec(prometheus.HistogramOpts{
			Name:    "weaviate_module_requests_per_batch",
			Help:    "Number of items in a batch",
			Buckets: []float64{1, 2, 4, 8, 16, 32, 64, 128, 256, 512, 1024, 2048, 4096, 8192, 16384, 32768, 65536, 131072, 262144, 524288, 1048576, 2097152, 4194304, 8388608},
		}, []string{"op", "api"}),
		ModuleExternalRequestSize: promauto.NewHistogramVec(prometheus.HistogramOpts{
			Name:    "weaviate_module_request_size_bytes",
			Help:    "Size (in bytes) of the request sent to an external API",
			Buckets: []float64{256, 512, 1024, 2048, 4096, 8192, 16384, 32768, 65536, 131072, 262144, 524288, 1048576, 2097152, 4194304, 8388608},
		}, []string{"op", "api"}),
		ModuleExternalResponseSize: promauto.NewHistogramVec(prometheus.HistogramOpts{
			Name:    "weaviate_module_response_size_bytes",
			Help:    "Size (in bytes) of the response received from an external API",
			Buckets: []float64{256, 512, 1024, 2048, 4096, 8192, 16384, 32768, 65536, 131072, 262144, 524288, 1048576, 2097152, 4194304, 8388608},
		}, []string{"op", "api"}),
		VectorizerRequestTokens: promauto.NewHistogramVec(prometheus.HistogramOpts{
			Name:    "weaviate_vectorizer_request_tokens",
			Help:    "Number of tokens in the request sent to an external vectorizer",
			Buckets: []float64{0, 1, 10, 50, 100, 500, 1000, 5000, 10000, 100000, 1000000},
		}, []string{"inout", "api"}),
		ModuleExternalRequestSingleCount: promauto.NewCounterVec(prometheus.CounterOpts{
			Name: "weaviate_module_request_single_count",
			Help: "Number of single-item external API requests",
		}, []string{"op", "api"}),
		ModuleExternalRequestBatchCount: promauto.NewCounterVec(prometheus.CounterOpts{
			Name: "weaviate_module_request_batch_count",
			Help: "Number of batched module requests",
		}, []string{"op", "api"}),
		ModuleExternalError: promauto.NewCounterVec(prometheus.CounterOpts{
			Name: "weaviate_module_error_total",
			Help: "Number of OpenAI errors",
		}, []string{"op", "module", "endpoint", "status_code"}),
		ModuleCallError: promauto.NewCounterVec(prometheus.CounterOpts{
			Name: "weaviate_module_call_error_total",
			Help: "Number of module errors (related to external calls)",
		}, []string{"module", "endpoint", "status_code"}),
		ModuleExternalResponseStatus: promauto.NewCounterVec(prometheus.CounterOpts{
			Name: "weaviate_module_response_status_total",
			Help: "Number of API response statuses",
		}, []string{"op", "endpoint", "status"}),
		ModuleBatchError: promauto.NewCounterVec(prometheus.CounterOpts{
			Name: "weaviate_module_batch_error_total",
			Help: "Number of batch errors",
		}, []string{"operation", "class_name"}),

		// Checksum metrics
		ChecksumValidationDuration: promauto.NewSummary(prometheus.SummaryOpts{
			Name: "checksum_validation_duration_seconds",
			Help: "Duration of checksum validation",
		}),
		ChecksumBytesRead: promauto.NewSummary(prometheus.SummaryOpts{
			Name: "checksum_bytes_read",
			Help: "Number of bytes read during checksum validation",
		}),
	}
}

type OnceUponATimer struct {
	sync.Once
	Timer *prometheus.Timer
}

func NewOnceTimer(promTimer *prometheus.Timer) *OnceUponATimer {
	o := OnceUponATimer{}
	o.Timer = promTimer
	return &o
}

func (o *OnceUponATimer) ObserveDurationOnce() {
	o.Do(func() {
		o.Timer.ObserveDuration()
	})
}<|MERGE_RESOLUTION|>--- conflicted
+++ resolved
@@ -90,7 +90,6 @@
 	VectorIndexQueueInsertCount *prometheus.CounterVec
 	VectorIndexQueueDeleteCount *prometheus.CounterVec
 
-<<<<<<< HEAD
 	VectorIndexTombstones              *prometheus.GaugeVec
 	VectorIndexTombstoneCleanupThreads *prometheus.GaugeVec
 	VectorIndexTombstoneCleanedCount   *prometheus.CounterVec
@@ -109,24 +108,9 @@
 	VectorIndexBackgroundOperationsDurations *prometheus.SummaryVec
 	VectorIndexStoreOperationsDurations      *prometheus.SummaryVec
 
-	VectorDimensionsSum *prometheus.GaugeVec
-	VectorSegmentsSum   *prometheus.GaugeVec
-=======
-	VectorIndexTombstones               *prometheus.GaugeVec
-	VectorIndexTombstoneCleanupThreads  *prometheus.GaugeVec
-	VectorIndexTombstoneCleanedCount    *prometheus.CounterVec
-	VectorIndexTombstoneUnexpected      *prometheus.CounterVec
-	VectorIndexTombstoneCycleStart      *prometheus.GaugeVec
-	VectorIndexTombstoneCycleEnd        *prometheus.GaugeVec
-	VectorIndexTombstoneCycleProgress   *prometheus.GaugeVec
-	VectorIndexOperations               *prometheus.GaugeVec
-	VectorIndexDurations                *prometheus.SummaryVec
-	VectorIndexSize                     *prometheus.GaugeVec
-	VectorIndexMaintenanceDurations     *prometheus.SummaryVec
 	VectorDimensionsSum                 *prometheus.GaugeVec
 	VectorSegmentsSum                   *prometheus.GaugeVec
 	VectorIndexMemoryAllocationRejected prometheus.Counter
->>>>>>> edf8906b
 
 	StartupProgress  *prometheus.GaugeVec
 	StartupDurations *prometheus.SummaryVec
