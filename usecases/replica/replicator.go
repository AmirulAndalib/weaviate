--- conflicted
+++ resolved
@@ -164,11 +164,7 @@
 ) error {
 	coord := newCoordinator[SimpleResponse](r, shard, r.requestID(opDeleteObject), r.log)
 	op := func(ctx context.Context, host, requestID string) error {
-<<<<<<< HEAD
-		resp, err := r.client.DeleteObject(ctx, host, r.class, shard, requestID, id, schemaVersion)
-=======
-		resp, err := r.client.DeleteObject(ctx, host, r.class, shard, requestID, id, deletionTime)
->>>>>>> f62158e2
+		resp, err := r.client.DeleteObject(ctx, host, r.class, shard, requestID, id, deletionTime, schemaVersion)
 		if err == nil {
 			err = resp.FirstError()
 		}
@@ -238,12 +234,7 @@
 ) []objects.BatchSimpleObject {
 	coord := newCoordinator[DeleteBatchResponse](r, shard, r.requestID(opDeleteObjects), r.log)
 	op := func(ctx context.Context, host, requestID string) error {
-<<<<<<< HEAD
-		resp, err := r.client.DeleteObjects(ctx, host, r.class, shard, requestID, uuids, dryRun, schemaVersion)
-=======
-		resp, err := r.client.DeleteObjects(
-			ctx, host, r.class, shard, requestID, uuids, deletionTime, dryRun)
->>>>>>> f62158e2
+		resp, err := r.client.DeleteObjects(ctx, host, r.class, shard, requestID, uuids, deletionTime, dryRun, schemaVersion)
 		if err == nil {
 			err = resp.FirstError()
 		}
