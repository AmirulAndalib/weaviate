--- conflicted
+++ resolved
@@ -31,11 +31,7 @@
       ASYNC_INDEXING: ${ASYNC_INDEXING:-false}
       DISABLE_TELEMETRY: "true"
       DISABLE_RECOVERY_ON_PANIC: "true"
-<<<<<<< HEAD
       TRACK_VECTOR_DIMENSIONS: "true"
-      TRACK_VECTOR_DIMENSIONS_INTERVAL: "3m"
-=======
->>>>>>> 68b67fea
       QUERY_MAXIMUM_RESULTS: 10005
 
       # necessary for the metrics tests, some metrics only exist once segments
