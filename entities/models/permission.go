--- conflicted
+++ resolved
@@ -626,9 +626,6 @@
 	return nil
 }
 
-<<<<<<< HEAD
-// PermissionBackups Resources applicable for backup actions.
-=======
 // PermissionAliases Resource definition for alias-related actions and permissions. Used to specify which aliases and collections can be accessed or modified.
 //
 // swagger:model PermissionAliases
@@ -670,7 +667,6 @@
 }
 
 // PermissionBackups resources applicable for backup actions
->>>>>>> 4c48597f
 //
 // swagger:model PermissionBackups
 type PermissionBackups struct {
@@ -879,9 +875,6 @@
 	return nil
 }
 
-<<<<<<< HEAD
-// PermissionRoles Resources applicable for role actions.
-=======
 // PermissionReplicate resources applicable for replicate actions
 //
 // swagger:model PermissionReplicate
@@ -923,7 +916,6 @@
 }
 
 // PermissionRoles resources applicable for role actions
->>>>>>> 4c48597f
 //
 // swagger:model PermissionRoles
 type PermissionRoles struct {
