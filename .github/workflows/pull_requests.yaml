--- conflicted
+++ resolved
@@ -579,7 +579,6 @@
     strategy:
       fail-fast: false
       matrix:
-<<<<<<< HEAD
         include:
           - name: "fast-group-1"
             test: "--acceptance-only-fast-group-1"
@@ -601,20 +600,6 @@
             test: "--acceptance-go-client-only-fast-group-1"
           - name: "go-client-group-2"
             test: "--acceptance-go-client-only-fast-group-2"
-          - name: "python"
-            test: "--acceptance-only-python"
-=======
-        test: [
-          "--acceptance-only-fast",
-          "--acceptance-only-graphql",
-          "--acceptance-only-authz",
-          "--acceptance-only-replication",
-          "--acceptance-only-async-replication",
-          "--acceptance-only-replica-replication-fast",
-          "--acceptance-only-replica-replication-slow",
-          "--acceptance-go-client-only-fast",
-        ]
->>>>>>> 881eef45
     steps:
       - uses: actions/checkout@v5
       - name: Set up Go
@@ -639,7 +624,6 @@
     strategy:
       fail-fast: false
       matrix:
-<<<<<<< HEAD
         include:
           - name: "replica-slow"
             test: "--acceptance-only-replica-replication-slow"
@@ -649,13 +633,8 @@
             test: "--acceptance-go-client-named-vectors-cluster"
           - name: "fast-group-4"
             test: "--acceptance-only-fast-group-4"
-=======
-        test: [
-          "--acceptance-go-client-named-vectors-single-node",
-          "--acceptance-go-client-named-vectors-cluster",
-          "--acceptance-only-python",
-        ]
->>>>>>> 881eef45
+          - name: "python"
+            test: "--acceptance-only-python"
     steps:
       - uses: actions/checkout@v5
       - name: Set up Go
