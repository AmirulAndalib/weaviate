--- conflicted
+++ resolved
@@ -120,7 +120,6 @@
           "--only-module-backup-s3",
           "--only-module-img2vec-neural",
           "--only-module-many-modules",
-<<<<<<< HEAD
           "--only-module-multi2vec-clip",
           "--only-module-ref2vec-centroid",
           "--only-module-reranker-transformers",
@@ -128,12 +127,6 @@
           "--only-module-text2vec-transformers",
           "--only-module-text2vec-ollama",
           "--only-module-generative-ollama"
-=======
-          "--only-module-ref2vec-centroid",
-          "--only-module-reranker-transformers",
-          "--only-module-text2vec-contextionary",
-          "--only-module-text2vec-transformers"
->>>>>>> c6a4c99e
         ]
     steps:
       - uses: actions/checkout@v4
@@ -275,11 +268,8 @@
           "--acceptance-only-fast",
           "--acceptance-only-graphql",
           "--acceptance-only-replication",
-<<<<<<< HEAD
           "--acceptance-go-client-only-fast",
           "--acceptance-go-client-named-vectors",
-=======
->>>>>>> c6a4c99e
           "--acceptance-only-python"
         ]
     steps:
