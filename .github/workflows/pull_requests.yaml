name: Tests

on:
  push:
    branches:
      - main
      - 'stable/v*'
    tags:
      - '**'
  pull_request:

concurrency:
  group: ${{ github.workflow }}-${{ github.event.pull_request.number || github.ref }}
  cancel-in-progress: true

jobs:
  Buf-Checks:
    name: buf-checks
    runs-on: ubuntu-latest
    steps:
      - uses: actions/checkout@v4
      - uses: bufbuild/buf-setup-action@v1
        with:
          github_token: ${{ github.token }}
      - uses: bufbuild/buf-lint-action@v1
        with:
          input: "cluster/proto"
      - uses: bufbuild/buf-breaking-action@v1
        if: github.event_name == 'pull_request'
        with:
          input: "cluster/proto"
          against: "https://github.com/${GITHUB_REPOSITORY}.git#branch=${{ github.event.pull_request.base.ref }},subdir=cluster/proto"
  Run-Swagger:
    name: run-swagger
    runs-on: ubuntu-latest
    steps:
      - uses: actions/checkout@v4
      - name: Set up Go
        uses: actions/setup-go@v5
        with:
          go-version: '1.24'
          cache: true
      - name: Run Swagger
        run: ./tools/gen-code-from-swagger.sh
      - name: Error on change
        run: |
          # check if anything is different
          CHANGED=$(git status -s | wc -l)
          if [ "$CHANGED" -gt 0 ]; then
            echo "Please run ./tools/gen-code-from-swagger.sh script and commit changes:"
            git status -s
            exit 1
          else
            exit 0
          fi
  Vulnerability-Scanning:
    name: vulnerability-scanning
    runs-on: ubuntu-latest
    env:
      PROJECT_KEY: ${{secrets.ORCA_PROJECT_KEY}}
    if: ${{ !github.event.pull_request.head.repo.fork }}  # no PRs from fork
    steps:
      - uses: actions/checkout@v4
      - name: Run locally Docker build
        run: docker build -t weaviate:${{ github.sha }} .
      - name: Run Orca Container Image Scan
        id: orcasecurity_container_image_scan
        uses: orcasecurity/shiftleft-container-image-action@v1
        with:
          api_token: ${{ secrets.ORCA_SECURITY_API_TOKEN }}
          project_key: ${{ env.PROJECT_KEY }}
          image: 'weaviate:${{ github.sha }}'
          console_output: "table"
          format: "sarif"
          output: "results/"
      - name: Upload SARIF file
        uses: github/codeql-action/upload-sarif@v3
        if: ${{ always() && steps.orcasecurity_container_image_scan.outputs.exit_code != 1 }}
        with:
          sarif_file: results/image.sarif
  SAST-Scanning:
    name: sast-scanning
    runs-on: ubuntu-latest
    env:
      PROJECT_KEY: ${{secrets.ORCA_PROJECT_KEY}}
    if: ${{ !github.event.pull_request.head.repo.fork }}  # no PRs from fork
    steps:
      - uses: actions/checkout@v4
      - name: Run Orca SAST Scan
        id: orcasecurity_container_sast_action
        uses: orcasecurity/shiftleft-sast-action@v1
        with:
          api_token: ${{ secrets.ORCA_SECURITY_API_TOKEN }}
          project_key: ${{ env.PROJECT_KEY }}
          # diff scans against the entire git history, so should only scan changes in this PR
          fetch-depth: 0
          path:
            # scanning the entire repository
            "."
  Unit-Tests:
    name: unit-tests
    runs-on: ubuntu-latest
    steps:
      - uses: actions/checkout@v4
      - name: Set up Go
        uses: actions/setup-go@v5
        with:
          go-version: '1.24'
          cache: true
      - name: Unit test
        run: ./test/run.sh --unit-only
      - name: Archive code coverage results
        uses: actions/upload-artifact@v4
        with:
          name: coverage-report-unit
          path: coverage-unit.txt
  Integration-Tests:
    name: integration-tests
    runs-on: ubuntu-latest
    strategy:
      fail-fast: false
      matrix:
        test: [
          "--integration-vector-package-only",
          "--integration-without-vector-package"
        ]
    steps:
      - uses: actions/checkout@v4
      - name: Set up Go
        uses: actions/setup-go@v5
        with:
          go-version: '1.24'
          cache: true
      - name: Integration test
        run: ./test/run.sh ${{ matrix.test }}
      - name: Archive code coverage results
        uses: actions/upload-artifact@v4
        with:
          name: coverage-report-integration${{ matrix.test }}
          path: coverage-integration.txt
  Modules-Acceptance-Tests:
    name: modules-acceptance-tests
    runs-on: ubuntu-latest
    strategy:
      fail-fast: false
      matrix:
        test: [
          "--only-module-backup-azure",
          "--only-module-backup-filesystem",
          "--only-module-backup-gcs",
          "--only-module-backup-s3",
          "--only-module-offload-s3",
          "--only-module-text2vec-model2vec"
        ]
    steps:
      - uses: actions/checkout@v4
      - name: Set up Go
        uses: actions/setup-go@v5
        with:
          go-version: '1.24'
          cache: true
      - name: Login to Docker Hub
        if: ${{ !github.event.pull_request.head.repo.fork && github.triggering_actor != 'dependabot[bot]' }}
        uses: docker/login-action@v3
        with:
          username: ${{secrets.DOCKER_USERNAME}}
          password: ${{secrets.DOCKER_PASSWORD}}
      - name: Acceptance tests (modules)
        uses: nick-fields/retry@v3
        with:
          # 15 Minute is a large enough timeout for most of our tests
          timeout_minutes: 15
          max_attempts: 2
          command: ./test/run.sh ${{ matrix.test }}
          on_retry_command: ./test/run.sh --cleanup
  Modules-On-Demand-Tests-Check:
    name: modules-on-demand-tests-check
    runs-on: ubuntu-latest
    if: ${{ !github.event.pull_request.head.repo.fork }}  # no PRs from fork
    outputs:
      run_pipeline: ${{ steps.check.outputs.run_pipeline }}
    steps:
      - uses: actions/checkout@v4
        with:
          fetch-depth: 2
      - id: check
        name: check
        env:
          COMMIT_SHA: ${{ github.event.pull_request.head.sha }}
        run: |
          commit_message=$(git log -1 --format=%B $COMMIT_SHA)
          if [[ "$commit_message" == *"[api]"* || "$commit_message" == "prepare release"* || "$commit_message" == *"[test]"* ]]; then
            echo "Run pipeline"
            echo "run_pipeline=true" >> $GITHUB_OUTPUT
          else
            echo "Skip pipeline. In order to run the pipeline commit title must contain: [api]"
            echo "run_pipeline=false" >> $GITHUB_OUTPUT
          fi
  Modules-Acceptance-Tests-large:
    name: modules-acceptance-tests-large
    runs-on: ubicloud-standard-4-ubuntu-2404
    needs: [Modules-On-Demand-Tests-Check]
    if: ${{ needs.Modules-On-Demand-Tests-Check.outputs.run_pipeline == 'true' }}  # no PRs from fork
    strategy:
      fail-fast: false
      matrix:
        test: [
          "--only-module-qna-transformers",
          "--only-module-sum-transformers",
          "--only-module-multi2vec-clip",
          "--only-module-reranker-transformers",
          "--only-module-generative-ollama",
          "--only-module-img2vec-neural",
<<<<<<< HEAD
          "--only-module-text2vec-transformers",
          "--only-module-many-modules",
=======
          "--only-module-many-modules",
          "--only-module-text2vec-transformers",
>>>>>>> 4ab7bcd2
          "--only-module-text2vec-ollama",
        ]
    steps:
      - uses: actions/checkout@v4
      - name: Set up Go
        uses: actions/setup-go@v5
        with:
          go-version: '1.24'
          cache: true
      - name: Login to Docker Hub
        uses: docker/login-action@v3
        if: ${{ !github.event.pull_request.head.repo.fork && github.triggering_actor != 'dependabot[bot]' }}
        with:
          username: ${{secrets.DOCKER_USERNAME}}
          password: ${{secrets.DOCKER_PASSWORD}}
      - name: Acceptance tests Large (modules)
        uses: nick-fields/retry@v3
        with:
          # 15 Minute is a large enough timeout for most of our tests
          timeout_minutes: 15
          max_attempts: 2
          command: ./test/run.sh ${{ matrix.test }}
          on_retry_command: ./test/run.sh --cleanup
  Modules-Acceptance-Tests-light:
    name: modules-acceptance-tests-light
    runs-on: ubuntu-latest
    needs: [Modules-On-Demand-Tests-Check]
    if: ${{ needs.Modules-On-Demand-Tests-Check.outputs.run_pipeline == 'true' }}  # no PRs from fork
    strategy:
      fail-fast: false
      matrix:
        test: [
          "--only-module-text2vec-contextionary",
          "--only-module-ref2vec-centroid",
          "--only-module-many-generative"
        ]
    steps:
      - uses: actions/checkout@v4
      - name: Set up Go
        uses: actions/setup-go@v5
        with:
          go-version: '1.24'
          cache: true
      - name: Login to Docker Hub
        uses: docker/login-action@v3
        if: ${{ !github.event.pull_request.head.repo.fork && github.triggering_actor != 'dependabot[bot]' }}
        with:
          username: ${{secrets.DOCKER_USERNAME}}
          password: ${{secrets.DOCKER_PASSWORD}}
      - name: Acceptance tests Large (modules)
        uses: nick-fields/retry@v3
        with:
          # 15 Minute is a large enough timeout for most of our tests
          timeout_minutes: 15
          max_attempts: 2
          command: ./test/run.sh ${{ matrix.test }}
          on_retry_command: ./test/run.sh --cleanup
  Modules-Acceptance-Tests-api:
    name: modules-acceptance-tests-api
    runs-on: ubuntu-latest
    needs: [Modules-On-Demand-Tests-Check]
    if: ${{ needs.Modules-On-Demand-Tests-Check.outputs.run_pipeline == 'true' && !github.event.pull_request.head.repo.fork && !startsWith(github.ref, 'refs/tags') }}  # no PRs from fork
    strategy:
      fail-fast: false
      matrix:
        test: [
          "--only-module-multi2vec-cohere",
          "--only-module-multi2vec-google",
          "--only-module-generative-aws",
          "--only-module-generative-cohere",
          "--only-module-generative-google",
          "--only-module-generative-openai",
          "--only-module-text2vec-google",
          "--only-module-text2vec-aws",
          "--only-module-text2vec-jinaai",
          "--only-module-multi2vec-jinaai",
          "--only-module-text2multivec-jinaai",
<<<<<<< HEAD
          "--only-module-multi2multivec-jinaai",
          "--only-module-multi2vec-aws",
          "--only-module-text2vec-openai",
          "--only-module-reranker-jinaai",
=======
          "--only-module-text2vec-cohere",
>>>>>>> 4ab7bcd2
        ]
    steps:
      - uses: actions/checkout@v4
        with:
          fetch-depth: 2
      - name: Set up Go
        uses: actions/setup-go@v5
        with:
          go-version: '1.24'
          cache: true
      - name: check
        env:
          COMMIT_SHA: ${{ github.event.pull_request.head.sha }}
        run: |
          commit_message=$(git log -1 --format=%B $COMMIT_SHA)
          if [[ "$commit_message" == *"[api]"* || "$commit_message" == "prepare release"* ]]; then
            echo "Run pipeline"
            echo "run_pipeline=true" >> $GITHUB_ENV
          else
            echo "Skip pipeline. In order to run the pipeline commit title must contain: [api]"
            echo "run_pipeline=false" >> $GITHUB_ENV
          fi
      - name: configure gcp
        if: ${{ env.run_pipeline == 'true' }}
        id: creds-gcp
        env:
          GPG_PASSPHRASE: ${{ secrets.GPG_PASSPHRASE }}
          GCP_PROJECT: ${{ secrets.GCP_PROJECT }}
        run: |
          ./tools/ci/gcloud.sh
          google_apikey=$(gcloud auth print-access-token)
          echo "::add-mask::$google_apikey"
          echo "google_apikey=$google_apikey" >> "$GITHUB_OUTPUT"
      - name: configure aws
        if: ${{ env.run_pipeline == 'true' }}
        id: creds-aws
        uses: aws-actions/configure-aws-credentials@v4
        with:
          aws-access-key-id: ${{ secrets.AWS_ACCESS_KEY_ID }}
          aws-secret-access-key: ${{ secrets.AWS_SECRET_ACCESS_KEY }}
          aws-region: ${{ secrets.AWS_REGION }}
          role-to-assume: ${{ secrets.AWS_ROLE_TO_ASSUME }}
          role-external-id: ${{ secrets.AWS_ROLE_EXTERNAL_ID }}
          role-skip-session-tagging: true
          output-credentials: true
      - name: Acceptance tests (modules)
        if: ${{ env.run_pipeline == 'true' }}
        env:
          GCP_PROJECT: ${{ secrets.GCP_PROJECT }}
          GOOGLE_APIKEY: ${{ steps.creds-gcp.outputs.google_apikey }}
          AWS_REGION: ${{ secrets.AWS_REGION }}
          AWS_ACCESS_KEY_ID: ${{ steps.creds-aws.outputs.aws-access-key-id }}
          AWS_SECRET_ACCESS_KEY: ${{ steps.creds-aws.outputs.aws-secret-access-key }}
          AWS_SESSION_TOKEN: ${{ steps.creds-aws.outputs.aws-session-token }}
          OPENAI_APIKEY: ${{ secrets.OPENAI_APIKEY }}
          OPENAI_ORGANIZATION: ${{ secrets.OPENAI_ORGANIZATION }}
          COHERE_APIKEY: ${{ secrets.COHERE_APIKEY }}
          ANTHROPIC_APIKEY: ${{ secrets.ANTHROPIC_APIKEY }}
          JINAAI_APIKEY: ${{ secrets.JINAAI_APIKEY }}
        run: ./test/run.sh ${{ matrix.test }}
  Acceptance-Tests:
    name: acceptance-tests
    runs-on: ubuntu-latest
    strategy:
      fail-fast: false
      matrix:
        test: [
          "--acceptance-only-fast",
          "--acceptance-only-graphql",
          "--acceptance-only-authz",
          "--acceptance-only-replication",
          "--acceptance-only-async-replication",
          "--acceptance-only-replica-replication-fast",
          "--acceptance-only-replica-replication-slow",
          "--acceptance-go-client-only-fast",
          "--acceptance-only-python",
        ]
    steps:
      - uses: actions/checkout@v4
      - name: Set up Go
        uses: actions/setup-go@v5
        with:
          go-version: '1.24'
          cache: true
      - name: Login to Docker Hub
        uses: docker/login-action@v3
        if: ${{ !github.event.pull_request.head.repo.fork && github.triggering_actor != 'dependabot[bot]' }}
        with:
          username: ${{secrets.DOCKER_USERNAME}}
          password: ${{secrets.DOCKER_PASSWORD}}
      - name: Acceptance tests
        env:
          WCS_DUMMY_CI_PW: ${{ secrets.WCS_DUMMY_CI_PW }}
          WCS_DUMMY_CI_PW_2: ${{ secrets.WCS_DUMMY_CI_PW_2 }}
        run: ./test/run.sh ${{ matrix.test }}
  Acceptance-Tests-4-cores:
    name: acceptance-tests-4-cores
    runs-on: ubicloud-standard-4-ubuntu-2404
    strategy:
      fail-fast: false
      matrix:
        test: [
          "--acceptance-go-client-named-vectors-single-node",
          "--acceptance-go-client-named-vectors-cluster",
        ]
    steps:
      - uses: actions/checkout@v4
      - name: Set up Go
        uses: actions/setup-go@v5
        with:
          go-version: '1.24'
          cache: true
      - name: Login to Docker Hub
        uses: docker/login-action@v3
        if: ${{ !github.event.pull_request.head.repo.fork && github.triggering_actor != 'dependabot[bot]' }}
        with:
          username: ${{secrets.DOCKER_USERNAME}}
          password: ${{secrets.DOCKER_PASSWORD}}
      - name: Determine retry max_attempts value
        env:
          MATRIX_TEST: ${{ matrix.test }}
        run: |
          if [[ "$MATRIX_TEST" == *"lsmkv"* ]]; then
            echo "retry_max_attempts=2" >> $GITHUB_ENV
          else
            echo "retry_max_attempts=1" >> $GITHUB_ENV
          fi
      - name: Acceptance tests Large
        uses: nick-fields/retry@v3
        with:
          # 15 Minute is a large enough timeout for most of our tests
          timeout_minutes: 15
          max_attempts: ${{ env.retry_max_attempts }}
          command: ./test/run.sh ${{ matrix.test }}
          on_retry_command: ./test/run.sh --cleanup
  Acceptance-Tests-github-4-cores:
    name: acceptance-tests-github-4-cores
    runs-on: DB-ubuntu-24.04-4-cores
    strategy:
      fail-fast: false
      matrix:
        test: [
          "--acceptance-lsmkv"
        ]
    steps:
      - uses: actions/checkout@v4
      - name: Set up Go
        uses: actions/setup-go@v5
        with:
          go-version: '1.24'
          cache: true
      - name: Login to Docker Hub
        uses: docker/login-action@v3
        if: ${{ !github.event.pull_request.head.repo.fork && github.triggering_actor != 'dependabot[bot]' }}
        with:
          username: ${{secrets.DOCKER_USERNAME}}
          password: ${{secrets.DOCKER_PASSWORD}}
      - name: Determine retry max_attempts value
        env:
          MATRIX_TEST: ${{ matrix.test }}
        run: |
          if [[ "$MATRIX_TEST" == *"lsmkv"* ]]; then
            echo "retry_max_attempts=2" >> $GITHUB_ENV
          else
            echo "retry_max_attempts=1" >> $GITHUB_ENV
          fi
      - name: Acceptance tests Large
        uses: nick-fields/retry@v3
        with:
          # 15 Minute is a large enough timeout for most of our tests
          timeout_minutes: 15
          max_attempts: ${{ env.retry_max_attempts }}
          command: ./test/run.sh ${{ matrix.test }}
          on_retry_command: ./test/run.sh --cleanup
  Codecov:
    needs: [Unit-Tests, Integration-Tests]
    name: codecov
    runs-on: ubuntu-latest
    if: ${{ (github.ref_type == 'branch') && (github.ref_name != 'main') }}
    steps:
      - uses: actions/checkout@v4
      - name: Download coverage artifacts integration
        uses: actions/download-artifact@v4
        with:
          name: coverage-report-unit
      - name: Download coverage integration without vector package
        uses: actions/download-artifact@v4
        with:
          name: coverage-report-integration--integration-without-vector-package
          path: coverage-integration-without-vector-package.txt
      - name: Download coverage integration vector package only
        uses: actions/download-artifact@v4
        with:
          name: coverage-report-integration--integration-vector-package-only
          path: coverage-integration-vector-package-only.txt
      - name: Codecov
        uses: codecov/codecov-action@v5
        with:
          fail_ci_if_error: false
          files: ./coverage-integration-without-vector-package.txt, ./coverage-integration-vector-package-only.txt, ./coverage-unit.txt
          verbose: true
  Compile-and-upload-binaries:
    name: compile-and-upload-binaries
    runs-on: ubicloud-standard-4-ubuntu-2404
    steps:
      - uses: actions/checkout@v4
      - name: Set up Go
        uses: actions/setup-go@v5
        with:
          go-version: '1.24'
          cache: true
      - name: Install GoReleaser
        uses: goreleaser/goreleaser-action@v6
        with:
          install-only: true
      - name: goreleaser
        run: |
          GIT_REVISION=$(git rev-parse --short HEAD) GIT_BRANCH=$(git rev-parse --abbrev-ref HEAD) BUILD_USER=ci BUILD_DATE=$(date -u +"%Y-%m-%dT%H:%M:%SZ") goreleaser build  --clean --snapshot
      - name: Upload macos
        uses: actions/upload-artifact@v4
        with:
          name: binaries-macos-unsigned
          path: dist/weaviate_darwin_all
      - name: Upload windows
        uses: actions/upload-artifact@v4
        with:
          name: binaries-windows-amd64
          path: dist/weaviate_windows_amd64_v1
      - name: Upload windows
        uses: actions/upload-artifact@v4
        with:
          name: binaries-windows-arm64
          path: dist/weaviate_windows_arm64
      - name: Upload linux amd64
        uses: actions/upload-artifact@v4
        with:
          name: binaries-linux-amd64
          path: dist/weaviate_linux_amd64_v1
      - name: Upload linux arm64
        uses: actions/upload-artifact@v4
        with:
          name: binaries-linux-arm64
          path: dist/weaviate_linux_arm64


  Acceptance-Tests-windows:
    name: acceptance-tests-windows
    needs: Compile-and-upload-binaries
    runs-on: windows-latest
    env:
      AUTHENTICATION_ANONYMOUS_ACCESS_ENABLED: true
      PERSISTENCE_DATA_PATH: /tmp
      QUERY_DEFAULTS_LIMIT: 20
      CLUSTER_HOSTNAME: node1
      RAFT_BOOTSTRAP_EXPECT: 1
      RAFT_JOIN: node1
      GRPC_PORT: 50052
    steps:
      - uses: actions/checkout@v4
      - name: Download binaries
        uses: actions/download-artifact@v4
        with:
          name: binaries-windows-amd64
      - name: Set up Go
        uses: actions/setup-go@v5
        with:
          go-version: '1.24'
          cache: true
      - name: start weaviate
        shell: bash
        # Weaviate is started without a Vectorizer as running text2vec-contextionary on GH actions is difficult:
        # - docker on GHA only supports windows container - which we currently are not build
        # - building those containers without a windows machine is difficult to figure out
        run: ./weaviate.exe --scheme http --port 8080 &
      - name: run acceptance tests
        shell: bash
        run: go test -count 1 -race test/acceptance/actions/*.go  # tests that don't need a Vectorizer

  Push-Docker:
    if: ${{ !github.event.pull_request.head.repo.fork && github.triggering_actor != 'dependabot[bot]' && (startsWith(github.ref, 'refs/tags') || startsWith(github.head_ref, 'build') || github.head_ref == '') }} # no PRs from fork
    needs: [Unit-Tests, Run-Swagger, Vulnerability-Scanning, SAST-Scanning, Integration-Tests]
    name: push-docker
    timeout-minutes: 30
    runs-on: ubicloud-standard-8-ubuntu-2404
    steps:
      - uses: actions/checkout@v4
      - name: Login to Docker Hub
        uses: docker/login-action@v3
        with:
          username: ${{secrets.DOCKER_USERNAME}}
          password: ${{secrets.DOCKER_PASSWORD}}
      - name: Push container
        id: push-container
        run: ./ci/push_docker.sh
        env:
          PR_TITLE: "${{ github.event.pull_request.title }}"
      - name: Generate Report
        env:
          PREVIEW_TAG: "${{ steps.push-container.outputs.PREVIEW_TAG }}"
          PREVIEW_SEMVER_TAG: "${{ steps.push-container.outputs.PREVIEW_SEMVER_TAG }}"
        run: ./ci/generate_docker_report.sh
  Push-Docker-Fast:
    if: ${{ !github.event.pull_request.head.repo.fork && github.triggering_actor != 'dependabot[bot]' && !startsWith(github.ref, 'refs/tags') && !startsWith(github.head_ref, 'build') && !(github.head_ref == '') }} # no PRs from fork
    name: push-docker-fast
    timeout-minutes: 30
    strategy:
      matrix:
        include:
          - arch: amd64
            runner: ubuntu-latest
          - arch: arm64
            runner: ubuntu-24.04-arm
    runs-on: ${{ matrix.runner }}
    outputs:
      preview-tags-amd64: ${{ steps.set-outputs.outputs.preview-tags-amd64 }}
      semver-tags-amd64: ${{ steps.set-outputs.outputs.semver-tags-amd64 }}
      preview-tags-arm64: ${{ steps.set-outputs.outputs.preview-tags-arm64 }}
      semver-tags-arm64: ${{ steps.set-outputs.outputs.semver-tags-arm64 }}
    steps:
      - uses: actions/checkout@v4
      - name: Login to Docker Hub
        uses: docker/login-action@v3
        with:
          username: ${{secrets.DOCKER_USERNAME}}
          password: ${{secrets.DOCKER_PASSWORD}}
      - name: Push container
        id: push-container
        run: ./ci/push_docker.sh --${{ matrix.arch }}-only
        env:
          PR_TITLE: "${{ github.event.pull_request.title }}"
      - name: Set architecture-specific outputs
        id: set-outputs
        run: |
          # Unique output names per architecture
          echo "preview-tags-${{ matrix.arch }}=${{ steps.push-container.outputs.PREVIEW_TAG }}" >> $GITHUB_OUTPUT
          echo "semver-tags-${{ matrix.arch }}=${{ steps.push-container.outputs.PREVIEW_SEMVER_TAG }}" >> $GITHUB_OUTPUT
  Generate-Docker-Report:
    needs: [Push-Docker-Fast]
    name: generate-docker-report
    runs-on: ubuntu-latest
    steps:
      - uses: actions/checkout@v4
      - name: Combine tags
        run: |
          # Collect all architecture-specific outputs
          ALL_PREVIEW_TAGS="${{ needs.Push-Docker-Fast.outputs.preview-tags-amd64 }}"
          ALL_PREVIEW_TAGS+="\n${{ needs.Push-Docker-Fast.outputs.preview-tags-arm64 }}"
          
          ALL_SEMVER_TAGS="${{ needs.Push-Docker-Fast.outputs.semver-tags-amd64 }}"
          ALL_SEMVER_TAGS+="\n${{ needs.Push-Docker-Fast.outputs.semver-tags-arm64 }}"

          # Write to environment variables
          echo "PREVIEW_TAG<<EOF" >> $GITHUB_ENV
          echo -e "$ALL_PREVIEW_TAGS" >> $GITHUB_ENV
          echo "EOF" >> $GITHUB_ENV
          
          echo "PREVIEW_SEMVER_TAG<<EOF" >> $GITHUB_ENV
          echo -e "$ALL_SEMVER_TAGS" >> $GITHUB_ENV
          echo "EOF" >> $GITHUB_ENV
      - run: ./ci/generate_docker_report.sh<|MERGE_RESOLUTION|>--- conflicted
+++ resolved
@@ -211,13 +211,8 @@
           "--only-module-reranker-transformers",
           "--only-module-generative-ollama",
           "--only-module-img2vec-neural",
-<<<<<<< HEAD
           "--only-module-text2vec-transformers",
           "--only-module-many-modules",
-=======
-          "--only-module-many-modules",
-          "--only-module-text2vec-transformers",
->>>>>>> 4ab7bcd2
           "--only-module-text2vec-ollama",
         ]
     steps:
@@ -295,14 +290,11 @@
           "--only-module-text2vec-jinaai",
           "--only-module-multi2vec-jinaai",
           "--only-module-text2multivec-jinaai",
-<<<<<<< HEAD
           "--only-module-multi2multivec-jinaai",
           "--only-module-multi2vec-aws",
           "--only-module-text2vec-openai",
           "--only-module-reranker-jinaai",
-=======
           "--only-module-text2vec-cohere",
->>>>>>> 4ab7bcd2
         ]
     steps:
       - uses: actions/checkout@v4
