--- conflicted
+++ resolved
@@ -16,17 +16,14 @@
         entry: ./tools/linter_go_routines.sh
         language: system
         types: [ go ]
-<<<<<<< HEAD
-  - repo: https://github.com/golangci/golangci-lint
-    rev: v2.4.0
-    hooks:
-=======
       - id: wait groups
         name: wait groups
         entry: ./tools/linter_waitgroups_done.sh
         language: system
         types: [ go ]
->>>>>>> 8c4c408b
+  - repo: https://github.com/golangci/golangci-lint
+    rev: v2.4.0
+    hooks:
       - id: golangci-lint
         args: [--new-from-rev=HEAD]
   - repo: https://github.com/psf/black
