//                           _       _
// __      _____  __ ___   ___  __ _| |_ ___
// \ \ /\ / / _ \/ _` \ \ / / |/ _` | __/ _ \
//  \ V  V /  __/ (_| |\ V /| | (_| | ||  __/
//   \_/\_/ \___|\__,_| \_/ |_|\__,_|\__\___|
//
//  Copyright © 2016 - 2025 Weaviate B.V. All rights reserved.
//
//  CONTACT: hello@weaviate.io
//

package rpc

import (
	"context"
	"errors"
	"fmt"
	"sync"

	grpc_sentry "github.com/johnbellone/grpc-middleware-sentry"
	"github.com/sirupsen/logrus"
	cmd "github.com/weaviate/weaviate/cluster/proto/api"
	schemaUC "github.com/weaviate/weaviate/usecases/schema"
	"google.golang.org/grpc"
	"google.golang.org/grpc/codes"
	"google.golang.org/grpc/credentials/insecure"
	"google.golang.org/grpc/status"
)

const serviceConfig = `
{
	"methodConfig": [
		{
			"name": [
				{
					"service": "weaviate.internal.cluster.ClusterService", "method": "Apply"
				},
				{
					"service": "weaviate.internal.cluster.ClusterService", "method": "Query"
				}
			],
			"waitForReady": true,
			"retryPolicy": {
				"MaxAttempts": 5,
				"BackoffMultiplier": 2,
				"InitialBackoff": "0.5s",
				"MaxBackoff": "15s",
				"RetryableStatusCodes": [
					"ABORTED",
					"RESOURCE_EXHAUSTED",
					"INTERNAL",
					"UNAVAILABLE"
				]
			}
		}
	]
}`

type rpcAddressResolver interface {
	// Address returns the RPC address corresponding to the given Raft address.
	Address(raftAddress string) (string, error)
}

// Client is used for communication with remote nodes in a RAFT cluster
// It wraps the gRPC client to our gRPC server that is running on the raft port on each node
type Client struct {
	addrResolver rpcAddressResolver
	// connLock is used to ensure that we are trying to establish/close the connection to the leader while no request
	// are in progress
	connLock sync.Mutex
	// leaderRaftAddr is the raft address of the current leader. It is updated at the same time as the leaderConn below
	// when leader is changing
	leaderRaftAddr string
	// leaderConn is the gRPC client to the leader node of the RAFT cluster. It is used for queries that must be sent to
	// the leader to have strong read consistency
	leaderRpcConn *grpc.ClientConn
	// rpcMessageMaxSize is the maximum size allows for gRPC call. As we re-instantiate the client when the leader
	// change we store that setting to re-use it. We set a custom limit to ensure that big queries that would exceed the
	// default maximum can still get through
	rpcMessageMaxSize int

	// sentryEnabled will configure the RPC client to set spans and captures traces using sentry SDK
	sentryEnabled bool

	// logger is the logger to log client warns etc.
	logger *logrus.Logger
}

// NewClient returns a Client using the rpcAddressResolver to resolve raft nodes and configured with rpcMessageMaxSize
func NewClient(r rpcAddressResolver, rpcMessageMaxSize int, sentryEnabled bool, logger *logrus.Logger) *Client {
	return &Client{addrResolver: r, rpcMessageMaxSize: rpcMessageMaxSize, sentryEnabled: sentryEnabled, logger: logger}
}

// Join will contact the node at leaderRaftAddr and try to join this node to the cluster leaded by leaderRaftAddress using req
// Returns the server response to the join request
// Returns an error if an RPC connection to leaderRaftAddr can't be established
// Returns an error if joining the node fails
func (cl *Client) Join(ctx context.Context, leaderRaftAddr string, req *cmd.JoinPeerRequest) (*cmd.JoinPeerResponse, error) {
	conn, err := cl.getConn(ctx, leaderRaftAddr)
	if err != nil {
		return nil, err
	}

	return cmd.NewClusterServiceClient(conn).JoinPeer(ctx, req)
}

// Notify will contact the node at remoteAddr using the configured resolver and notify it of it's readiness to join a
// cluster using req
// Returns the server response to the notify request
// Returns an error if remoteAddr is not resolvable
// Returns an error if remoteAddr after resolve is not dial-able
// Returns an error if notifying the node fails. Note that Notify will not return an error if the node has notified
// itself already or if the remote node is already bootstrapped
// If the remote node is already bootstrapped/running a cluster, nodes should call Join instead
// Once a remote node has reached the sufficient amount of ready nodes (bootstrap_expect) it will initiate a cluster
// bootstrap process
func (cl *Client) Notify(ctx context.Context, remoteAddr string, req *cmd.NotifyPeerRequest) (*cmd.NotifyPeerResponse, error) {
	// Explicitly instantiate a connection here and avoid using cl.leaderRpcConn because notify will be called for each
	// remote node we have available to build a RAFT cluster. This connection is short lived to this function only
	addr, err := cl.addrResolver.Address(remoteAddr)
	if err != nil {
		return nil, fmt.Errorf("resolve address: %w", err)
	}

	conn, err := grpc.NewClient(addr, grpc.WithTransportCredentials(insecure.NewCredentials()))
	if err != nil {
		return nil, fmt.Errorf("dial: %w", err)
	}
	defer conn.Close()

	return cmd.NewClusterServiceClient(conn).NotifyPeer(ctx, req)
}

// Remove will contact the node at leaderRaftAddr and remove the client node from the RAFT cluster using req
// Returns the server response to the remove request
// Returns an error if an RPC connection to leaderRaftAddr can't be established
func (cl *Client) Remove(ctx context.Context, leaderRaftAddr string, req *cmd.RemovePeerRequest) (*cmd.RemovePeerResponse, error) {
	conn, err := cl.getConn(ctx, leaderRaftAddr)
	if err != nil {
		return nil, err
	}

	return cmd.NewClusterServiceClient(conn).RemovePeer(ctx, req)
}

// Apply will contact the node at leaderRaftAddr and send req to be applied in the RAFT store
// Returns the server response to the apply request
// Returns an error if an RPC connection to leaderRaftAddr can't be established
// Returns an error if the apply command fails
func (cl *Client) Apply(ctx context.Context, leaderRaftAddr string, req *cmd.ApplyRequest) (*cmd.ApplyResponse, error) {
	conn, err := cl.getConn(ctx, leaderRaftAddr)
	if err != nil {
		return nil, err
	}

	return cmd.NewClusterServiceClient(conn).Apply(ctx, req)
}

// Query will contact the node at leaderRaftAddr and send req to read data in the RAFT store
// Returns the server response to the query request
// Returns an error if an RPC connection to leaderRaftAddr can't be established
// Returns an error if the query command fails
func (cl *Client) Query(ctx context.Context, leaderRaftAddr string, req *cmd.QueryRequest) (*cmd.QueryResponse, error) {
	conn, err := cl.getConn(ctx, leaderRaftAddr)
	if err != nil {
		return nil, err
	}

	resp, err := cmd.NewClusterServiceClient(conn).Query(ctx, req)
	return resp, fromRPCError(err)
<<<<<<< HEAD
}

func fromRPCError(err error) error {
	st, ok := status.FromError(err)
	if ok && (st.Code() == codes.NotFound) {
		return errors.Join(err, schemaUC.ErrNotFound)
	}
	return err
=======
>>>>>>> a6e14205
}

// Close the client and allocated resources
func (cl *Client) Close() {
	if cl.leaderRpcConn == nil {
		return
	}

	if err := cl.leaderRpcConn.Close(); err != nil {
		cl.logger.WithFields(
			logrus.Fields{
				"error":       err,
				"leader_addr": cl.leaderRaftAddr,
			},
		).Warn("error closing the leader gRPC connection")
	}
}

// getConn either returns the cached connection in the client to the leader or will instantiate a new one towards
// leaderRaftAddr and close the old one
// Returns the gRPC client connection to leaderRaftAddr
// Returns an error if an RPC connection to leaderRaftAddr can't be established
func (cl *Client) getConn(ctx context.Context, leaderRaftAddr string) (*grpc.ClientConn, error) {
	cl.connLock.Lock()
	defer cl.connLock.Unlock()

	if cl.leaderRpcConn != nil && leaderRaftAddr == cl.leaderRaftAddr {
		return cl.leaderRpcConn, nil
	}

	if cl.leaderRpcConn != nil {
		if err := cl.leaderRpcConn.Close(); err != nil {
			cl.logger.WithFields(
				logrus.Fields{
					"error":                  err,
					"closing_on_leader_addr": cl.leaderRaftAddr,
					"new_leader_addr":        leaderRaftAddr,
				},
			).Warn("error closing the leader gRPC connection")
		}
	}

	addr, err := cl.addrResolver.Address(leaderRaftAddr)
	if err != nil {
		return nil, fmt.Errorf("resolve address: %w", err)
	}

	options := []grpc.DialOption{
		grpc.WithTransportCredentials(insecure.NewCredentials()),
		grpc.WithDefaultServiceConfig(serviceConfig),
		grpc.WithDefaultCallOptions(grpc.MaxCallRecvMsgSize(cl.rpcMessageMaxSize)),
	}

	if cl.sentryEnabled {
		options = append(options, grpc.WithUnaryInterceptor(grpc_sentry.UnaryClientInterceptor()))
	}

	cl.leaderRpcConn, err = grpc.NewClient(addr, options...)
	if err != nil {
		return nil, fmt.Errorf("dial: %w", err)
	}

	cl.leaderRaftAddr = leaderRaftAddr

	return cl.leaderRpcConn, nil
}

// fromRPCError parses the error sent by rpc server
// to identify status and chain sentinal errors accordingly.
// This is helpful on the client side to make decision based on
// type-full errors rather than just string-based error
func fromRPCError(err error) error {
	st, ok := status.FromError(err)
	if ok && (st.Code() == codes.NotFound) {
		return errors.Join(err, schemaUC.ErrNotFound)
	}
	return err
}<|MERGE_RESOLUTION|>--- conflicted
+++ resolved
@@ -168,17 +168,6 @@
 
 	resp, err := cmd.NewClusterServiceClient(conn).Query(ctx, req)
 	return resp, fromRPCError(err)
-<<<<<<< HEAD
-}
-
-func fromRPCError(err error) error {
-	st, ok := status.FromError(err)
-	if ok && (st.Code() == codes.NotFound) {
-		return errors.Join(err, schemaUC.ErrNotFound)
-	}
-	return err
-=======
->>>>>>> a6e14205
 }
 
 // Close the client and allocated resources
