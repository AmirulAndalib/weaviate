--- conflicted
+++ resolved
@@ -19,12 +19,6 @@
 
 	raftImpl "github.com/hashicorp/raft"
 	"github.com/sirupsen/logrus"
-<<<<<<< HEAD
-
-	"github.com/weaviate/weaviate/cluster/log"
-)
-=======
->>>>>>> 21518d29
 
 	"github.com/weaviate/weaviate/cluster/log"
 )
@@ -56,11 +50,8 @@
 		IsLocalCluster:     cfg.IsLocalHost,
 		NodeNameToPortMap:  cfg.NodeNameToPortMap,
 		notResolvedNodes:   sync.Map{},
-<<<<<<< HEAD
-=======
 		LocalName:          cfg.LocalName,
 		LocalAddress:       cfg.LocalAddress,
->>>>>>> 21518d29
 	}
 }
 
@@ -68,22 +59,15 @@
 // it's thread safe see https://github.com/hashicorp/raft/blob/main/net_transport.go#L389-L391
 func (a *raft) ServerAddr(id raftImpl.ServerID) (raftImpl.ServerAddress, error) {
 	// Get the address from the node id
-<<<<<<< HEAD
-=======
 	if id == raftImpl.ServerID(a.LocalName) {
 		return raftImpl.ServerAddress(a.LocalAddress), nil
 	}
->>>>>>> 21518d29
 	addr := a.ClusterStateReader.NodeAddress(string(id))
 
 	// Update the internal notResolvedNodes if the addr if empty, otherwise delete it from the map
 	if addr == "" {
 		a.notResolvedNodes.Store(id, struct{}{})
-<<<<<<< HEAD
-		return raftImpl.ServerAddress(invalidAddr), nil
-=======
 		return "", fmt.Errorf("could not resolve server id %s", id)
->>>>>>> 21518d29
 	}
 	a.notResolvedNodes.Delete(id)
 
@@ -126,12 +110,9 @@
 		return true
 	})
 	return notResolvedNodes
-<<<<<<< HEAD
-=======
 }
 
 // AllOtherClusterMembers returns all cluster members discovered via memberlist with their raft addresses
 func (a *raft) AllOtherClusterMembers(raftPort int) map[string]string {
 	return a.ClusterStateReader.AllOtherClusterMembers(raftPort)
->>>>>>> 21518d29
 }