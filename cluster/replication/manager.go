//                           _       _
// __      _____  __ ___   ___  __ _| |_ ___
// \ \ /\ / / _ \/ _` \ \ / / |/ _` | __/ _ \
//  \ V  V /  __/ (_| |\ V /| | (_| | ||  __/
//   \_/\_/ \___|\__,_| \_/ |_|\__,_|\__\___|
//
//  Copyright © 2016 - 2025 Weaviate B.V. All rights reserved.
//
//  CONTACT: hello@weaviate.io
//

package replication

import (
	"encoding/json"
	"errors"
	"fmt"
	"math/rand"

	"github.com/weaviate/weaviate/entities/models"
	"github.com/weaviate/weaviate/usecases/sharding"

	"github.com/go-openapi/strfmt"
	"github.com/google/uuid"
	"github.com/prometheus/client_golang/prometheus"

	cmd "github.com/weaviate/weaviate/cluster/proto/api"
	"github.com/weaviate/weaviate/cluster/replication/types"
	"github.com/weaviate/weaviate/cluster/schema"
	"github.com/weaviate/weaviate/usecases/cluster"
)

var ErrBadRequest = errors.New("bad request")

type Manager struct {
	replicationFSM *ShardReplicationFSM
	schemaReader   schema.SchemaReader
	nodeSelector   cluster.NodeSelector
}

func NewManager(schemaReader schema.SchemaReader, nodeSelector cluster.NodeSelector, reg prometheus.Registerer) *Manager {
	replicationFSM := NewShardReplicationFSM(reg)
	return &Manager{
		replicationFSM: replicationFSM,
		schemaReader:   schemaReader,
		nodeSelector:   nodeSelector,
	}
}

func (m *Manager) GetReplicationFSM() *ShardReplicationFSM {
	return m.replicationFSM
}

func (m *Manager) Snapshot() ([]byte, error) {
	return m.replicationFSM.Snapshot()
}

func (m *Manager) Restore(bytes []byte) error {
	return m.replicationFSM.Restore(bytes)
}

func (m *Manager) Replicate(logId uint64, c *cmd.ApplyRequest) error {
	req := &cmd.ReplicationReplicateShardRequest{}
	if err := json.Unmarshal(c.SubCommand, req); err != nil {
		return fmt.Errorf("%w: %w", ErrBadRequest, err)
	}

	// Validate that the command is valid and can be applied with the current schema
	if err := ValidateReplicationReplicateShard(m.schemaReader, req); err != nil {
		return err
	}

	// Store the shard replication op in the FSM
	return m.replicationFSM.Replicate(logId, req)
}

func (m *Manager) RegisterError(c *cmd.ApplyRequest) error {
	req := &cmd.ReplicationRegisterErrorRequest{}
	if err := json.Unmarshal(c.SubCommand, req); err != nil {
		return fmt.Errorf("%w: %w", ErrBadRequest, err)
	}

	// Store an op's error emitted by the consumer in the FSM
	if err := m.replicationFSM.RegisterError(req); err != nil {
		if errors.Is(err, ErrMaxErrorsReached) {
			uuid, err := m.GetReplicationOpUUIDFromId(req.Id)
			if err != nil {
				return fmt.Errorf("failed to get op uuid from id %d: %w", req.Id, err)
			}
			return m.replicationFSM.CancelReplication(&cmd.ReplicationCancelRequest{
				Uuid: uuid,
			})
		}
		return err
	}
	return nil
}

func (m *Manager) GetReplicationOpUUIDFromId(id uint64) (strfmt.UUID, error) {
	return m.replicationFSM.GetReplicationOpUUIDFromId(id)
}

func (m *Manager) UpdateReplicateOpState(c *cmd.ApplyRequest) error {
	req := &cmd.ReplicationUpdateOpStateRequest{}
	if err := json.Unmarshal(c.SubCommand, req); err != nil {
		return fmt.Errorf("%w: %w", ErrBadRequest, err)
	}

	// Store the updated shard replication op in the FSM
	return m.replicationFSM.UpdateReplicationOpStatus(req)
}

func (m *Manager) StoreSchemaVersion(c *cmd.ApplyRequest) error {
	req := &cmd.ReplicationStoreSchemaVersionRequest{}
	if err := json.Unmarshal(c.SubCommand, req); err != nil {
		return fmt.Errorf("%w: %w", ErrBadRequest, err)
	}

	return m.replicationFSM.StoreSchemaVersion(req)
}

func (m *Manager) GetReplicationDetailsByReplicationId(c *cmd.QueryRequest) ([]byte, error) {
	subCommand := cmd.ReplicationDetailsRequest{}
	if err := json.Unmarshal(c.SubCommand, &subCommand); err != nil {
		return nil, fmt.Errorf("%w: %w", ErrBadRequest, err)
	}

	op, ok := m.replicationFSM.GetOpByUuid(subCommand.Uuid)
	if !ok {
		return nil, fmt.Errorf("%w: %s", types.ErrReplicationOperationNotFound, subCommand.Uuid)
	}

	response := makeReplicationDetailsResponse(&op.Op, &op.Status)
	payload, err := json.Marshal(response)
	if err != nil {
		return nil, fmt.Errorf("could not marshal query response for replication operation '%s': %w", op.Op.UUID, err)
	}

	return payload, nil
}

func (m *Manager) GetReplicationOperationState(c *cmd.QueryRequest) ([]byte, error) {
	subCommand := cmd.ReplicationOperationStateRequest{}
	if err := json.Unmarshal(c.SubCommand, &subCommand); err != nil {
		return nil, fmt.Errorf("%w: %w", ErrBadRequest, err)
	}

	op, ok := m.replicationFSM.GetOpById(subCommand.Id)
	if !ok {
		return nil, fmt.Errorf("unable to retrieve replication operation '%d' status", subCommand.Id)
	}

	response := cmd.ReplicationOperationStateResponse{
		State: op.Status.GetCurrent().State,
	}
	payload, err := json.Marshal(response)
	if err != nil {
		return nil, fmt.Errorf("could not marshal query response for replication operation '%d': %w", subCommand.Id, err)
	}

	return payload, nil
}

func (m *Manager) GetReplicationDetailsByCollection(c *cmd.QueryRequest) ([]byte, error) {
	subCommand := cmd.ReplicationDetailsRequestByCollection{}
	if err := json.Unmarshal(c.SubCommand, &subCommand); err != nil {
		return nil, fmt.Errorf("%w: %w", ErrBadRequest, err)
	}

	responses := []cmd.ReplicationDetailsResponse{}
	ops, ok := m.replicationFSM.GetOpsForCollection(subCommand.Collection)
	if !ok {
		return nil, fmt.Errorf("%w: %s", types.ErrReplicationOperationNotFound, subCommand.Collection)
	}

	for _, op := range ops {
		responses = append(responses, makeReplicationDetailsResponse(&op.Op, &op.Status))
	}

	payload, err := json.Marshal(responses)
	if err != nil {
		return nil, fmt.Errorf("could not marshal query response: %w", err)
	}
	return payload, nil
}

func (m *Manager) GetReplicationDetailsByCollectionAndShard(c *cmd.QueryRequest) ([]byte, error) {
	subCommand := cmd.ReplicationDetailsRequestByCollectionAndShard{}
	if err := json.Unmarshal(c.SubCommand, &subCommand); err != nil {
		return nil, fmt.Errorf("%w: %w", ErrBadRequest, err)
	}

	responses := []cmd.ReplicationDetailsResponse{}
	ops, ok := m.replicationFSM.GetOpsForCollectionAndShard(subCommand.Collection, subCommand.Shard)
	if !ok {
		return nil, fmt.Errorf("%w: %s", types.ErrReplicationOperationNotFound, subCommand.Collection)
	}

	for _, op := range ops {
		responses = append(responses, makeReplicationDetailsResponse(&op.Op, &op.Status))
	}

	payload, err := json.Marshal(responses)
	if err != nil {
		return nil, fmt.Errorf("could not marshal query response: %w", err)
	}
	return payload, nil
}

func (m *Manager) GetReplicationDetailsByTargetNode(c *cmd.QueryRequest) ([]byte, error) {
	subCommand := cmd.ReplicationDetailsRequestByTargetNode{}
	if err := json.Unmarshal(c.SubCommand, &subCommand); err != nil {
		return nil, fmt.Errorf("%w: %w", ErrBadRequest, err)
	}

	responses := []cmd.ReplicationDetailsResponse{}
	ops, ok := m.replicationFSM.GetOpsForTargetNode(subCommand.Node)
	if !ok {
		return nil, fmt.Errorf("%w: %s", types.ErrReplicationOperationNotFound, subCommand.Node)
	}

	for _, op := range ops {
		responses = append(responses, makeReplicationDetailsResponse(&op.Op, &op.Status))
	}

	payload, err := json.Marshal(responses)
	if err != nil {
		return nil, fmt.Errorf("could not marshal query response: %w", err)
	}
	return payload, nil
}

func (m *Manager) GetAllReplicationDetails(c *cmd.QueryRequest) ([]byte, error) {
	statusByOps := m.replicationFSM.GetStatusByOps()
	responses := make([]cmd.ReplicationDetailsResponse, 0, len(statusByOps))
	for op, status := range statusByOps {
		responses = append(responses, makeReplicationDetailsResponse(&op, &status))
	}

	payload, err := json.Marshal(responses)
	if err != nil {
		return nil, fmt.Errorf("could not marshal query response: %w", err)
	}
	return payload, nil
}

func (m *Manager) QueryShardingStateByCollection(c *cmd.QueryRequest) ([]byte, error) {
	subCommand := cmd.ReplicationQueryShardingStateByCollectionRequest{}
	if err := json.Unmarshal(c.SubCommand, &subCommand); err != nil {
		return nil, fmt.Errorf("%w: %w", ErrBadRequest, err)
	}

	shards := make(map[string][]string)
	var err error

	err = m.schemaReader.Read(subCommand.Collection, true, func(_ *models.Class, state *sharding.State) error {
		if state == nil {
			return fmt.Errorf("%w: %s", types.ErrNotFound, subCommand.Collection)
		}
		for _, physical := range state.Physical {
			shards[physical.Name] = append([]string(nil), physical.BelongsToNodes...)
		}
		return nil
	})
	if err != nil {
		return nil, wrapClassNotFoundErr(err, subCommand.Collection)
	}

	response := cmd.ShardingState{
		Collection: subCommand.Collection,
		Shards:     shards,
	}
	payload, err := json.Marshal(response)
	if err != nil {
		return nil, fmt.Errorf("could not marshal query response: %w", err)
	}
	return payload, nil
}

func (m *Manager) QueryShardingStateByCollectionAndShard(c *cmd.QueryRequest) ([]byte, error) {
	subCommand := cmd.ReplicationQueryShardingStateByCollectionAndShardRequest{}
	if err := json.Unmarshal(c.SubCommand, &subCommand); err != nil {
		return nil, fmt.Errorf("%w: %w", ErrBadRequest, err)
	}

	var (
		shards map[string][]string
		err    error
	)

	err = m.schemaReader.Read(subCommand.Collection, true, func(_ *models.Class, state *sharding.State) error {
		if state == nil {
			return fmt.Errorf("%w: %s", types.ErrNotFound, subCommand.Collection)
		}

		for _, physical := range state.Physical {
			if physical.Name == subCommand.Shard {
				shards = map[string][]string{
					physical.Name: append([]string(nil), physical.BelongsToNodes...),
				}
				return nil
			}
		}
		return fmt.Errorf("%w: %s", types.ErrNotFound, subCommand.Shard)
	})
	if err != nil {
		return nil, wrapClassNotFoundErr(err, subCommand.Collection)
	}

	response := cmd.ShardingState{
		Collection: subCommand.Collection,
		Shards:     shards,
	}
	payload, err := json.Marshal(response)
	if err != nil {
		return nil, fmt.Errorf("could not marshal query response: %w", err)
	}
	return payload, nil
}

<<<<<<< HEAD
// wrapClassNotFoundErr normalizes errors from SchemaReader.Read so the HTTP layer
// maps them to the correct HTTP status.
//   - If the collection is missing, Read returns schema.ErrClassNotFound and does
//     not invoke the callback. This wraps it as types.ErrNotFound with the collection
//     name so it maps to HTTP 404.
//   - Errors returned by the callback (e.g., shard not found) are passed through unchanged.
func wrapClassNotFoundErr(err error, collection string) error {
	if err == nil {
		return nil
	}
	if errors.Is(err, schema.ErrClassNotFound) {
		return fmt.Errorf("%w: %s", types.ErrNotFound, collection)
	}
	return err
=======
func (m *Manager) QueryReplicationScalePlan(c *cmd.QueryRequest) ([]byte, error) {
	subCommand := cmd.ReplicationScalePlanRequest{}
	if err := json.Unmarshal(c.SubCommand, &subCommand); err != nil {
		return nil, fmt.Errorf("%w: %w", ErrBadRequest, err)
	}

	shardingState := m.schemaReader.CopyShardingState(subCommand.Collection)
	if shardingState == nil {
		return nil, fmt.Errorf("%w: %s", ErrClassNotFound, subCommand.Collection)
	}

	currentShards := make(map[string][]string, len(shardingState.Physical))
	desiredShards := make(map[string][]string, len(shardingState.Physical))

	for name, shard := range shardingState.Physical {
		currentShards[name] = make([]string, len(shard.BelongsToNodes))
		copy(currentShards[name], shard.BelongsToNodes)

		if err := shard.AdjustReplicas(int(subCommand.ReplicationFactor), m.nodeSelector); err != nil {
			return nil, err
		}

		desiredShards[name] = make([]string, len(shard.BelongsToNodes))
		copy(desiredShards[name], shard.BelongsToNodes)
	}

	scalePlan := cmd.ReplicationScalePlan{
		PlanID:                       strfmt.UUID(uuid.New().String()),
		Collection:                   subCommand.Collection,
		ShardReplicationScaleActions: make(map[string]cmd.ShardReplicationScaleActions),
	}

	diff := diffNodesPerShard(currentShards, desiredShards)

	for shardName, nodes := range diff {
		if len(nodes.Added) == 0 && len(nodes.Removed) == 0 {
			// No changes for this shard
			continue
		}

		if len(nodes.Added) > 0 && len(nodes.Remaining) == 0 {
			return nil, fmt.Errorf("cannot determine source node for shard %q: no remaining nodes", shardName)
		}

		scalePlan.ShardReplicationScaleActions[shardName] = cmd.ShardReplicationScaleActions{
			RemoveNodes: make(map[string]struct{}, len(nodes.Removed)),
			AddNodes:    make(map[string]string, len(nodes.Added)),
		}

		for node := range nodes.Removed {
			if _, ok := nodes.Remaining[node]; ok {
				return nil, fmt.Errorf("unexpected removed node %q is also in remaining for shard %q", node, shardName)
			}
			if _, ok := nodes.Added[node]; ok {
				return nil, fmt.Errorf("unexpected removed node %q is also in added for shard %q", node, shardName)
			}

			scalePlan.ShardReplicationScaleActions[shardName].RemoveNodes[node] = struct{}{}
		}

		for node := range nodes.Added {
			if _, ok := nodes.Remaining[node]; ok {
				return nil, fmt.Errorf("unexpected added node %q is also in remaining for shard %q", node, shardName)
			}
			if _, ok := nodes.Removed[node]; ok {
				return nil, fmt.Errorf("unexpected added node %q is also in removed for shard %q", node, shardName)
			}

			// pick a random source node from the remaining nodes
			var sourceNode string
			i := rand.Intn(len(nodes.Remaining))
			j := 0
			for n := range nodes.Remaining {
				if j == i {
					sourceNode = n
					break
				}
				j++
			}

			scalePlan.ShardReplicationScaleActions[shardName].AddNodes[node] = sourceNode
		}
	}

	response := cmd.ReplicationScalePlanResponse{
		ReplicationScalePlan: scalePlan,
	}

	payload, err := json.Marshal(response)
	if err != nil {
		return nil, fmt.Errorf("could not marshal query response: %w", err)
	}
	return payload, nil
}

func diffNodesPerShard(before, after map[string][]string) map[string]struct {
	Remaining map[string]struct{}
	Removed   map[string]struct{}
	Added     map[string]struct{}
} {
	result := make(map[string]struct {
		Remaining map[string]struct{}
		Removed   map[string]struct{}
		Added     map[string]struct{}
	}, len(before))

	for shardName, beforeShard := range before {
		beforeSet := make(map[string]struct{}, len(beforeShard))
		for _, n := range beforeShard {
			beforeSet[n] = struct{}{}
		}

		afterShard, ok := after[shardName]
		if !ok {
			// Shard missing entirely in the new state — all previous nodes are removed
			result[shardName] = struct {
				Remaining map[string]struct{}
				Removed   map[string]struct{}
				Added     map[string]struct{}
			}{
				Remaining: make(map[string]struct{}),
				Removed:   beforeSet,
				Added:     make(map[string]struct{}),
			}
			continue
		}

		afterSet := make(map[string]struct{}, len(afterShard))
		for _, n := range afterShard {
			afterSet[n] = struct{}{}
		}

		remaining := make(map[string]struct{})
		removed := make(map[string]struct{})
		added := make(map[string]struct{})

		for _, n := range beforeShard {
			if _, ok := afterSet[n]; ok {
				remaining[n] = struct{}{}
			} else {
				removed[n] = struct{}{}
			}
		}
		for _, n := range afterShard {
			if _, ok := beforeSet[n]; !ok {
				added[n] = struct{}{}
			}
		}

		result[shardName] = struct {
			Remaining map[string]struct{}
			Removed   map[string]struct{}
			Added     map[string]struct{}
		}{
			Remaining: remaining,
			Removed:   removed,
			Added:     added,
		}
	}

	return result
>>>>>>> 500bc819
}

func makeReplicationDetailsResponse(op *ShardReplicationOp, status *ShardReplicationOpStatus) cmd.ReplicationDetailsResponse {
	return cmd.ReplicationDetailsResponse{
		Uuid:               op.UUID,
		Id:                 op.ID,
		ShardId:            op.SourceShard.ShardId,
		Collection:         op.SourceShard.CollectionId,
		SourceNodeId:       op.SourceShard.NodeId,
		TargetNodeId:       op.TargetShard.NodeId,
		TransferType:       op.TransferType.String(),
		Uncancelable:       status.UnCancellable,
		ScheduledForCancel: status.ShouldCancel,
		ScheduledForDelete: status.ShouldDelete,
		Status:             status.GetCurrent().ToAPIFormat(),
		StatusHistory:      status.GetHistory().ToAPIFormat(),
	}
}

func (m *Manager) CancelReplication(c *cmd.ApplyRequest) error {
	req := &cmd.ReplicationCancelRequest{}
	if err := json.Unmarshal(c.SubCommand, req); err != nil {
		return fmt.Errorf("%w: %w", ErrBadRequest, err)
	}

	// Trigger cancellation of the replication operation in the FSM
	return m.replicationFSM.CancelReplication(req)
}

func (m *Manager) DeleteReplication(c *cmd.ApplyRequest) error {
	req := &cmd.ReplicationDeleteRequest{}
	if err := json.Unmarshal(c.SubCommand, req); err != nil {
		return fmt.Errorf("%w: %w", ErrBadRequest, err)
	}

	// Trigger deletion of the replication operation in the FSM
	return m.replicationFSM.DeleteReplication(req)
}

func (m *Manager) DeleteAllReplications(c *cmd.ApplyRequest) error {
	req := &cmd.ReplicationDeleteAllRequest{}
	if err := json.Unmarshal(c.SubCommand, req); err != nil {
		return fmt.Errorf("%w: %w", ErrBadRequest, err)
	}

	// Trigger deletion of all replication operation in the FSM
	return m.replicationFSM.DeleteAllReplications(req)
}

func (m *Manager) RemoveReplicaOp(c *cmd.ApplyRequest) error {
	req := &cmd.ReplicationRemoveOpRequest{}
	if err := json.Unmarshal(c.SubCommand, req); err != nil {
		return fmt.Errorf("%w: %w", ErrBadRequest, err)
	}

	// Remove the replication operation itself from the FSM
	return m.replicationFSM.RemoveReplicationOp(req)
}

func (m *Manager) ReplicationCancellationComplete(c *cmd.ApplyRequest) error {
	req := &cmd.ReplicationCancellationCompleteRequest{}
	if err := json.Unmarshal(c.SubCommand, req); err != nil {
		return fmt.Errorf("%w: %w", ErrBadRequest, err)
	}

	// Mark the replication operation as cancelled in the FSM
	return m.replicationFSM.CancellationComplete(req)
}

func (m *Manager) DeleteReplicationsByCollection(c *cmd.ApplyRequest) error {
	req := &cmd.ReplicationsDeleteByCollectionRequest{}
	if err := json.Unmarshal(c.SubCommand, req); err != nil {
		return fmt.Errorf("%w: %w", ErrBadRequest, err)
	}

	// Trigger deletion of all replication operations for the specified class in the FSM
	return m.replicationFSM.DeleteReplicationsByCollection(req.Collection)
}

func (m *Manager) DeleteReplicationsByTenants(c *cmd.ApplyRequest) error {
	req := &cmd.ReplicationsDeleteByTenantsRequest{}
	if err := json.Unmarshal(c.SubCommand, req); err != nil {
		return fmt.Errorf("%w: %w", ErrBadRequest, err)
	}

	// Trigger deletion of all replication operations for the specified class in the FSM
	return m.replicationFSM.DeleteReplicationsByTenants(req.Collection, req.Tenants)
}

func (m *Manager) ForceDeleteAll(c *cmd.ApplyRequest) error {
	req := &cmd.ReplicationForceDeleteAllRequest{}
	if err := json.Unmarshal(c.SubCommand, req); err != nil {
		return fmt.Errorf("%w: %w", ErrBadRequest, err)
	}

	return m.replicationFSM.ForceDeleteAll()
}

func (m *Manager) ForceDeleteByCollection(c *cmd.ApplyRequest) error {
	req := &cmd.ReplicationForceDeleteByCollectionRequest{}
	if err := json.Unmarshal(c.SubCommand, req); err != nil {
		return fmt.Errorf("%w: %w", ErrBadRequest, err)
	}

	return m.replicationFSM.ForceDeleteByCollection(req.Collection)
}

func (m *Manager) ForceDeleteByCollectionAndShard(c *cmd.ApplyRequest) error {
	req := &cmd.ReplicationForceDeleteByCollectionAndShardRequest{}
	if err := json.Unmarshal(c.SubCommand, req); err != nil {
		return fmt.Errorf("%w: %w", ErrBadRequest, err)
	}

	return m.replicationFSM.ForceDeleteByCollectionAndShard(req.Collection, req.Shard)
}

func (m *Manager) ForceDeleteByTargetNode(c *cmd.ApplyRequest) error {
	req := &cmd.ReplicationForceDeleteByTargetNodeRequest{}
	if err := json.Unmarshal(c.SubCommand, req); err != nil {
		return fmt.Errorf("%w: %w", ErrBadRequest, err)
	}

	return m.replicationFSM.ForceDeleteByTargetNode(req.Node)
}

func (m *Manager) ForceDeleteByUuid(c *cmd.ApplyRequest) error {
	req := &cmd.ReplicationForceDeleteByUuidRequest{}
	if err := json.Unmarshal(c.SubCommand, req); err != nil {
		return fmt.Errorf("%w: %w", ErrBadRequest, err)
	}

	return m.replicationFSM.ForceDeleteByUuid(req.Uuid)
}<|MERGE_RESOLUTION|>--- conflicted
+++ resolved
@@ -318,7 +318,6 @@
 	return payload, nil
 }
 
-<<<<<<< HEAD
 // wrapClassNotFoundErr normalizes errors from SchemaReader.Read so the HTTP layer
 // maps them to the correct HTTP status.
 //   - If the collection is missing, Read returns schema.ErrClassNotFound and does
@@ -333,14 +332,21 @@
 		return fmt.Errorf("%w: %s", types.ErrNotFound, collection)
 	}
 	return err
-=======
+}
+
 func (m *Manager) QueryReplicationScalePlan(c *cmd.QueryRequest) ([]byte, error) {
 	subCommand := cmd.ReplicationScalePlanRequest{}
 	if err := json.Unmarshal(c.SubCommand, &subCommand); err != nil {
 		return nil, fmt.Errorf("%w: %w", ErrBadRequest, err)
 	}
 
-	shardingState := m.schemaReader.CopyShardingState(subCommand.Collection)
+	var shardingState *sharding.State
+	m.schemaReader.Read(subCommand.Collection, true, func(c *models.Class, s *sharding.State) error {
+		stateCopy := s.DeepCopy()
+		shardingState = &stateCopy
+		return nil
+	})
+
 	if shardingState == nil {
 		return nil, fmt.Errorf("%w: %s", ErrClassNotFound, subCommand.Collection)
 	}
@@ -495,7 +501,6 @@
 	}
 
 	return result
->>>>>>> 500bc819
 }
 
 func makeReplicationDetailsResponse(op *ShardReplicationOp, status *ShardReplicationOpStatus) cmd.ReplicationDetailsResponse {
