//                           _       _
// __      _____  __ ___   ___  __ _| |_ ___
// \ \ /\ / / _ \/ _` \ \ / / |/ _` | __/ _ \
//  \ V  V /  __/ (_| |\ V /| | (_| | ||  __/
//   \_/\_/ \___|\__,_| \_/ |_|\__,_|\__\___|
//
//  Copyright © 2016 - 2024 Weaviate B.V. All rights reserved.
//
//  CONTACT: hello@weaviate.io
//

package cluster

import (
	"context"
	"errors"
	"fmt"
	"net"
	"os"
	"path/filepath"
	"sync"
	"sync/atomic"
	"time"

<<<<<<< HEAD
	"github.com/weaviate/weaviate/cluster/dynusers"
	"github.com/weaviate/weaviate/usecases/auth/authentication/apikey"
=======
	"github.com/weaviate/weaviate/usecases/auth/authorization"
>>>>>>> ad7892f0

	"github.com/prometheus/client_golang/prometheus"
	enterrors "github.com/weaviate/weaviate/entities/errors"
	"github.com/weaviate/weaviate/usecases/cluster"

	"github.com/hashicorp/raft"
	raftbolt "github.com/hashicorp/raft-boltdb/v2"
	"github.com/sirupsen/logrus"
	"github.com/weaviate/weaviate/cluster/log"
	rbacRaft "github.com/weaviate/weaviate/cluster/rbac"
	"github.com/weaviate/weaviate/cluster/resolver"
	"github.com/weaviate/weaviate/cluster/schema"
	"github.com/weaviate/weaviate/cluster/types"
)

const (

	// tcpMaxPool controls how many connections we will pool
	tcpMaxPool = 3

	// tcpTimeout is used to apply I/O deadlines. For InstallSnapshot, we multiply
	// the timeout by (SnapshotSize / TimeoutScale).
	tcpTimeout = 10 * time.Second

	raftDBName = "raft.db"

	// logCacheCapacity is the maximum number of logs to cache in-memory.
	// This is used to reduce disk I/O for the recently committed entries.
	logCacheCapacity = 512

	nRetainedSnapShots = 3
)

type Config struct {
	// WorkDir is the directory RAFT will use to store config & snapshot
	WorkDir string
	// NodeID is this node id
	NodeID string
	// Host is this node host name
	Host string
	// RaftPort is used by internal RAFT communication
	RaftPort int
	// RPCPort is used by weaviate internal gRPC communication
	RPCPort int
	// RaftRPCMessageMaxSize is the maximum message sized allowed on the internal RPC communication
	// TODO: Remove Raft prefix to avoid confusion between RAFT and RPC.
	RaftRPCMessageMaxSize int

	// NodeNameToPortMap maps server names to port numbers
	NodeNameToPortMap map[string]int

	// Raft leader election related settings

	// HeartbeatTimeout specifies the time in follower state without contact
	// from a leader before we attempt an election.
	HeartbeatTimeout time.Duration
	// ElectionTimeout specifies the time in candidate state without contact
	// from a leader before we attempt an election.
	ElectionTimeout time.Duration

	// Raft snapshot related settings

	// SnapshotThreshold controls how many outstanding logs there must be before
	// we perform a snapshot. This is to prevent excessive snapshotting by
	// replaying a small set of logs instead. The value passed here is the initial
	// setting used. This can be tuned during operation using ReloadConfig.
	SnapshotThreshold uint64

	// SnapshotInterval controls how often we check if we should perform a
	// snapshot. We randomly stagger between this value and 2x this value to avoid
	// the entire cluster from performing a snapshot at once. The value passed
	// here is the initial setting used. This can be tuned during operation using
	// ReloadConfig.
	SnapshotInterval time.Duration

	// Cluster bootstrap related settings

	// BootstrapTimeout is the time a node will notify other node that it is ready to bootstrap a cluster if it can't
	// find a an existing cluster to join
	BootstrapTimeout time.Duration
	// BootstrapExpect is the number of nodes this cluster expect to receive a notify from to start bootstrapping a
	// cluster
	BootstrapExpect int

	// ConsistencyWaitTimeout is the duration we will wait for a schema version to land on that node
	ConsistencyWaitTimeout time.Duration
	NodeToAddressResolver  resolver.NodeToAddress
	// NodeSelector is the memberlist interface to RAFT
	NodeSelector cluster.NodeSelector
	Logger       *logrus.Logger
	Voter        bool

	// MetadataOnlyVoters configures the voters to store metadata exclusively, without storing any other data
	MetadataOnlyVoters bool

	// DB is the interface to the weaviate database. It is necessary so that schema changes are reflected to the DB
	DB schema.Indexer
	// Parser parses class field after deserialization
	Parser schema.Parser
	// LoadLegacySchema is responsible for loading old schema from boltDB
	LoadLegacySchema schema.LoadLegacySchema
	// SaveLegacySchema is responsible for loading new schema into boltDB
	SaveLegacySchema schema.SaveLegacySchema
	// IsLocalHost only required when running Weaviate from the console in localhost
	IsLocalHost bool

	// SentryEnabled configures the sentry integration to add internal middlewares to rpc client/server to set spans &
	// capture traces
	SentryEnabled bool

	// EnableOneNodeRecovery enables the actually one node recovery logic to avoid it running all the time when
	// unnecessary
	EnableOneNodeRecovery bool
	// ForceOneNodeRecovery will force the single node recovery routine to run. This is useful if the cluster has
	// committed wrong peer configuration entry that makes it unable to obtain a quorum to start.
	// WARNING: This should be run on *actual* one node cluster only.
	ForceOneNodeRecovery bool

	EnableFQDNResolver bool
	FQDNResolverTLD    string

	// 	AuthzController to manage RBAC commands and apply it to casbin
	AuthzController authorization.Controller

	DynamicUserController apikey.DynamicUser
}

// Store is the implementation of RAFT on this local node. It will handle the local schema and RAFT operations (startup,
// bootstrap, snapshot, etc...). It ensures that a raft cluster is setup with remote node on start (either recovering
// from old state, or bootstrap itself based on the provided configuration).
type Store struct {
	cfg Config
	// log is a shorthand to the logger passed in the config to reduce the amount of indirection when logging in the
	// code
	log *logrus.Logger

	// open is set on opening the store
	open atomic.Bool
	// dbLoaded is set when the DB is loaded at startup
	dbLoaded atomic.Bool

	// raft implementation from external library
	raft          *raft.Raft
	raftResolver  types.RaftResolver
	raftTransport *raft.NetworkTransport

	// applyTimeout timeout limit the amount of time raft waits for a command to be applied
	applyTimeout time.Duration

	// raft snapshot store
	snapshotStore *raft.FileSnapshotStore

	// raft log store
	logStore *raftbolt.BoltStore

	// raft log cache
	logCache *raft.LogCache

	// cluster bootstrap related attributes
	bootstrapMutex sync.Mutex
	candidates     map[string]string
	// bootstrapped is set once the node has either bootstrapped or recovered from RAFT log entries
	bootstrapped atomic.Bool

	// schemaManager is responsible for applying changes committed by RAFT to the schema representation & querying the
	// schema
	schemaManager *schema.SchemaManager

	// authZManager is responsible for applying/querying changes committed by RAFT to the rbac representation
	authZManager *rbacRaft.Manager

	// authZManager is responsible for applying/querying changes committed by RAFT to the rbac representation
	dynUserManager *dynusers.Manager

	// lastAppliedIndexToDB represents the index of the last applied command when the store is opened.
	lastAppliedIndexToDB atomic.Uint64
	// / lastAppliedIndex index of latest update to the store
	lastAppliedIndex atomic.Uint64
}

func NewFSM(cfg Config, reg prometheus.Registerer) Store {
	// We have different resolver in raft so that depending on the environment we can resolve a node-id to an IP using
	// different methods.
	var raftResolver types.RaftResolver
	raftResolver = resolver.NewRaft(resolver.RaftConfig{
		NodeToAddress:     cfg.NodeToAddressResolver,
		RaftPort:          cfg.RaftPort,
		IsLocalHost:       cfg.IsLocalHost,
		NodeNameToPortMap: cfg.NodeNameToPortMap,
	})
	if cfg.EnableFQDNResolver {
		raftResolver = resolver.NewFQDN(resolver.FQDNConfig{
			TLD:               cfg.FQDNResolverTLD,
			RaftPort:          cfg.RaftPort,
			IsLocalHost:       cfg.IsLocalHost,
			NodeNameToPortMap: cfg.NodeNameToPortMap,
		})
	}

	schemaManager := schema.NewSchemaManager(cfg.NodeID, cfg.DB, cfg.Parser, reg, cfg.Logger)

	return Store{
<<<<<<< HEAD
		cfg:            cfg,
		log:            cfg.Logger,
		candidates:     make(map[string]string, cfg.BootstrapExpect),
		applyTimeout:   time.Second * 20,
		raftResolver:   raftResolver,
		schemaManager:  schemaManager,
		authZManager:   rbac.NewManager(cfg.AuthzController, cfg.Logger),
		dynUserManager: dynusers.NewManager(cfg.DynamicUserController, cfg.Logger),
=======
		cfg:           cfg,
		log:           cfg.Logger,
		candidates:    make(map[string]string, cfg.BootstrapExpect),
		applyTimeout:  time.Second * 20,
		raftResolver:  raftResolver,
		schemaManager: schemaManager,
		authZManager:  rbacRaft.NewManager(cfg.AuthzController, cfg.Logger),
>>>>>>> ad7892f0
	}
}

func (st *Store) IsVoter() bool { return st.cfg.Voter }
func (st *Store) ID() string    { return st.cfg.NodeID }

// lastIndex returns the last index in stable storage,
// either from the last log or from the last snapshot.
// this method work as a protection from applying anything was applied to the db
// by checking either raft or max(snapshot, log store) instead the db will catchup
func (st *Store) lastIndex() uint64 {
	if st.raft != nil {
		return st.raft.AppliedIndex()
	}

	l, err := st.LastAppliedCommand()
	if err != nil {
		panic(fmt.Sprintf("read log last command: %s", err.Error()))
	}
	return max(lastSnapshotIndex(st.snapshotStore), l)
}

// Open opens this store and marked as such.
// It constructs a new Raft node using the provided configuration.
// If there is any old state, such as snapshots, logs, peers, etc., all of those will be restored.
func (st *Store) Open(ctx context.Context) (err error) {
	if st.open.Load() { // store already opened
		return nil
	}
	defer func() { st.open.Store(err == nil) }()

	if err := st.init(); err != nil {
		return fmt.Errorf("initialize raft store: %w", err)
	}

	st.lastAppliedIndexToDB.Store(st.lastIndex())

	// we have to open the DB before constructing new raft in case of restore calls
	st.openDatabase(ctx)

	st.log.WithFields(logrus.Fields{
		"name":                 st.cfg.NodeID,
		"metadata_only_voters": st.cfg.MetadataOnlyVoters,
	}).Info("construct a new raft node")
	st.raft, err = raft.NewRaft(st.raftConfig(), st, st.logCache, st.logStore, st.snapshotStore, st.raftTransport)
	if err != nil {
		return fmt.Errorf("raft.NewRaft %v %w", st.raftTransport.LocalAddr(), err)
	}

	// Only if node recovery is enabled will we check if we are either forcing it or automating the detection of a one
	// node cluster
	if st.cfg.EnableOneNodeRecovery && (st.cfg.ForceOneNodeRecovery || (st.cfg.BootstrapExpect == 1 && len(st.candidates) < 2)) {
		if err := st.recoverSingleNode(st.cfg.ForceOneNodeRecovery); err != nil {
			return err
		}
	}

	snapIndex := lastSnapshotIndex(st.snapshotStore)
	if st.lastAppliedIndexToDB.Load() == 0 && snapIndex == 0 {
		// if empty node report ready
		st.dbLoaded.Store(true)
	}

	st.lastAppliedIndex.Store(st.raft.AppliedIndex())

	st.log.WithFields(logrus.Fields{
		"raft_applied_index":                st.raft.AppliedIndex(),
		"raft_last_index":                   st.raft.LastIndex(),
		"last_store_applied_index_on_start": st.lastAppliedIndexToDB.Load(),
		"last_snapshot_index":               snapIndex,
	}).Info("raft node constructed")

	// There's no hard limit on the migration, so it should take as long as necessary.
	// However, we believe that 1 day should be more than sufficient.
	f := func() { st.onLeaderFound(time.Hour * 24) }
	enterrors.GoWrapper(f, st.log)
	return nil
}

func (st *Store) init() error {
	var err error
	if err := os.MkdirAll(st.cfg.WorkDir, 0o755); err != nil {
		return fmt.Errorf("mkdir %s: %w", st.cfg.WorkDir, err)
	}

	// log store
	st.logStore, err = raftbolt.NewBoltStore(filepath.Join(st.cfg.WorkDir, raftDBName))
	if err != nil {
		return fmt.Errorf("bolt db: %w", err)
	}

	// log cache
	st.logCache, err = raft.NewLogCache(logCacheCapacity, st.logStore)
	if err != nil {
		return fmt.Errorf("log cache: %w", err)
	}

	// file snapshot store
	st.snapshotStore, err = raft.NewFileSnapshotStore(st.cfg.WorkDir, nRetainedSnapShots, os.Stdout)
	if err != nil {
		return fmt.Errorf("file snapshot store: %w", err)
	}

	// tcp transport
	address := fmt.Sprintf("%s:%d", st.cfg.Host, st.cfg.RaftPort)
	tcpAddr, err := net.ResolveTCPAddr("tcp", address)
	if err != nil {
		return fmt.Errorf("net.resolve tcp address=%v: %w", address, err)
	}

	st.raftTransport, err = st.raftResolver.NewTCPTransport(address, tcpAddr, tcpMaxPool, tcpTimeout, st.log)
	if err != nil {
		return fmt.Errorf("raft transport address=%v tcpAddress=%v maxPool=%v timeOut=%v: %w", address, tcpAddr, tcpMaxPool, tcpTimeout, err)
	}
	st.log.WithFields(logrus.Fields{
		"address":    address,
		"tcpMaxPool": tcpMaxPool,
		"tcpTimeout": tcpTimeout,
	}).Info("tcp transport")

	return err
}

// onLeaderFound execute specific tasks when the leader is detected
func (st *Store) onLeaderFound(timeout time.Duration) {
	t := time.NewTicker(time.Second)
	defer t.Stop()
	for range t.C {

		if leader := st.Leader(); leader != "" {
			st.log.WithField("address", leader).Info("current Leader")
		} else {
			continue
		}

		// migrate from old non raft schema to the new schema
		migrate := func() error {
			legacySchema, err := st.cfg.LoadLegacySchema()
			if err != nil {
				return fmt.Errorf("load schema: %w", err)
			}

			// If the legacy schema is empty we can abort early
			if len(legacySchema) == 0 {
				st.log.Info("legacy schema is empty, nothing to migrate")
				return nil
			}

			// serialize snapshot
			b, c, err := schema.LegacySnapshot(st.cfg.NodeID, legacySchema)
			if err != nil {
				return fmt.Errorf("create snapshot: %w", err)
			}
			b.Index = st.raft.LastIndex()
			b.Term = 1
			if err := st.raft.Restore(b, c, timeout); err != nil {
				return fmt.Errorf("raft restore: %w", err)
			}
			return nil
		}

		// Only leader can restore the old schema
		if st.IsLeader() && st.schemaManager.NewSchemaReader().Len() == 0 && st.cfg.LoadLegacySchema != nil {
			st.log.Info("starting migration from old schema")
			if err := migrate(); err != nil {
				st.log.WithError(err).Error("migrate from old schema")
			} else {
				st.log.Info("migration from the old schema has been successfully completed")
			}
		}
		return
	}
}

// StoreSchemaV1() is responsible for saving new schema (RAFT) to boltDB
func (st *Store) StoreSchemaV1() error {
	return st.cfg.SaveLegacySchema(st.schemaManager.NewSchemaReader().States())
}

func (st *Store) Close(ctx context.Context) error {
	if !st.open.Load() {
		return nil
	}

	// transfer leadership: it stops accepting client requests, ensures
	// the target server is up to date and initiates the transfer
	if st.IsLeader() {
		st.log.Info("transferring leadership to another server")
		if err := st.raft.LeadershipTransfer().Error(); err != nil {
			st.log.WithError(err).Error("transferring leadership")
		} else {
			st.log.Info("successfully transferred leadership to another server")
		}
	}

	if err := st.raft.Shutdown().Error(); err != nil {
		return err
	}

	st.open.Store(false)

	st.log.Info("closing raft-net ...")
	if err := st.raftTransport.Close(); err != nil {
		// it's not that fatal if we weren't able to close
		// the transport, that's why just warn
		st.log.WithError(err).Warn("close raft-net")
	}

	st.log.Info("closing log store ...")
	if err := st.logStore.Close(); err != nil {
		return fmt.Errorf("close log store: %w", err)
	}

	st.log.Info("closing data store ...")
	if err := st.schemaManager.Close(ctx); err != nil {
		return fmt.Errorf(" close database: %w", err)
	}

	return nil
}

func (st *Store) SetDB(db schema.Indexer) { st.schemaManager.SetIndexer(db) }

func (st *Store) Ready() bool {
	return st.open.Load() && st.dbLoaded.Load() && st.Leader() != ""
}

// WaitToLoadDB waits for the DB to be loaded. The DB might be first loaded
// after RAFT is in a healthy state, which is when the leader has been elected and there
// is consensus on the log.
func (st *Store) WaitToRestoreDB(ctx context.Context, period time.Duration, close chan struct{}) error {
	t := time.NewTicker(period)
	defer t.Stop()
	for {
		select {
		case <-close:
			return nil
		case <-ctx.Done():
			return ctx.Err()
		case <-t.C:
			if st.dbLoaded.Load() {
				return nil
			} else {
				st.log.Info("waiting for database to be restored")
			}
		}
	}
}

// WaitForAppliedIndex waits until the update with the given version is propagated to this follower node
func (st *Store) WaitForAppliedIndex(ctx context.Context, period time.Duration, version uint64) error {
	if idx := st.lastAppliedIndex.Load(); idx >= version {
		return nil
	}
	ctx, cancel := context.WithTimeout(ctx, st.cfg.ConsistencyWaitTimeout)
	defer cancel()
	ticker := time.NewTicker(period)
	defer ticker.Stop()
	var idx uint64
	for {
		select {
		case <-ctx.Done():
			return fmt.Errorf("%w: version got=%d  want=%d", types.ErrDeadlineExceeded, idx, version)
		case <-ticker.C:
			if idx = st.lastAppliedIndex.Load(); idx >= version {
				return nil
			} else {
				st.log.WithFields(logrus.Fields{
					"got":  idx,
					"want": version,
				}).Debug("wait for update version")
			}
		}
	}
}

// IsLeader returns whether this node is the leader of the cluster
func (st *Store) IsLeader() bool {
	return st.raft != nil && st.raft.State() == raft.Leader
}

// SchemaReader returns a SchemaReader from the underlying schema manager using a wait function that will make it wait
// for a raft log entry to be applied in the FSM Store before authorizing the read to continue.
func (st *Store) SchemaReader() schema.SchemaReader {
	f := func(ctx context.Context, version uint64) error {
		return st.WaitForAppliedIndex(ctx, time.Millisecond*50, version)
	}
	return st.schemaManager.NewSchemaReaderWithWaitFunc(f)
}

// Stats returns internal statistics from this store, for informational/debugging purposes only.
//
// The statistics directly from raft are nested under the "raft" key. If the raft statistics are
// not yet available, then the "raft" key will not exist.
// See https://pkg.go.dev/github.com/hashicorp/raft#Raft.Stats for the default raft stats.
//
// The values of "leader_address" and "leader_id" are the respective address/ID for the current
// leader of the cluster. They may be empty strings if there is no current leader or the leader is
// unknown.
//
// The value of "ready" indicates whether this store is ready, see Store.Ready.
//
// The value of "is_voter" indicates whether this store is a voter, see Store.IsVoter.
//
// The value of "open" indicates whether this store is open, see Store.open.
//
// The value of "bootstrapped" indicates whether this store has completed bootstrapping,
// see Store.bootstrapped.
//
// The value of "candidates" is a map[string]string of the current candidates IDs/addresses,
// see Store.candidates.
//
// The value of "last_store_log_applied_index" is the index of the last applied command found when
// the store was opened, see Store.lastAppliedIndexToDB.
//
// The value of "last_applied_index" is the index of the latest update to the store,
// see Store.lastAppliedIndex.
//
// The value of "db_loaded" indicates whether the DB has finished loading, see Store.dbLoaded.
//
// Since this is for information/debugging we want to avoid enforcing unnecessary restrictions on
// what can go in these stats, thus we're returning map[string]any. However, any values added to
// this map should be able to be JSON encoded.
func (st *Store) Stats() map[string]any {
	stats := make(map[string]any)

	// Add custom stats for this store
	currentLeaderAddress, currentLeaderID := st.LeaderWithID()
	stats["id"] = st.cfg.NodeID
	stats["leader_address"] = currentLeaderAddress
	stats["leader_id"] = currentLeaderID
	stats["ready"] = st.Ready()
	stats["is_voter"] = st.IsVoter()
	stats["open"] = st.open.Load()
	stats["bootstrapped"] = st.bootstrapped.Load()
	stats["candidates"] = st.candidates
	stats["last_store_log_applied_index"] = st.lastAppliedIndexToDB.Load()
	stats["last_applied_index"] = st.lastIndex()
	stats["db_loaded"] = st.dbLoaded.Load()

	// If the raft stats exist, add them as a nested map
	if st.raft != nil {
		stats["raft"] = st.raft.Stats()
		// add the servers information
		var servers []map[string]any
		if cf := st.raft.GetConfiguration(); cf.Error() == nil {
			servers = make([]map[string]any, len(cf.Configuration().Servers))
			for i, server := range cf.Configuration().Servers {
				servers[i] = map[string]any{
					"id":       server.ID,
					"address":  server.Address,
					"suffrage": server.Suffrage,
				}
			}
			stats["raft_latest_configuration_servers"] = servers
		}
	}

	return stats
}

// Leader is used to return the current leader address.
// It may return empty strings if there is no current leader or the leader is unknown.
func (st *Store) Leader() string {
	if st.raft == nil {
		return ""
	}
	add, _ := st.raft.LeaderWithID()
	return string(add)
}

func (st *Store) LeaderWithID() (raft.ServerAddress, raft.ServerID) {
	if st.raft == nil {
		return "", ""
	}
	return st.raft.LeaderWithID()
}

func (st *Store) assertFuture(fut raft.IndexFuture) error {
	if err := fut.Error(); err != nil && errors.Is(err, raft.ErrNotLeader) {
		return types.ErrNotLeader
	} else {
		return err
	}
}

func (st *Store) raftConfig() *raft.Config {
	cfg := raft.DefaultConfig()
	if st.cfg.HeartbeatTimeout > 0 {
		cfg.HeartbeatTimeout = st.cfg.HeartbeatTimeout
	}
	if st.cfg.ElectionTimeout > 0 {
		cfg.ElectionTimeout = st.cfg.ElectionTimeout
	}
	if st.cfg.SnapshotInterval > 0 {
		cfg.SnapshotInterval = st.cfg.SnapshotInterval
	}
	if st.cfg.SnapshotThreshold > 0 {
		cfg.SnapshotThreshold = st.cfg.SnapshotThreshold
	}

	cfg.LocalID = raft.ServerID(st.cfg.NodeID)
	cfg.LogLevel = st.cfg.Logger.GetLevel().String()

	logger := log.NewHCLogrusLogger("raft", st.log)
	cfg.Logger = logger

	return cfg
}

func (st *Store) openDatabase(ctx context.Context) {
	if st.dbLoaded.Load() {
		return
	}

	if st.cfg.MetadataOnlyVoters {
		st.log.Info("Not loading local DB as the node is metadata only")
	} else {
		st.log.Info("loading local db")
		if err := st.schemaManager.Load(ctx, st.cfg.NodeID); err != nil {
			st.log.WithError(err).Error("cannot restore database")
			panic("error restoring database")
		}
		st.log.Info("local DB successfully loaded")
	}

	st.log.WithField("n", st.schemaManager.NewSchemaReader().Len()).Info("schema manager loaded")
}

// reloadDBFromSchema() it will be called from two places Restore(), Apply()
// on constructing raft.NewRaft(..) the raft lib. will
// call Restore() first to restore from snapshots if there is any and
// then later will call Apply() on any new committed log
func (st *Store) reloadDBFromSchema() {
	if !st.cfg.MetadataOnlyVoters {
		st.schemaManager.ReloadDBFromSchema()
	} else {
		st.log.Info("skipping reload DB from schema as the node is metadata only")
	}
	st.dbLoaded.Store(true)

	// in this path it means it was called from Apply()
	// or forced Restore()
	if st.raft != nil {
		// we don't update lastAppliedIndexToDB if not a restore
		return
	}

	// restore requests from snapshots before init new RAFT node
	lastLogApplied, err := st.LastAppliedCommand()
	if err != nil {
		st.log.WithField("error", err).Warn("can't detect the last applied command, setting the lastLogApplied to 0")
	}
	st.lastAppliedIndexToDB.Store(max(lastSnapshotIndex(st.snapshotStore), lastLogApplied))
}

type Response struct {
	Error   error
	Version uint64
}

var _ raft.FSM = &Store{}

func lastSnapshotIndex(ss *raft.FileSnapshotStore) uint64 {
	ls, err := ss.List()
	if err != nil || len(ls) == 0 {
		return 0
	}
	return ls[0].Index
}

// recoverSingleNode is used to manually force a new configuration in order to
// recover from a loss of quorum where the current configuration cannot be
// WARNING! This operation implicitly commits all entries in the Raft log, so
// in general this is an extremely unsafe operation and that's why it's made to be
// used in a single cluster node.
// for more details see : https://github.com/hashicorp/raft/blob/main/api.go#L279
func (st *Store) recoverSingleNode(force bool) error {
	if !force && (st.cfg.BootstrapExpect > 1 || len(st.candidates) > 1) {
		return fmt.Errorf("bootstrap expect %v, candidates %v, "+
			"can't perform auto recovery in multi node cluster", st.cfg.BootstrapExpect, st.candidates)
	}
	servers := st.raft.GetConfiguration().Configuration().Servers
	// nothing to do here, wasn't a single node
	if !force && len(servers) != 1 {
		st.log.WithFields(logrus.Fields{
			"servers_from_previous_configuration": servers,
			"candidates":                          st.candidates,
		}).Warn("didn't perform cluster recovery")
		return nil
	}

	exNode := servers[0]
	newNode := raft.Server{
		ID:       raft.ServerID(st.cfg.NodeID),
		Address:  raft.ServerAddress(fmt.Sprintf("%s:%d", st.cfg.Host, st.cfg.RPCPort)),
		Suffrage: raft.Voter,
	}

	// same node nothing to do here
	if !force && (exNode.ID == newNode.ID && exNode.Address == newNode.Address) {
		return nil
	}

	st.log.WithFields(logrus.Fields{
		"action":                      "raft_cluster_recovery",
		"existed_single_cluster_node": exNode,
		"new_single_cluster_node":     newNode,
	}).Info("perform cluster recovery")

	fut := st.raft.Shutdown()
	if err := fut.Error(); err != nil {
		return err
	}

	recoveryConfig := st.cfg
	// Force the recovery to be metadata only and un-assign the associated DB to ensure no DB operations are made during
	// the restore to avoid any data change.
	recoveryConfig.MetadataOnlyVoters = true
	recoveryConfig.DB = nil
	if err := raft.RecoverCluster(st.raftConfig(), &Store{
		cfg:           recoveryConfig,
		log:           st.log,
		raftResolver:  st.raftResolver,
		raftTransport: st.raftTransport,
		applyTimeout:  st.applyTimeout,
		snapshotStore: st.snapshotStore,
		schemaManager: st.schemaManager,
		logStore:      st.logStore,
		logCache:      st.logCache,
	}, st.logCache,
		st.logStore,
		st.snapshotStore,
		st.raftTransport,
		raft.Configuration{Servers: []raft.Server{newNode}}); err != nil {
		return err
	}

	var err error
	st.raft, err = raft.NewRaft(st.raftConfig(), st, st.logCache, st.logStore, st.snapshotStore, st.raftTransport)
	if err != nil {
		return fmt.Errorf("raft.NewRaft %v %w", st.raftTransport.LocalAddr(), err)
	}

	if exNode.ID == newNode.ID {
		// no node name change needed in the state
		return nil
	}

	st.log.WithFields(logrus.Fields{
		"action":                       "replace_states_node_name",
		"old_single_cluster_node_name": exNode.ID,
		"new_single_cluster_node_name": newNode.ID,
	}).Info("perform cluster recovery")
	st.schemaManager.ReplaceStatesNodeName(string(newNode.ID))

	return nil
}<|MERGE_RESOLUTION|>--- conflicted
+++ resolved
@@ -22,12 +22,9 @@
 	"sync/atomic"
 	"time"
 
-<<<<<<< HEAD
 	"github.com/weaviate/weaviate/cluster/dynusers"
 	"github.com/weaviate/weaviate/usecases/auth/authentication/apikey"
-=======
 	"github.com/weaviate/weaviate/usecases/auth/authorization"
->>>>>>> ad7892f0
 
 	"github.com/prometheus/client_golang/prometheus"
 	enterrors "github.com/weaviate/weaviate/entities/errors"
@@ -230,24 +227,14 @@
 	schemaManager := schema.NewSchemaManager(cfg.NodeID, cfg.DB, cfg.Parser, reg, cfg.Logger)
 
 	return Store{
-<<<<<<< HEAD
 		cfg:            cfg,
 		log:            cfg.Logger,
 		candidates:     make(map[string]string, cfg.BootstrapExpect),
 		applyTimeout:   time.Second * 20,
 		raftResolver:   raftResolver,
 		schemaManager:  schemaManager,
-		authZManager:   rbac.NewManager(cfg.AuthzController, cfg.Logger),
+		authZManager:   rbacRaft.NewManager(cfg.AuthzController, cfg.Logger),
 		dynUserManager: dynusers.NewManager(cfg.DynamicUserController, cfg.Logger),
-=======
-		cfg:           cfg,
-		log:           cfg.Logger,
-		candidates:    make(map[string]string, cfg.BootstrapExpect),
-		applyTimeout:  time.Second * 20,
-		raftResolver:  raftResolver,
-		schemaManager: schemaManager,
-		authZManager:  rbacRaft.NewManager(cfg.AuthzController, cfg.Logger),
->>>>>>> ad7892f0
 	}
 }
 
